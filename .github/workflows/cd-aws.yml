--- conflicted
+++ resolved
@@ -7,7 +7,6 @@
         description: To which environment to deploy
         default: staging-os
         required: true
-<<<<<<< HEAD
         options: 
         - staging-os
         - staging
@@ -15,24 +14,11 @@
         - custom
         - shimi
         - mor
-=======
-        options:
-          - dev
-          - staging-os
-          - staging
-          - prod
-      source-branch:
-        type: string
-        description: Which branch to use for deployment
-        default: main
-        required: true
->>>>>>> 2ed6a75a
 jobs:
   prepare:
     runs-on: ubuntu-18.04
     outputs:
       ARGOCD: ${{ steps.create-secret-names.outputs.ARGOCD }}
-<<<<<<< HEAD
     steps:
     - name: create secret names
       id: create-secret-names
@@ -45,61 +31,12 @@
         fi
       env:
         TARGET_ENV: ${{ github.event.inputs.target-env }}  
-=======
-      GCP: ${{ steps.create-secret-names.outputs.GCP }}
-      GITHUB_APP_CLIENT_SECRET: ${{ steps.create-secret-names.outputs.GITHUB_APP_CLIENT_SECRET }}
-      GITHUB_APP_PRIVATE_KEY: ${{ steps.create-secret-names.outputs.GITHUB_APP_PRIVATE_KEY }}
-      GITHUB_CLIENT_SECRET: ${{ steps.create-secret-names.outputs.GITHUB_CLIENT_SECRET }}
-      POSTGRESQL_PASSWORD: ${{ steps.create-secret-names.outputs.POSTGRESQL_PASSWORD }}
-      POSTGRESQL_URL: ${{ steps.create-secret-names.outputs.POSTGRESQL_URL }}
-      PULL_POSTGRESQL_URL: ${{ steps.create-secret-names.outputs.PULL_POSTGRESQL_URL }}
-      PULL_POSTGRESQL_PASSWORD: ${{ steps.create-secret-names.outputs.PULL_POSTGRESQL_PASSWORD }}
-      JWT_SECRET: ${{ steps.create-secret-names.outputs.JWT_SECRET }}
-      SERVICE_JWT_SECRET: ${{ steps.create-secret-names.outputs.SERVICE_JWT_SECRET }}
-      WEBHOOKS_SECRET_KEY: ${{ steps.create-secret-names.outputs.WEBHOOKS_SECRET_KEY }}
-    steps:
-      - name: create secret names
-        id: create-secret-names
-        run: |
-          export TARGET_ENV_SECRET=$(echo $TARGET_ENV | tr 'a-z' 'A-Z' | tr '-' '_')
-          echo "TARGET_ENV_SECRET: $TARGET_ENV_SECRET"
-
-          echo "::set-output name=ARGOCD::AWS_${TARGET_ENV_SECRET}_ARGOCD"
-          echo "::set-output name=GCP::AWS_${TARGET_ENV_SECRET}_GCP"
-          echo "::set-output name=GITHUB_APP_CLIENT_SECRET::AWS_${TARGET_ENV_SECRET}_GITHUB_APP_CLIENT_SECRET"
-          echo "::set-output name=GITHUB_APP_PRIVATE_KEY::AWS_${TARGET_ENV_SECRET}_GITHUB_APP_PRIVATE_KEY"
-          echo "::set-output name=GITHUB_CLIENT_SECRET::AWS_${TARGET_ENV_SECRET}_GITHUB_CLIENT_SECRET"
-          echo "::set-output name=POSTGRESQL_PASSWORD::AWS_${TARGET_ENV_SECRET}_POSTGRESQL_PASSWORD"
-          echo "::set-output name=POSTGRESQL_URL::AWS_${TARGET_ENV_SECRET}_POSTGRESQL_URL"
-          echo "::set-output name=PULL_POSTGRESQL_URL::AWS_${TARGET_ENV_SECRET}_PULL_POSTGRESQL_URL"
-          echo "::set-output name=PULL_POSTGRESQL_PASSWORD::AWS_${TARGET_ENV_SECRET}_PULL_POSTGRESQL_PASSWORD"
-          echo "::set-output name=JWT_SECRET::AWS_${TARGET_ENV_SECRET}_JWT_SECRET"
-          echo "::set-output name=SERVICE_JWT_SECRET::AWS_${TARGET_ENV_SECRET}_SERVICE_JWT_SECRET"
-          echo "::set-output name=WEBHOOKS_SECRET_KEY::AWS_${TARGET_ENV_SECRET}_WEBHOOKS_SECRET_KEY"
-
-        env:
-          TARGET_ENV: ${{ github.event.inputs.target-env }}
->>>>>>> 2ed6a75a
   deploy:
     runs-on: ubuntu-18.04
     needs:
       - prepare
     env:
       ARGOCD: ${{ needs.prepare.outputs.ARGOCD }}
-<<<<<<< HEAD
-=======
-      GCP: ${{ needs.prepare.outputs.GCP }}
-      GITHUB_APP_CLIENT_SECRET: ${{ needs.prepare.outputs.GITHUB_APP_CLIENT_SECRET }}
-      GITHUB_APP_PRIVATE_KEY: ${{ needs.prepare.outputs.GITHUB_APP_PRIVATE_KEY }}
-      GITHUB_CLIENT_SECRET: ${{ needs.prepare.outputs.GITHUB_CLIENT_SECRET }}
-      POSTGRESQL_PASSWORD: ${{ needs.prepare.outputs.POSTGRESQL_PASSWORD }}
-      POSTGRESQL_URL: ${{ needs.prepare.outputs.POSTGRESQL_URL }}
-      PULL_POSTGRESQL_URL: ${{ needs.prepare.outputs.PULL_POSTGRESQL_URL }}
-      PULL_POSTGRESQL_PASSWORD: ${{ needs.prepare.outputs.PULL_POSTGRESQL_PASSWORD }}
-      JWT_SECRET: ${{ needs.prepare.outputs.JWT_SECRET }}
-      SERVICE_JWT_SECRET: ${{ needs.prepare.outputs.SERVICE_JWT_SECRET }}
-      WEBHOOKS_SECRET_KEY: ${{ needs.prepare.outputs.WEBHOOKS_SECRET_KEY }}
->>>>>>> 2ed6a75a
     steps:
       - name: setup python
         uses: actions/setup-python@v2
@@ -117,14 +54,7 @@
       #     sudo apt-get install -y curl awscli && curl -LO https://dl.k8s.io/release/v1.23.6/bin/linux/amd64/kubectl && sudo install -o root -g root -m 0755 kubectl /usr/local/bin/kubectl
       - name: set branch-name
         run: |
-<<<<<<< HEAD
             echo "BRANCH_NAME=$(echo $GITHUB_REF_NAME | sed "s/\//-/g")" >> $GITHUB_ENV
-=======
-          echo "BRANCH_NAME=$(echo $GITHUB_REF_NAME | sed "s/[^a-zA-Z0-9]/-/g")" >> $GITHUB_ENV
-          echo "SOURCE_BRANCH_NAME=$(echo $SOURCE_BRANCH_NAME | sed "s/[^a-zA-Z0-9]/-/g")" >> $GITHUB_ENV
-        env:
-          SOURCE_BRANCH_NAME: ${{ github.event.inputs.source-branch }}
->>>>>>> 2ed6a75a
       - name: calculate docker tags
         id: calculate-docker-tags
         run: |
@@ -175,7 +105,6 @@
         run: |
           curl -sSL -o /usr/local/bin/argocd https://github.com/argoproj/argo-cd/releases/latest/download/argocd-linux-amd64
           chmod +x /usr/local/bin/argocd
-<<<<<<< HEAD
       - name: create secrets
         id: create-secrets
         run: |
@@ -191,12 +120,10 @@
           TARGET_ENV: ${{ github.event.inputs.target-env }}
           SECRETS_FILE_PATH: helm/charts/amplication/values-secrets-raw.json
           SECRETS_TEMPLATE_FILE_PATH: .github/workflows/scripts/secret_template.yaml
-=======
       - name: delete unused job
         id: delete-job
         run: |
           kubectl delete job amplication-server-migrate -n $NAMESPACE --ignore-not-found
->>>>>>> 2ed6a75a
       - name: deploy app
         id: deploy-app
         run: |
@@ -215,7 +142,6 @@
           COMMAND="argocd login $ARGO_CD_URL --username admin --password $ARGO_CD_PASSWORD --grpc-web"
           echo "$COMMAND"
           $COMMAND
-<<<<<<< HEAD
           
           #argocd create app
           COMMAND="argocd app create $APP_NAME --project default --dest-namespace $NAMESPACE --path helm/charts/amplication  --dest-server https://kubernetes.default.svc --repo $REPO_URL --revision $GITHUB_REF_NAME --values $COMMONM_VALUES_FILE --values $ENV_VALUES_FILE $VERSIONS --upsert --sync-option Prune=true"
@@ -224,58 +150,11 @@
           $COMMAND
 
           #argocd sync app
-=======
-          SECRETS="-p amplication-server.secrets.GCP=$GCP"
-          SECRETS+=" -p amplication-server.secrets.GITHUB_APP_CLIENT_SECRET=$GITHUB_APP_CLIENT_SECRET"
-          SECRETS+=" -p amplication-server.secrets.GITHUB_APP_PRIVATE_KEY=$GITHUB_APP_PRIVATE_KEY"
-          SECRETS+=" -p amplication-server.secrets.GITHUB_CLIENT_SECRET=$GITHUB_CLIENT_SECRET"
-          SECRETS+=" -p amplication-server.secrets.POSTGRESQL_PASSWORD=$POSTGRESQL_PASSWORD"
-          SECRETS+=" -p amplication-server.secrets.POSTGRESQL_URL=$POSTGRESQL_URL"
-          SECRETS+=" -p amplication-server.secrets.JWT_SECRET=$JWT_SECRET"
-          SECRETS+=" -p amplication-server.secrets.SERVICE_JWT_SECRET=$SERVICE_JWT_SECRET"
-
-          SECRETS+=" -p amplication-git-push-webhook-service.secrets.GITHUB_APP_CLIENT_SECRET=$GITHUB_APP_CLIENT_SECRET"
-          SECRETS+=" -p amplication-git-push-webhook-service.secrets.GITHUB_APP_PRIVATE_KEY=$GITHUB_APP_PRIVATE_KEY"
-          SECRETS+=" -p amplication-git-push-webhook-service.secrets.POSTGRESQL_PASSWORD=$POSTGRESQL_PASSWORD"
-          SECRETS+=" -p amplication-git-push-webhook-service.secrets.POSTGRESQL_URL=$POSTGRESQL_URL"
-          SECRETS+=" -p amplication-git-push-webhook-service.secrets.WEBHOOKS_SECRET_KEY=$WEBHOOKS_SECRET_KEY"
-
-          SECRETS+=" -p amplication-git-pull-service.secrets.GITHUB_APP_CLIENT_SECRET=$GITHUB_APP_CLIENT_SECRET"
-          SECRETS+=" -p amplication-git-pull-service.secrets.GITHUB_APP_PRIVATE_KEY=$GITHUB_APP_PRIVATE_KEY"
-          SECRETS+=" -p amplication-git-pull-service.secrets.POSTGRESQL_PASSWORD=$PULL_POSTGRESQL_PASSWORD"
-          SECRETS+=" -p amplication-git-pull-service.secrets.POSTGRESQL_URL=$PULL_POSTGRESQL_URL"
-
-          SECRETS+=" -p amplication-git-pull-request-service.secrets.GITHUB_APP_CLIENT_SECRET=$GITHUB_APP_CLIENT_SECRET"
-          SECRETS+=" -p amplication-git-pull-request-service.secrets.GITHUB_APP_PRIVATE_KEY=$GITHUB_APP_PRIVATE_KEY"
-          set +e
-          Get_app="$(argocd app list)"
-          if [[ ! -z "$Get_app" ]]
-          then
-            COMMAND="argocd app create $APP_NAME --project default --dest-namespace $NAMESPACE --path helm/charts/amplication  --dest-server https://kubernetes.default.svc --repo $REPO_URL --revision $GITHUB_REF_NAME --values $COMMONM_VALUES_FILE --values $ENV_VALUES_FILE $VERSIONS $SECRETS --upsert"
-            COMMAND=$(echo $COMMAND|tr -d '\n')
-            echo "$COMMAND"
-            $COMMAND
-          fi
->>>>>>> 2ed6a75a
           COMMAND="argocd app sync $APP_NAME"
           echo "$COMMAND"
           $COMMAND
 
         env:
           ARGO_CD_PASSWORD: ${{ secrets[env.ARGOCD] }}
-<<<<<<< HEAD
           TARGET_ENV: ${{ github.event.inputs.target-env }}
-      
-=======
-          GCP: ${{ secrets[env.GCP] }}
-          GITHUB_APP_CLIENT_SECRET: ${{ secrets[env.GITHUB_APP_CLIENT_SECRET] }}
-          GITHUB_APP_PRIVATE_KEY: ${{ secrets[env.GITHUB_APP_PRIVATE_KEY] }}
-          GITHUB_CLIENT_SECRET: ${{ secrets[env.GITHUB_CLIENT_SECRET] }}
-          POSTGRESQL_PASSWORD: ${{ secrets[env.POSTGRESQL_PASSWORD] }}
-          POSTGRESQL_URL: ${{ secrets[env.POSTGRESQL_URL] }}
-          PULL_POSTGRESQL_URL: ${{ secrets[env.PULL_POSTGRESQL_URL] }}
-          PULL_POSTGRESQL_PASSWORD: ${{ secrets[env.PULL_POSTGRESQL_PASSWORD] }}
-          JWT_SECRET: ${{ secrets[env.JWT_SECRET] }}
-          SERVICE_JWT_SECRET: ${{ secrets[env.SERVICE_JWT_SECRET] }}
-          WEBHOOKS_SECRET_KEY: ${{ secrets[env.WEBHOOKS_SECRET_KEY] }}
->>>>>>> 2ed6a75a
+      