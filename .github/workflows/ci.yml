# This workflow will do a clean install of node dependencies, build the source code and run tests across different versions of node
# For more information see: https://help.github.com/actions/language-and-framework-guides/using-nodejs-with-github-actions

name: CI

on:
  workflow_dispatch:
  push:
    branches: [master]
    paths-ignore:
      - "**.md"
      - ".github/workflows/**.yml"
      - "renovate.json"
      - ".all-contributorsrc"
  pull_request:
    branches: [master]
    paths-ignore:
      - "**.md"
      - ".github/workflows/**.yml"
      - "renovate.json"
      - ".all-contributorsrc"
jobs:
  build:
    runs-on: ubuntu-latest
<<<<<<< HEAD
    timeout-minutes: 60
=======
    timeout-minutes: 45
>>>>>>> e2cdeedd
    steps:
      - uses: actions/checkout@v2
      - name: Fetch master
        run: git fetch --no-tags --prune --depth=1 origin +refs/heads/master:refs/remotes/origin/master
      - name: Use Node.js
        uses: actions/setup-node@v2
        with:
          node-version: 14.x
      - name: Update npm
        run: npm i -g npm@7.3.0
      - name: Cache node modules
        uses: actions/cache@v2
        with:
          path: |
            ~/.npm
            node_modules
            */*/node_modules
          key: ${{ runner.os }}-node-2-${{ hashFiles('**/package-lock.json') }}
          restore-keys: |
            ${{ runner.os }}-node-2-
      - run: npm ci
      - name: Install packages' dependencies
        run: npm run bootstrap -- --loglevel verbose
      - name: Update Prisma client
        run: npm run prisma:generate
      - name: Define Lerna since parameter
        run: echo "SINCE=origin/master" >> $GITHUB_ENV
        if: ${{ github.ref != 'refs/heads/master' }}
      - name: Check format
        run: npm run check-format -- --since $SINCE
      - name: Build packages
        run: npm run build -- --since $SINCE
      - name: Lint
        run: npm run lint -- --since $SINCE
      - name: Check GraphQL schema
        run: npm run check-graphql-schema -- --since $SINCE
      - name: Run tests
        run: npm test -- --since $SINCE
      # E2E tests to run on merge to master
      - name: Generate test data service
        run: npm run generate-test-data-service
        if: github.ref == 'refs/heads/master' || contains(github.head_ref, 'ci') || github.actor == 'renovate[bot]'
      - name: Install test data service's dependencies
        working-directory: packages/amplication-data-service-generator/generated/server
        run: npm ci && npm run prisma:generate
        if: github.ref == 'refs/heads/master' || contains(github.head_ref, 'ci') || github.actor == 'renovate[bot]'
      - name: Run test data service's tests
        working-directory: packages/amplication-data-service-generator/generated/server
        run: npm test
        if: github.ref == 'refs/heads/master' || contains(github.head_ref, 'ci') || github.actor == 'renovate[bot]'
      - name: Run Data Service Generator E2E test
        run: npm run test:e2e -- --scope @amplication/data-service-generator
        if: github.ref == 'refs/heads/master' || contains(github.head_ref, 'ci') || github.actor == 'renovate[bot]'
  deploy:
    needs: build
    runs-on: ubuntu-latest
    timeout-minutes: 120
    if: github.ref == 'refs/heads/master' || contains('ci', github.ref)
    steps:
      - uses: actions/checkout@v2
      - uses: docker/setup-buildx-action@v1
        with:
          driver-opts: image=moby/buildkit:master
      - name: Login to GCR
        uses: docker/login-action@v1
        with:
          registry: gcr.io
          username: _json_key
          password: ${{ secrets.GOOGLE_CREDENTIALS }}
      # cache was removed because it didn't reduce the runtime
      # - name: Cache Docker layers
      #   uses: actions/cache@v2
      #   with:
      #     path: /tmp/.buildx-cache
      #     key: ${{ runner.os }}-buildx-${{ github.sha }}
      #     restore-keys: |
      #       ${{ runner.os }}-buildx-
      - name: "Build and push amplication/amplication Docker image"
        uses: docker/build-push-action@v2
        with:
          pull: true
          push: true
          cache-from: type=local,src=/tmp/.buildx-cache
          cache-to: type=local,dest=/tmp/.buildx-cache
          tags: |
            gcr.io/amplication-staging-oc/amplication:${{ github.sha }}
      - uses: hashicorp/setup-terraform@v1
      - run: terraform init
        env:
          GOOGLE_CREDENTIALS: ${{ secrets.GOOGLE_CREDENTIALS }}
        working-directory: terraform/envs/staging-oc
      - run: terraform apply -auto-approve -lock-timeout=1200s
        env:
          GOOGLE_CREDENTIALS: ${{ secrets.GOOGLE_CREDENTIALS }}
          TF_VAR_image_id: gcr.io/amplication-staging-oc/amplication:${{ github.sha }}
        working-directory: terraform/envs/staging-oc
      - uses: mattes/gce-cloudsql-proxy-action@v1
        with:
          creds: ${{ secrets.GOOGLE_CREDENTIALS }}
          instance: ${{ secrets.STAGING_DB_INSTANCE_NAME }}
      - run: |
          set -e;
          docker run \
            --network host \
            --env POSTGRESQL_URL="postgresql://${{ secrets.STAGING_DB_USER }}:${{ secrets.STAGING_DB_PASSWORD }}@127.0.0.1:5432/${{ secrets.STAGING_DB_NAME }}" \
            gcr.io/amplication-staging-oc/amplication:${{ github.sha }} \
            npm run migrate:up<|MERGE_RESOLUTION|>--- conflicted
+++ resolved
@@ -22,11 +22,7 @@
 jobs:
   build:
     runs-on: ubuntu-latest
-<<<<<<< HEAD
-    timeout-minutes: 60
-=======
     timeout-minutes: 45
->>>>>>> e2cdeedd
     steps:
       - uses: actions/checkout@v2
       - name: Fetch master
