--- conflicted
+++ resolved
@@ -89,14 +89,11 @@
   type = string
 }
 
-<<<<<<< HEAD
-=======
 variable "sendgrid_api_key_secret_id" {
   type = string
 }
 
 
->>>>>>> dae0475a
 
 # Storage
 
