# Google

variable "project" {
  type = string
}

variable "region" {
  type = string
}

# GitHub

variable "github_client_id" {
  type = string
}

variable "github_scope" {
  type = string
}

variable "github_redirect_uri" {
  type = string
}

variable "github_app_auth_scope" {
  type = string
}

variable "github_app_auth_redirect_uri" {
  type = string
}
<<<<<<< HEAD
=======

variable "github_app_private_key" {
  type = string
}

variable "github_app_client_secret" {
  type = string
}
variable "github_app_client_id" {
  type = string
}
variable "github_app_app_id" {
  type = string
}
variable "github_app_installation_url" {
  type = string
}
# Amplitude
>>>>>>> 49d8878a

# paddle
variable "paddle_vendor_id" {
  type = string
}

# Amplitude
variable "amplitude_api_key" {
  type = string
}

# Sendgrid
variable "sendgrid_from_address" {
  type = string
}

variable "sendgrid_invitation_template_id" {
  type = string
}

# paddle
variable "paddle_base_64_public_key" {
  type = string
}

# Cloud SQL

variable "database_tier" {
  type = string
}

# Cloud Run

variable "image_id" {
  type = string
}

variable "bcrypt_salt_or_rounds" {
  type = string
}

variable "feature_flags" {
  type = map(any)
}

variable "host" {
  type = string
}

variable "server_database_connection_limit" {
  type = number
}

variable "server_min_scale" {
  type = number
}

variable "server_max_scale" {
  type = number
}

# Secret Manager

variable "github_client_secret_id" {
  type = string
}
variable "segment_write_key_secret_id" {
  type = string
}

variable "sendgrid_api_key_secret_id" {
  type = string
}



# Storage

variable "default_disk" {
  type = string
}

variable "bucket" {
  type = string
}

variable "bucket_location" {
  type = string
}

# Cloud Build

variable "image" {
  type = string
}

variable "google_cloudbuild_trigger_filename" {
  type = string
}

variable "google_cloudbuild_trigger_name" {
  type = string
}

variable "github_owner" {
  type = string
}

variable "github_name" {
  type = string
}

variable "github_tag" {
  type = string
}

# Container Builder

variable "apps_project" {
  type = string
}

variable "container_builder_default" {
  type = string
}

# Deployer

variable "deployer_default" {
  type = string
}

variable "apps_region" {
  type = string
}

variable "apps_terraform_state_bucket" {
  type = string
}

variable "apps_domain" {
  type = string
}<|MERGE_RESOLUTION|>--- conflicted
+++ resolved
@@ -29,8 +29,12 @@
 variable "github_app_auth_redirect_uri" {
   type = string
 }
-<<<<<<< HEAD
-=======
+
+# paddle
+variable "paddle_vendor_id" {
+  type = string
+}
+
 
 variable "github_app_private_key" {
   type = string
@@ -49,14 +53,7 @@
   type = string
 }
 # Amplitude
->>>>>>> 49d8878a
 
-# paddle
-variable "paddle_vendor_id" {
-  type = string
-}
-
-# Amplitude
 variable "amplitude_api_key" {
   type = string
 }
