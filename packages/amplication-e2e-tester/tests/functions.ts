<<<<<<< HEAD
import { ElementHandle, Response } from "puppeteer";
=======
import { ElementHandle } from "puppeteer";
>>>>>>> 89de3072

export function createRandomName(): string {
  const randomString = Math.random().toString(32);
  return "s" + randomString.slice(2, randomString.length);
}
export async function signUp(
  signUpBtn: string,
  continueBtn: string
): Promise<void> {
  await (
    await page.waitForXPath(`//a[contains(text(),'${signUpBtn}')]`)
  ).click();
  const userEmail = createRandomName() + "@example.com";
  await (await page.waitForXPath("//input[@name='email']")).type(userEmail);
  const userPassword = createRandomName();
  await (await page.waitForXPath("//input[@name='password']")).type(
    userPassword
  );
  await (await page.waitForXPath("//input[@name='confirmPassword']")).type(
    userPassword
  );
  const userFirstName = createRandomName();
  await (await page.waitForXPath("//input[@name='firstName']")).type(
    userFirstName
  );
  const userLastName = createRandomName();
  await (await page.waitForXPath("//input[@name='lastName']")).type(
    userLastName
  );
  await (await page.waitForXPath("//input[@name='organizationName']")).type(
    userLastName
  );
  await (
    await page.waitForXPath(`//button[contains(text(),'${continueBtn}')]`)
  ).click();
<<<<<<< HEAD
  return page.waitForNavigation();
=======
  await page.waitForNavigation();
  return page.waitFor(500);
>>>>>>> 89de3072
}
export async function createNewEntityField(
  fieldType: string,
  addFieldBtn: string,
  addDescriptionBtn: string,
  closeBtn: string
): Promise<ElementHandle> {
  const fieldsName = createRandomName();
  await page.type(
    "form > .text-input > .text-input__inner-wrapper > label > input",
    fieldsName
  );
  await (
    await page.waitForXPath(`//button[contains(text(),'${addFieldBtn}')]`)
  ).click();
<<<<<<< HEAD
=======
  await page.waitFor(500);
>>>>>>> 89de3072
  await (
    await page.waitForXPath(`//button[contains(.,'${addDescriptionBtn}')]`)
  ).click();
  await page.waitForSelector(
    ".amp-form > .text-input > .text-input__inner-wrapper > label > textarea"
  );
  await page.type(
    ".amp-form > .text-input > .text-input__inner-wrapper > label > textarea",
    createRandomName()
  );
  await (await page.waitForXPath(`//input[@name="required"]`)).click();
  await (await page.waitForXPath(`//input[@name="searchable"]`)).click();
  await page.click(
    ".mdc-drawer__content > .amp-form > .select-field > label > .select-field__container"
  );
  await (
    await page.waitForXPath(`//div[contains(text(),"${fieldType}")]`)
  ).click();
  await (
    await page.waitForXPath(`//button[contains(.,'${closeBtn}')]`)
  ).click();
  return page.waitForXPath(
    `//span[@class="text-medium" and contains(.,"${fieldsName}")]`
  );
}<|MERGE_RESOLUTION|>--- conflicted
+++ resolved
@@ -1,8 +1,4 @@
-<<<<<<< HEAD
-import { ElementHandle, Response } from "puppeteer";
-=======
 import { ElementHandle } from "puppeteer";
->>>>>>> 89de3072
 
 export function createRandomName(): string {
   const randomString = Math.random().toString(32);
@@ -38,12 +34,8 @@
   await (
     await page.waitForXPath(`//button[contains(text(),'${continueBtn}')]`)
   ).click();
-<<<<<<< HEAD
-  return page.waitForNavigation();
-=======
   await page.waitForNavigation();
   return page.waitFor(500);
->>>>>>> 89de3072
 }
 export async function createNewEntityField(
   fieldType: string,
@@ -59,10 +51,7 @@
   await (
     await page.waitForXPath(`//button[contains(text(),'${addFieldBtn}')]`)
   ).click();
-<<<<<<< HEAD
-=======
   await page.waitFor(500);
->>>>>>> 89de3072
   await (
     await page.waitForXPath(`//button[contains(.,'${addDescriptionBtn}')]`)
   ).click();
