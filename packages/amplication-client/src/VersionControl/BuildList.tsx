--- conflicted
+++ resolved
@@ -3,7 +3,6 @@
 import { useQuery } from "@apollo/react-hooks";
 import { Snackbar } from "@rmwc/snackbar";
 import "@rmwc/snackbar/styles";
-import { isEmpty } from "lodash";
 import { CircularProgress } from "@rmwc/circular-progress";
 import download from "downloadjs";
 import { isEmpty } from "lodash";
@@ -53,24 +52,6 @@
 
   return (
     <div className={CLASS_NAME}>
-<<<<<<< HEAD
-      {!isEmpty(data?.builds) && (
-        <>
-          <h2>Previous Builds</h2>
-          {loading && <CircularProgress />}
-          {data?.builds.map((build, $index) => {
-            return (
-              <Build
-                index={$index}
-                key={build.id}
-                build={build}
-                onError={setError}
-              />
-            );
-          })}
-        </>
-      )}
-=======
       {!isEmpty(data?.builds) && <h2>All Builds</h2>}
       {loading && <CircularProgress />}
       {data?.builds.map((build, index) => {
@@ -83,7 +64,6 @@
           />
         );
       })}
->>>>>>> bbdd682b
       <Snackbar open={Boolean(error)} message={errorMessage} />
     </div>
   );
