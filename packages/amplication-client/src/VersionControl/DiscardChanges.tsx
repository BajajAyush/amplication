import React, { useCallback, useContext } from "react";
import { Snackbar } from "@amplication/design-system";
import * as models from "../models";
import { gql, useMutation } from "@apollo/client";
import { formatError } from "../util/error";
import { GET_PENDING_CHANGES } from "./PendingChanges";
import { Button, EnumButtonStyle } from "../Components/Button";
import "./DiscardChanges.scss";
import { AppContext } from "../context/appContext";

type Props = {
  resourceId: string;
  onComplete: () => void;
  onCancel: () => void;
};

const CLASS_NAME = "discard-changes";

const DiscardChanges = ({ resourceId, onComplete, onCancel }: Props) => {
  const { pendingChanges, resetPendingChanges } = useContext(AppContext);
  const [discardChanges, { error, loading }] = useMutation(DISCARD_CHANGES, {
    update(cache, { data }) {
      if (!data) return;

      //remove entities from cache to reflect discarded changes
      for (var change of pendingChanges) {
        if (
          change.originType === models.EnumPendingChangeOriginType.Entity
        ) {
          cache.evict({
            id: cache.identify({
              id: change.originId,
              __typename: "Entity",
            }),
          });
        } else {
          /**@todo: handle other types of blocks */
          cache.evict({
            id: cache.identify({
<<<<<<< HEAD
              id: change.resourceId,
              __typename: "ServiceSettings",
=======
              id: change.originId,
              __typename: "AppSettings",
>>>>>>> 373c2aeb
            }),
          });
        }
      }
    },
    onCompleted: (data) => {
      resetPendingChanges();
      onComplete();
    },
    refetchQueries: [
      {
        query: GET_PENDING_CHANGES,
        variables: {
          resourceId: resourceId,
        },
      },
    ],
  });

  const handleConfirm = useCallback(() => {
    discardChanges({
      variables: {
        resourceId: resourceId,
      },
    }).catch(console.error);
  }, [resourceId, discardChanges]);

  const errorMessage = formatError(error);

  return (
    <div className={CLASS_NAME}>
      <div className={`${CLASS_NAME}__content`}>
        <div>
          <div className={`${CLASS_NAME}__content__title`}>Please Notice</div>
          <div className={`${CLASS_NAME}__content__instructions`}>
            This action cannot be undone.
            <br /> Are you sure you want to discard all pending changes?
          </div>
        </div>
      </div>
      <div className={`${CLASS_NAME}__buttons`}>
        <div className="spacer" />
        <Button buttonStyle={EnumButtonStyle.Text} onClick={onCancel}>
          Cancel
        </Button>

        <Button
          buttonStyle={EnumButtonStyle.Primary}
          eventData={{
            eventName: "discardPendingChanges",
          }}
          onClick={handleConfirm}
          disabled={loading}
        >
          Discard Changes
        </Button>
      </div>

      <Snackbar open={Boolean(error)} message={errorMessage} />
    </div>
  );
};

export default DiscardChanges;

const DISCARD_CHANGES = gql`
  mutation discardChanges($resourceId: String!) {
    discardPendingChanges(data: { resource: { connect: { id: $resourceId } } })
  }
`;<|MERGE_RESOLUTION|>--- conflicted
+++ resolved
@@ -37,13 +37,8 @@
           /**@todo: handle other types of blocks */
           cache.evict({
             id: cache.identify({
-<<<<<<< HEAD
-              id: change.resourceId,
+              id: change.originId,
               __typename: "ServiceSettings",
-=======
-              id: change.originId,
-              __typename: "AppSettings",
->>>>>>> 373c2aeb
             }),
           });
         }
