--- conflicted
+++ resolved
@@ -30,10 +30,7 @@
   }
   &__step {
     color: var(--white);
-<<<<<<< HEAD
-=======
     margin-bottom: var(--large-spacing);
->>>>>>> b3b4582d
 
     &__row {
       @include flexFullRowWithSpacing;
@@ -41,10 +38,7 @@
       padding-left: $log-line-number-width;
       padding-right: var(--default-spacing);
       margin-bottom: var(--default-spacing);
-<<<<<<< HEAD
       height: calc(var(--default-spacing) * 2);
-=======
->>>>>>> b3b4582d
     }
 
     &__status {
@@ -59,13 +53,9 @@
       }
 
       &--running {
-<<<<<<< HEAD
         .rmwc-circular-progress {
           color: var(--white);
         }
-=======
-        color: var(--secondary-turquoise);
->>>>>>> b3b4582d
       }
     }
 
@@ -76,13 +66,9 @@
     &__duration {
       @include bold;
     }
-<<<<<<< HEAD
-
     &__log {
       margin-bottom: var(--large-spacing);
     }
-=======
->>>>>>> b3b4582d
   }
 
   .react-lazylog {
