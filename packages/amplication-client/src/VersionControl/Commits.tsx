--- conflicted
+++ resolved
@@ -13,26 +13,16 @@
 const NAVIGATION_KEY = "ENTITIES";
 
 function Entities({ match }: Props) {
-<<<<<<< HEAD
   const { resource } = match.params;
-
-  useNavigationTabs(resource, NAVIGATION_KEY, match.url, "Commits");
-=======
-  const { application } = match.params;
   const pageTitle = "Commits";
-  useNavigationTabs(application, NAVIGATION_KEY, match.url, pageTitle);
->>>>>>> 56162200
+  useNavigationTabs(resource, NAVIGATION_KEY, match.url, pageTitle);
 
   return (
     <Switch>
       <RouteWithAnalytics
         exact
-<<<<<<< HEAD
         path="/:resource/commits/"
-=======
-        path="/:application/commits/"
         pageTitle={pageTitle}
->>>>>>> 56162200
         component={CommitList}
       />
       <RouteWithAnalytics
