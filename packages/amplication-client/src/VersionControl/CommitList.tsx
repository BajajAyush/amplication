--- conflicted
+++ resolved
@@ -20,12 +20,8 @@
 };
 
 type Props = {
-<<<<<<< HEAD
   match: match<{ resource: string }>;
-=======
-  match: match<{ application: string }>;
   pageTitle?: string;
->>>>>>> 56162200
 };
 
 const CREATED_AT_FIELD = "createdAt";
@@ -33,14 +29,8 @@
 const POLL_INTERVAL = 10000;
 const CLASS_NAME = "commit-list";
 
-<<<<<<< HEAD
-export const CommitList = ({ match }: Props) => {
+export const CommitList = ({ match, pageTitle }: Props) => {
   const { resource } = match.params;
-
-=======
-export const CommitList = ({ match, pageTitle }: Props) => {
-  const { application } = match.params;
->>>>>>> 56162200
   const [searchPhrase, setSearchPhrase] = useState<string>("");
 
   const handleSearchChange = useCallback(
