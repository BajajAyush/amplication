--- conflicted
+++ resolved
@@ -5,17 +5,11 @@
 import { gql, useMutation } from "@apollo/client";
 import PendingChangesContext from "./PendingChangesContext";
 import { formatError } from "../util/error";
-<<<<<<< HEAD
 import { GET_PENDING_CHANGES } from "./PendingChanges";
 import { GET_LAST_COMMIT } from "./LastCommit";
-import { TextField } from "amplication-design-system";
-=======
+import { TextField } from "@amplication/design-system";
 import { CROSS_OS_CTRL_ENTER } from "../util/hotkeys";
-import { TextField } from "../Components/TextField";
->>>>>>> b0a0f42e
 import { Button, EnumButtonStyle } from "../Components/Button";
-import { GET_PENDING_CHANGES } from "./PendingChanges";
-import { GET_LAST_COMMIT } from "./LastCommit";
 import "./Commit.scss";
 
 type TCommit = {
