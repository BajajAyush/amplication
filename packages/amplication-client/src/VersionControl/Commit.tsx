--- conflicted
+++ resolved
@@ -91,10 +91,6 @@
 
   return (
     <div className={CLASS_NAME}>
-<<<<<<< HEAD
-      <CommitValidation resourceId={resourceId} />
-=======
->>>>>>> f509b1c6
       <Formik
         initialValues={INITIAL_VALUES}
         onSubmit={handleSubmit}
