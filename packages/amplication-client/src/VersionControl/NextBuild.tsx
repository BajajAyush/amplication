--- conflicted
+++ resolved
@@ -111,7 +111,6 @@
       >
         {Boolean(nextBuildError || lastBuildError) && errorMessage}
 
-<<<<<<< HEAD
         {!nextBuildLoading && !lastBuildLoading && (
           <ul className="panel-list">
             {isEmpty(nextBuildData?.commits) && (
@@ -132,23 +131,6 @@
             ))}
           </ul>
         )}
-=======
-        <ul className="panel-list">
-          {nextBuildData?.commits.map((commit) => (
-            <li>
-              <div className={`${CLASS_NAME}__details`}>
-                <span>{commit.message}</span>
-                <UserAndTime
-                  firstName={commit.user?.account?.firstName || ""}
-                  lastName={commit.user?.account?.lastName || ""}
-                  time={commit.createdAt}
-                />
-              </div>
-              <div className={`${CLASS_NAME}__changes`}>12 Changes</div>
-            </li>
-          ))}
-        </ul>
->>>>>>> 1228ec87
       </PanelCollapsible>
       <Dialog
         className="commit-dialog"
