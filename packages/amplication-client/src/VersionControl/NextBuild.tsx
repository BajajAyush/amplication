import React, { useCallback, useState, useMemo } from "react";
import { gql } from "apollo-boost";
import { useQuery } from "@apollo/react-hooks";
import { CircularProgress } from "@rmwc/circular-progress";
import { isEmpty } from "lodash";

import { formatError } from "../util/error";
import * as models from "../models";
import { Dialog } from "../Components/Dialog";
import BuildNewVersion from "./BuildNewVersion";
import { PanelCollapsible } from "../Components/PanelCollapsible";
import { Button, EnumButtonStyle } from "../Components/Button";
import UserAndTime from "../Components/UserAndTime";
import { GET_LAST_BUILD } from "./LastBuild";

import "./NextBuild.scss";

const CLASS_NAME = "next-build";

type TData = {
  commits: models.Commit[];
};

type Props = {
  applicationId: string;
};

const NextBuild = ({ applicationId }: Props) => {
  const [dialogOpen, setDialogOpen] = useState<boolean>(false);

  const {
    data: lastBuildData,
    loading: lastBuildLoading,
    error: lastBuildError,
    refetch: lastBuildRefetch,
  } = useQuery<{
    builds: models.Build[];
  }>(GET_LAST_BUILD, {
    onCompleted: () => {
      nextBuildRefetch();
    },
    variables: {
      appId: applicationId,
    },
  });

  const handleToggleDialog = useCallback(() => {
    setDialogOpen(!dialogOpen);
  }, [dialogOpen, setDialogOpen]);

  const handleNewVersionComplete = useCallback(() => {
    lastBuildRefetch();
    setDialogOpen(false);
  }, [lastBuildRefetch, setDialogOpen]);

  const lastBuild = useMemo(() => {
    if (lastBuildLoading) return null;
    const [last] = lastBuildData?.builds;
    return last;
  }, [lastBuildLoading, lastBuildData]);

  const {
    data: nextBuildData,
    loading: nextBuildLoading,
    error: nextBuildError,
    refetch: nextBuildRefetch,
  } = useQuery<TData>(GET_NEXT_BUILD_COMMITS, {
    variables: {
      applicationId: applicationId,
      lastBuildCreatedAt: lastBuild?.createdAt,
    },
  });
  const errorMessage = formatError(lastBuildError || nextBuildError);

  const loading = nextBuildLoading || lastBuildLoading;

  return (
    <>
      <PanelCollapsible
        className={CLASS_NAME}
        headerContent={
          <>
            {loading ? (
              <>
                <h3>Loading Pending Commits</h3>
                <CircularProgress />
              </>
            ) : (
              <>
                <h3>{`${nextBuildData?.commits.length} ${
                  nextBuildData?.commits.length === 1
                    ? "Pending Commit"
                    : "Pending Commits"
                }`}</h3>
                <Button
                  buttonStyle={EnumButtonStyle.Primary}
                  onClick={handleToggleDialog}
                >
                  Create New Build
                </Button>
              </>
            )}
          </>
        }
      >
        {Boolean(nextBuildError || lastBuildError) && errorMessage}
<<<<<<< HEAD
        {nextBuildLoading && <CircularProgress />}
        {!nextBuildLoading && !lastBuildLoading && (
          <ul className="panel-list">
            {isEmpty(nextBuildData?.commits) && (
              <li>There is nothing new since last build</li>
            )}
            {nextBuildData?.commits.map((commit) => (
              <li>
                <div className={`${CLASS_NAME}__details`}>
                  <span>{commit.message}</span>
                  <UserAndTime
                    firstName={commit.user?.account?.firstName}
                    lastName={commit.user?.account?.lastName}
                    time={commit.createdAt}
                  />
                </div>
                <div className={`${CLASS_NAME}__changes`}>12 Changes</div>
              </li>
            ))}
          </ul>
        )}
=======

        <ul className="panel-list">
          {nextBuildData?.commits.map((commit) => (
            <li>
              <div className={`${CLASS_NAME}__details`}>
                <span>{commit.message}</span>
                <UserAndTime
                  firstName={commit.user?.account?.firstName}
                  lastName={commit.user?.account?.lastName}
                  time={commit.createdAt}
                />
              </div>
              <div className={`${CLASS_NAME}__changes`}>12 Changes</div>
            </li>
          ))}
        </ul>
>>>>>>> bbdd682b
      </PanelCollapsible>
      <Dialog
        className="commit-dialog"
        isOpen={dialogOpen}
        onDismiss={handleToggleDialog}
        title="New Build"
      >
        <BuildNewVersion
          applicationId={applicationId}
          onComplete={handleNewVersionComplete}
          lastBuildVersion={lastBuild?.version}
        />
      </Dialog>
    </>
  );
};

export default NextBuild;

export const GET_NEXT_BUILD_COMMITS = gql`
  query nextBuildCommits(
    $applicationId: String!
    $lastBuildCreatedAt: DateTime
  ) {
    commits(
      where: {
        app: { id: $applicationId }
        createdAt: { gt: $lastBuildCreatedAt }
      }
    ) {
      id
      createdAt
      userId
      user {
        account {
          firstName
          lastName
        }
      }
      message
    }
  }
`;<|MERGE_RESOLUTION|>--- conflicted
+++ resolved
@@ -77,6 +77,7 @@
   return (
     <>
       <PanelCollapsible
+        initiallyOpen
         className={CLASS_NAME}
         headerContent={
           <>
@@ -104,8 +105,7 @@
         }
       >
         {Boolean(nextBuildError || lastBuildError) && errorMessage}
-<<<<<<< HEAD
-        {nextBuildLoading && <CircularProgress />}
+
         {!nextBuildLoading && !lastBuildLoading && (
           <ul className="panel-list">
             {isEmpty(nextBuildData?.commits) && (
@@ -116,8 +116,8 @@
                 <div className={`${CLASS_NAME}__details`}>
                   <span>{commit.message}</span>
                   <UserAndTime
-                    firstName={commit.user?.account?.firstName}
-                    lastName={commit.user?.account?.lastName}
+                    firstName={commit.user?.account?.firstName || ""}
+                    lastName={commit.user?.account?.lastName || ""}
                     time={commit.createdAt}
                   />
                 </div>
@@ -126,24 +126,6 @@
             ))}
           </ul>
         )}
-=======
-
-        <ul className="panel-list">
-          {nextBuildData?.commits.map((commit) => (
-            <li>
-              <div className={`${CLASS_NAME}__details`}>
-                <span>{commit.message}</span>
-                <UserAndTime
-                  firstName={commit.user?.account?.firstName}
-                  lastName={commit.user?.account?.lastName}
-                  time={commit.createdAt}
-                />
-              </div>
-              <div className={`${CLASS_NAME}__changes`}>12 Changes</div>
-            </li>
-          ))}
-        </ul>
->>>>>>> bbdd682b
       </PanelCollapsible>
       <Dialog
         className="commit-dialog"
