import React, { useCallback, useMemo } from "react";

import { Link } from "react-router-dom";
import { isEmpty } from "lodash";
import { Icon, Tooltip, CircularProgress } from "@amplication/design-system";
import { useQuery } from "@apollo/client";

import * as models from "../models";
import { EnumButtonStyle, Button } from "../Components/Button";
import { downloadArchive } from "./BuildSteps";

import useBuildWatchStatus from "./useBuildWatchStatus";
import { BuildStepsStatus } from "./BuildStepsStatus";
import { HelpPopover } from "../Components/HelpPopover";
import { GET_RESOURCE } from "../Application/ApplicationHome";
import useLocalStorage from "react-use-localstorage";

import "./BuildSummary.scss";

const CLASS_NAME = "build-summary";

export const EMPTY_STEP: models.ActionStep = {
  id: "",
  createdAt: null,
  name: "",
  status: models.EnumActionStepStatus.Waiting,
  message: "",
};

export const GENERATE_STEP_NAME = "GENERATE_APPLICATION";
export const BUILD_DOCKER_IMAGE_STEP_NAME = "BUILD_DOCKER";
export const DEPLOY_STEP_NAME = "DEPLOY_APP";
export const PUSH_TO_GITHUB_STEP_NAME = "PUSH_TO_GITHUB";

type Props = {
  build: models.Build;
  generating: boolean;
  onError: (error: Error) => void;
};

const LOCAL_STORAGE_KEY_SHOW_GITHUB_HELP = "ShowGitHubContextHelp";
const LOCAL_STORAGE_KEY_SHOW_SANDBOX_HELP = "ShowGSandboxContextHelp";

const BuildSummary = ({ generating, build, onError }: Props) => {
  const { data } = useBuildWatchStatus(build);

  const [showGitHelp, setShowGitHubHelp] = useLocalStorage(
    LOCAL_STORAGE_KEY_SHOW_GITHUB_HELP,
    "true"
  );

  const [showSandboxHelp, setShowSandboxHelp] = useLocalStorage(
    LOCAL_STORAGE_KEY_SHOW_SANDBOX_HELP,
    "false"
  );

  const { data: appData } = useQuery<{
    resource: models.Resource;
  }>(GET_RESOURCE, {
    variables: {
      id: build.resourceId,
    },
  });

  const handleDownloadClick = useCallback(() => {
    downloadArchive(data.build.archiveURI).catch(onError);
  }, [data.build.archiveURI, onError]);

  const handleDismissHelpGitHub = useCallback(() => {
    setShowGitHubHelp("false");
    setShowSandboxHelp("true");
  }, [setShowGitHubHelp, setShowSandboxHelp]);

  const handleDismissHelpSandbox = useCallback(() => {
    setShowSandboxHelp("false");
  }, [setShowSandboxHelp]);

  const stepGenerateCode = useMemo(() => {
    if (!data.build.action?.steps?.length) {
      return EMPTY_STEP;
    }
    return (
      data.build.action.steps.find(
        (step) => step.name === GENERATE_STEP_NAME
      ) || EMPTY_STEP
    );
  }, [data.build.action]);

  const stepBuildDocker = useMemo(() => {
    if (!data.build.action?.steps?.length) {
      return EMPTY_STEP;
    }
    return (
      data.build.action.steps.find(
        (step) => step.name === BUILD_DOCKER_IMAGE_STEP_NAME
      ) || EMPTY_STEP
    );
  }, [data.build.action]);

  const stepDeploy = useMemo(() => {
    if (!data.build.action?.steps?.length) {
      return EMPTY_STEP;
    }
    return (
      data.build.action.steps.find((step) => step.name === DEPLOY_STEP_NAME) ||
      null
    );
  }, [data.build.action]);

  const githubUrl = useMemo(() => {
    if (!data.build.action?.steps?.length) {
      return null;
    }
    const stepGithub = data.build.action.steps.find(
      (step) => step.name === PUSH_TO_GITHUB_STEP_NAME
    );

    const log = stepGithub?.logs?.find(
      (log) => !isEmpty(log.meta) && !isEmpty(log.meta.githubUrl)
    );

    return log?.meta?.githubUrl || null;
  }, [data.build.action]);

  const deployment =
    data.build.deployments &&
    data.build.deployments.length &&
    data.build.deployments[0];

  return (
    <div className={`${CLASS_NAME}`}>
      <div className={`${CLASS_NAME}__download`}>
        {githubUrl ? ( //code was synced to github
          <a
            href={githubUrl}
            target="github"
            className={`${CLASS_NAME}__open-github`}
          >
            <Button
              buttonStyle={EnumButtonStyle.Primary}
              icon="github"
              disabled={generating}
              eventData={{
                eventName: "openGithubPullRequest",
              }}
            >
              Open GitHub
            </Button>
          </a>
        ) : !appData?.resource.githubSyncEnabled ? ( //app is not connected to github
          <HelpPopover
            onDismiss={handleDismissHelpGitHub}
            content={
              <div>
                Enable sync with GitHub to automatically push the generated code
                of your application and create a Pull Request in your GitHub
                repository every time you commit your changes.
              </div>
            }
            open={showGitHelp === "false" ? false : true}
            placement="top-start"
          >
            <Link
              to={`/${build.appId}/code-view`}
              className={`${CLASS_NAME}__view-code`}
            >
              <Button
                buttonStyle={EnumButtonStyle.Secondary}
                icon="code"
                disabled={generating}
                eventData={{
                  eventName: "FooterViewCode",
                }}
              >
                View Code
              </Button>
            </Link>
          </HelpPopover>
        ) : (
          //app was connected after this build was created
          <div className={`${CLASS_NAME}__message`}>
            <Icon size="small" icon="info_circle" />
            <span>
              You are now connected to GitHub. Future builds will create a Pull
              Request in your repo.
            </span>
          </div>
        )}
        <Tooltip aria-label={"Download Code"} direction="nw">
          <Button
            buttonStyle={EnumButtonStyle.Text}
            disabled={
              stepGenerateCode.status !== models.EnumActionStepStatus.Success ||
              generating
            }
            onClick={handleDownloadClick}
            icon="download1"
            iconSize="large"
            eventData={{
              eventName: "downloadBuild",
              versionNumber: data.build.version,
            }}
          />
        </Tooltip>
      </div>

      {generating ? (
        <div className={`${CLASS_NAME}__generating`}>
          <CircularProgress />
          Generating new build...
        </div>
      ) : (
        <HelpPopover
          onDismiss={handleDismissHelpSandbox}
          content={
            <div>
              All your committed changes are continuously deployed to a sandbox
              environment on the Amplication cloud so you can easily access your
              application for testing and development purposes.
            </div>
          }
          open={showSandboxHelp === "false" ? false : true}
          placement="top-start"
        >
          {stepBuildDocker.status === models.EnumActionStepStatus.Running ||
          stepDeploy?.status === models.EnumActionStepStatus.Running ? (
<<<<<<< HEAD
            <Link to={`/${build.resourceId}/builds/${build.id}`}>
              <Button
                buttonStyle={EnumButtonStyle.Clear}
                eventData={{
                  eventName: "BuildSandboxViewDetailsClick",
                }}
              >
                <BuildStepsStatus
                  status={models.EnumActionStepStatus.Running}
                />
                Preparing sandbox environment...
              </Button>
            </Link>
=======
            // <Link to={`/${build.appId}/builds/${build.id}`}>
            //   <Button
            //     buttonStyle={EnumButtonStyle.Clear}
            //     eventData={{
            //       eventName: "BuildSandboxViewDetailsClick",
            //     }}
            //   >
            //     <BuildStepsStatus
            //       status={models.EnumActionStepStatus.Running}
            //     />
            //     Preparing sandbox environment...
            //   </Button>
            // </Link>
            <div />
>>>>>>> 0b55cde0
          ) : deployment &&
            stepDeploy?.status === models.EnumActionStepStatus.Success ? (
            <a href={deployment.environment.address} target="app">
              <Button
                buttonStyle={EnumButtonStyle.Clear}
                icon="link_2"
                eventData={{
                  eventName: "openPreviewApp",
                  versionNumber: data.build.version,
                }}
              >
                Open Sandbox environment
              </Button>
            </a>
          ) : (
            <div className={`${CLASS_NAME}__sandbox`}>
              {stepDeploy ? (
                <Link to={`/${build.resourceId}/builds/${build.id}`}>
                  <Button
                    buttonStyle={EnumButtonStyle.Clear}
                    eventData={{
                      eventName: "buildFailedViewDetails",
                    }}
                  >
                    <BuildStepsStatus
                      status={models.EnumActionStepStatus.Failed}
                    />
                    Deployment to sandbox failed
                  </Button>
                </Link>
              ) : (
                <>
                  <Icon size="small" icon="info_circle" />

                  <span>Commit changes to start deployment to sandbox. </span>
                </>
              )}
            </div>
          )}
        </HelpPopover>
      )}
    </div>
  );
};

export default BuildSummary;<|MERGE_RESOLUTION|>--- conflicted
+++ resolved
@@ -161,7 +161,7 @@
             placement="top-start"
           >
             <Link
-              to={`/${build.appId}/code-view`}
+              to={`/${build.resourceId}/code-view`}
               className={`${CLASS_NAME}__view-code`}
             >
               <Button
@@ -224,21 +224,6 @@
         >
           {stepBuildDocker.status === models.EnumActionStepStatus.Running ||
           stepDeploy?.status === models.EnumActionStepStatus.Running ? (
-<<<<<<< HEAD
-            <Link to={`/${build.resourceId}/builds/${build.id}`}>
-              <Button
-                buttonStyle={EnumButtonStyle.Clear}
-                eventData={{
-                  eventName: "BuildSandboxViewDetailsClick",
-                }}
-              >
-                <BuildStepsStatus
-                  status={models.EnumActionStepStatus.Running}
-                />
-                Preparing sandbox environment...
-              </Button>
-            </Link>
-=======
             // <Link to={`/${build.appId}/builds/${build.id}`}>
             //   <Button
             //     buttonStyle={EnumButtonStyle.Clear}
@@ -253,7 +238,6 @@
             //   </Button>
             // </Link>
             <div />
->>>>>>> 0b55cde0
           ) : deployment &&
             stepDeploy?.status === models.EnumActionStepStatus.Success ? (
             <a href={deployment.environment.address} target="app">
