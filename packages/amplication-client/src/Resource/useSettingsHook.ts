--- conflicted
+++ resolved
@@ -68,11 +68,7 @@
 const useSettingsHook = ({
   trackEvent,
   resourceId,
-<<<<<<< HEAD
-  updateServiceSettings: updateServiceSettings,
-=======
-  updateAppSettings,
->>>>>>> ea7f75f0
+  updateServiceSettings,
 }: SettingsHookParams) => {
   const handleSubmit = useCallback(
     (data: models.ServiceSettings) => {
@@ -108,11 +104,7 @@
               serverPath: serverPath || "",
             },
           },
-<<<<<<< HEAD
-          resourceId: resourceId,
-=======
           resourceId,
->>>>>>> ea7f75f0
         },
       }).catch(console.error);
     },
