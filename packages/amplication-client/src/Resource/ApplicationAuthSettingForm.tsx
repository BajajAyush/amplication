--- conflicted
+++ resolved
@@ -35,13 +35,8 @@
   const resourceId = match.params.resource;
 
   const { data, error } = useQuery<{
-<<<<<<< HEAD
     serviceSettings: models.ServiceSettings;
-  }>(GET_APP_SETTINGS, {
-=======
-    appSettings: models.AppSettings;
   }>(GET_RESOURCE_SETTINGS, {
->>>>>>> 59fcbe6d
     variables: {
       id: resourceId,
     },
