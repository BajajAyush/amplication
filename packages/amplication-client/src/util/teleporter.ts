--- conflicted
+++ resolved
@@ -2,8 +2,5 @@
 
 export const HeaderToolbar = createTeleporter();
 export const AsidePanel = createTeleporter();
-<<<<<<< HEAD
 export const FilesPanel = createTeleporter();
-=======
-export const FixedMenuPanel = createTeleporter();
->>>>>>> 81a9b7cb
+export const FixedMenuPanel = createTeleporter();