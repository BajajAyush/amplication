--- conflicted
+++ resolved
@@ -24,42 +24,16 @@
     routes: [
       {
         path: "/:workspace([A-Za-z0-9-]{20,})/:project([A-Za-z0-9-]{20,})",
-<<<<<<< HEAD
         Component: lazy(() => import("../Project/ProjectPage")),
         moduleName: "",
         exactPath: false,
         routes: [
           {
-            path: "/:workspace([A-Za-z0-9-]{20,})/:project([A-Za-z0-9-]{20,})/",
-            Component: lazy(() => import("../Resource/ResourceHome")),
-            moduleName: "",
-            routeTrackType: "",
-            exactPath: false,
-            routes: resourceRoutes,
-          },
-          {
             path:
               "/:workspace([A-Za-z0-9-]{20,})/:project([A-Za-z0-9-]{20,})/create-resource",
-            Component: lazy(() => import("../Resource/ResourceHome")),
-            moduleName: "",
-=======
-        // Component: lazy(() => import("../Resource/ResourceHome")),
-
-        moduleName: "CreateServiceWizard",
-        moduleClass: "create-service-wizard",
-        permission: true,
-        exactPath: false,
-        routes: [
-          {
-            path:
-              "/:workspace([A-Za-z0-9-]{20,})/:project([A-Za-z0-9-]{20,})/create-resource",
-            Component: lazy(
-              () => import("../Resource/create-resource/CreateServiceWizard")
-            ),
+            Component: lazy(() => import("../Resource/create-resource/CreateServiceWizard")),
             moduleName: "CreateServiceWizard",
-            moduleClass: "create-service-wizard",
->>>>>>> 3886478d
-            routeTrackType: "",
+            routeTrackType: "create-service-wizard",
             exactPath: true,
           },
           {
