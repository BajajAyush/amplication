@import "../style/index.scss";

.workspaces-layout {
<<<<<<< HEAD
  &__resource-container {
    height: 100%;
=======
  height: calc(100%);
  display: flex;
  flex-direction: column;
  background-color: var(--surface);
  color: var(--black100);

  &__page_content {
>>>>>>> 8b9fe506
    display: flex;
    flex-direction: row;
    flex-grow: 1;
  }

  &__main_content {
    flex-grow: 1;
  }

  &__changes_menu {
  width: var(--changes-menu-width);
  background: var(--menu-background-color);
  }
}<|MERGE_RESOLUTION|>--- conflicted
+++ resolved
@@ -1,10 +1,6 @@
 @import "../style/index.scss";
 
 .workspaces-layout {
-<<<<<<< HEAD
-  &__resource-container {
-    height: 100%;
-=======
   height: calc(100%);
   display: flex;
   flex-direction: column;
@@ -12,7 +8,6 @@
   color: var(--black100);
 
   &__page_content {
->>>>>>> 8b9fe506
     display: flex;
     flex-direction: row;
     flex-grow: 1;
