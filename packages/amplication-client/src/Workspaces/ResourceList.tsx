--- conflicted
+++ resolved
@@ -30,7 +30,7 @@
   const [error, setError] = useState<Error | null>(null);
   const {
     resources,
-<<<<<<< HEAD
+    projectConfigurationResource,
     handleSearchChange,
     loadingResources,
     errorResources,
@@ -39,13 +39,6 @@
   } = useContext(AppContext);
 
   const linkToCreateResource = `/${currentWorkspace?.id}/${currentProject?.id}/create-resource`;
-=======
-    projectConfigurationResource,
-    handleSearchChange,
-    loadingResources,
-    errorResources,
-  } = useContext(AppContext);
->>>>>>> 4ed12013
 
   const clearError = useCallback(() => {
     setError(null);
@@ -110,8 +103,6 @@
           </Button>
         </Link>
       </div>
-<<<<<<< HEAD
-=======
       <HorizontalRule />
       <div className={`${CLASS_NAME}__title`}>Project Settings</div>
 
@@ -119,7 +110,6 @@
         <ResourceListItem resource={projectConfigurationResource} />
       )}
       <HorizontalRule />
->>>>>>> 4ed12013
       <div className={`${CLASS_NAME}__title`}>{resources.length} Resources</div>
       {loadingResources && <CircularProgress />}
 
