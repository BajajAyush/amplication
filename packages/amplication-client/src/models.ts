--- conflicted
+++ resolved
@@ -347,7 +347,6 @@
   primaryField?: Maybe<Scalars["String"]>;
   entityVersions: Array<EntityVersion>;
   fields: Array<EntityField>;
-  versionNumber?: Maybe<Scalars["Float"]>;
   lockedByUserId?: Maybe<Scalars["String"]>;
   lockedByUser?: Maybe<User>;
   lockedAt?: Maybe<Scalars["Date"]>;
@@ -580,8 +579,18 @@
   id: Scalars["String"];
   createdAt: Scalars["Date"];
   updatedAt: Scalars["Date"];
+  entityId: Scalars["String"];
+  entity: Entity;
   versionNumber: Scalars["Int"];
   commit: Commit;
+  fields: Array<EntityField>;
+};
+
+export type EntityVersionFieldsArgs = {
+  where?: Maybe<EntityFieldWhereInput>;
+  orderBy?: Maybe<EntityFieldOrderByInput>;
+  skip?: Maybe<Scalars["Int"]>;
+  take?: Maybe<Scalars["Int"]>;
 };
 
 export type EntityVersionOrderByInput = {
@@ -690,11 +699,6 @@
   MasterDetails = "MasterDetails",
 }
 
-export type GeneratedApp = {
-  __typename?: "GeneratedApp";
-  id: Scalars["String"];
-};
-
 export type HttpBasicAuthenticationSettings = {
   __typename?: "HttpBasicAuthenticationSettings";
   username: Scalars["String"];
@@ -760,14 +764,6 @@
   login: Auth;
   changePassword: Account;
   setCurrentOrganization: Auth;
-<<<<<<< HEAD
-  createBlockVersion: Block;
-  createConnectorRestApi: ConnectorRestApi;
-  updateConnectorRestApi: ConnectorRestApi;
-  createConnectorRestApiCall: ConnectorRestApiCall;
-  updateConnectorRestApiCall: ConnectorRestApiCall;
-=======
->>>>>>> d4dd950a
   createOneEntity: Entity;
   deleteEntity?: Maybe<Entity>;
   updateEntity?: Maybe<Entity>;
@@ -783,18 +779,9 @@
   updateConnectorRestApiCall: ConnectorRestApiCall;
   createEntityPage: EntityPage;
   updateEntityPage: EntityPage;
-<<<<<<< HEAD
-  deleteOrganization?: Maybe<Organization>;
-  updateOrganization?: Maybe<Organization>;
-  inviteUser?: Maybe<User>;
-  assignRoleToUser?: Maybe<User>;
-  removeRoleFromUser?: Maybe<User>;
-  create: GeneratedApp;
-=======
   createAppRole: AppRole;
   deleteAppRole?: Maybe<AppRole>;
   updateAppRole?: Maybe<AppRole>;
->>>>>>> d4dd950a
 };
 
 export type MutationUpdateAccountArgs = {
@@ -857,31 +844,6 @@
   data: WhereUniqueInput;
 };
 
-<<<<<<< HEAD
-export type MutationCreateBlockVersionArgs = {
-  data: BlockVersionCreateInput;
-};
-
-export type MutationCreateConnectorRestApiArgs = {
-  data: ConnectorRestApiCreateInput;
-};
-
-export type MutationUpdateConnectorRestApiArgs = {
-  data: BlockUpdateInput;
-  where: WhereUniqueInput;
-};
-
-export type MutationCreateConnectorRestApiCallArgs = {
-  data: ConnectorRestApiCallCreateInput;
-};
-
-export type MutationUpdateConnectorRestApiCallArgs = {
-  data: BlockUpdateInput;
-  where: WhereUniqueInput;
-};
-
-=======
->>>>>>> d4dd950a
 export type MutationCreateOneEntityArgs = {
   data: EntityCreateInput;
 };
@@ -1033,32 +995,18 @@
   Organizations: Array<Organization>;
   app?: Maybe<App>;
   apps: Array<App>;
-<<<<<<< HEAD
-  appRole?: Maybe<AppRole>;
-  appRoles: Array<AppRole>;
-  blockVersions: Array<BlockVersion>;
-  blocks: Array<Block>;
-  ConnectorRestApi?: Maybe<ConnectorRestApi>;
-  ConnectorRestApis: Array<ConnectorRestApi>;
-  ConnectorRestApiCall?: Maybe<ConnectorRestApiCall>;
-  ConnectorRestApiCalls: Array<ConnectorRestApiCall>;
-=======
   user?: Maybe<User>;
   users: Array<User>;
->>>>>>> d4dd950a
   entity?: Maybe<Entity>;
   entities: Array<Entity>;
   entityVersions: Array<EntityVersion>;
   entityField?: Maybe<EntityField>;
-<<<<<<< HEAD
-=======
   ConnectorRestApi?: Maybe<ConnectorRestApi>;
   ConnectorRestApis: Array<ConnectorRestApi>;
   blockVersions: Array<BlockVersion>;
   blocks: Array<Block>;
   ConnectorRestApiCall?: Maybe<ConnectorRestApiCall>;
   ConnectorRestApiCalls: Array<ConnectorRestApiCall>;
->>>>>>> d4dd950a
   EntityPage?: Maybe<EntityPage>;
   EntityPages: Array<EntityPage>;
   appRole?: Maybe<AppRole>;
@@ -1100,7 +1048,6 @@
 
 export type QueryEntityArgs = {
   where: WhereUniqueInput;
-  version?: Maybe<Scalars["Float"]>;
 };
 
 export type QueryEntitiesArgs = {
@@ -1133,7 +1080,20 @@
   take?: Maybe<Scalars["Int"]>;
 };
 
-<<<<<<< HEAD
+export type QueryBlockVersionsArgs = {
+  where?: Maybe<BlockVersionWhereInput>;
+  orderBy?: Maybe<BlockVersionOrderByInput>;
+  skip?: Maybe<Scalars["Int"]>;
+  take?: Maybe<Scalars["Int"]>;
+};
+
+export type QueryBlocksArgs = {
+  where?: Maybe<BlockWhereInput>;
+  orderBy?: Maybe<BlockOrderByInput>;
+  skip?: Maybe<Scalars["Int"]>;
+  take?: Maybe<Scalars["Int"]>;
+};
+
 export type QueryConnectorRestApiCallArgs = {
   where: WhereUniqueInput;
   version?: Maybe<Scalars["Float"]>;
@@ -1144,47 +1104,6 @@
   orderBy?: Maybe<ConnectorRestApiCallOrderByInput>;
   skip?: Maybe<Scalars["Int"]>;
   take?: Maybe<Scalars["Int"]>;
-};
-
-export type QueryEntityArgs = {
-  where: WhereUniqueInput;
-  version?: Maybe<Scalars["Float"]>;
-};
-
-export type QueryEntitiesArgs = {
-  where?: Maybe<EntityWhereInput>;
-  orderBy?: Maybe<EntityOrderByInput>;
-=======
-export type QueryBlockVersionsArgs = {
-  where?: Maybe<BlockVersionWhereInput>;
-  orderBy?: Maybe<BlockVersionOrderByInput>;
->>>>>>> d4dd950a
-  skip?: Maybe<Scalars["Int"]>;
-  take?: Maybe<Scalars["Int"]>;
-};
-
-export type QueryBlocksArgs = {
-  where?: Maybe<BlockWhereInput>;
-  orderBy?: Maybe<BlockOrderByInput>;
-  skip?: Maybe<Scalars["Int"]>;
-  take?: Maybe<Scalars["Int"]>;
-};
-
-<<<<<<< HEAD
-export type QueryEntityFieldArgs = {
-  where: WhereUniqueInput;
-=======
-export type QueryConnectorRestApiCallArgs = {
-  where: WhereUniqueInput;
-  version?: Maybe<Scalars["Float"]>;
-};
-
-export type QueryConnectorRestApiCallsArgs = {
-  where?: Maybe<ConnectorRestApiCallWhereInput>;
-  orderBy?: Maybe<ConnectorRestApiCallOrderByInput>;
-  skip?: Maybe<Scalars["Int"]>;
-  take?: Maybe<Scalars["Int"]>;
->>>>>>> d4dd950a
 };
 
 export type QueryEntityPageArgs = {
