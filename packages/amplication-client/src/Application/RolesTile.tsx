import React, { useCallback } from "react";
import { useHistory } from "react-router-dom";
import { useQuery } from "@apollo/client";

import * as models from "../models";
import {
  CircularProgress,
  Button,
  EnumButtonStyle,
} from "@amplication/design-system";

import { GET_ROLES } from "../Roles/RoleList";
import { useTracking, Event as TrackEvent } from "../util/analytics";
import OverviewSecondaryTile from "./OverviewSecondaryTile";

type Props = {
  resourceId: string;
};

const EVENT_DATA: TrackEvent = {
  eventName: "rolesTileClick",
};

function RolesTile({ resourceId }: Props) {
  const history = useHistory();

  const { data, loading } = useQuery<{
    resourceRoles: models.ResourceRole[];
  }>(GET_ROLES, {
    variables: {
      id: resourceId,
    },
  });
  const { trackEvent } = useTracking();

  const handleClick = useCallback(
    (event) => {
      trackEvent(EVENT_DATA);
      history.push(`/${resourceId}/roles`);
    },
    [history, trackEvent, resourceId]
  );

  return (
<<<<<<< HEAD
    <Panel
      className={`${CLASS_NAME}`}
      clickable
      onClick={handleClick}
      panelStyle={EnumPanelStyle.Bordered}
    >
      <div className={`${CLASS_NAME}__content`}>
        <div className={`${CLASS_NAME}__content__details`}>
          <h2>Roles</h2>
          Create roles and granularly set permissions per entity or specific
          fields.
          {loading ? (
            <CircularProgress />
          ) : (
            <span className={`${CLASS_NAME}__content__details__summary`}>
              <Icon icon="lock" size="medium" />

              {data?.resourceRoles.length}
              {data?.resourceRoles.length > 1 ? " roles" : " role"}
            </span>
          )}
        </div>
        <SvgThemeImage image={EnumImages.Roles} />
      </div>
    </Panel>
=======
    <OverviewSecondaryTile
      icon="roles_outline"
      title="Roles"
      headerExtra={
        loading ? (
          <CircularProgress />
        ) : (
          <>
            {data?.appRoles.length}
            {data && data?.appRoles.length > 1 ? " roles" : " role"}
          </>
        )
      }
      message="Create roles and define permissions. Whether at the Entity level or the Field level, granularity is key."
      footer={
        <Button
          buttonStyle={EnumButtonStyle.Secondary}
          type="button"
          onClick={handleClick}
        >
          Go to roles
        </Button>
      }
    />
>>>>>>> 3b066f10
  );
}

export default RolesTile;<|MERGE_RESOLUTION|>--- conflicted
+++ resolved
@@ -42,33 +42,6 @@
   );
 
   return (
-<<<<<<< HEAD
-    <Panel
-      className={`${CLASS_NAME}`}
-      clickable
-      onClick={handleClick}
-      panelStyle={EnumPanelStyle.Bordered}
-    >
-      <div className={`${CLASS_NAME}__content`}>
-        <div className={`${CLASS_NAME}__content__details`}>
-          <h2>Roles</h2>
-          Create roles and granularly set permissions per entity or specific
-          fields.
-          {loading ? (
-            <CircularProgress />
-          ) : (
-            <span className={`${CLASS_NAME}__content__details__summary`}>
-              <Icon icon="lock" size="medium" />
-
-              {data?.resourceRoles.length}
-              {data?.resourceRoles.length > 1 ? " roles" : " role"}
-            </span>
-          )}
-        </div>
-        <SvgThemeImage image={EnumImages.Roles} />
-      </div>
-    </Panel>
-=======
     <OverviewSecondaryTile
       icon="roles_outline"
       title="Roles"
@@ -77,8 +50,8 @@
           <CircularProgress />
         ) : (
           <>
-            {data?.appRoles.length}
-            {data && data?.appRoles.length > 1 ? " roles" : " role"}
+            {data?.resourceRoles.length}
+            {data && data?.resourceRoles.length > 1 ? " roles" : " role"}
           </>
         )
       }
@@ -93,7 +66,6 @@
         </Button>
       }
     />
->>>>>>> 3b066f10
   );
 }
 
