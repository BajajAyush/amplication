--- conflicted
+++ resolved
@@ -1,13 +1,8 @@
 import React, { useContext } from "react";
 import { Link } from "react-router-dom";
 import "@rmwc/snackbar/styles";
-<<<<<<< HEAD
-
+import { isEmpty } from "lodash";
 import { Panel, EnumPanelStyle } from "../Components/Panel";
-=======
-import { isEmpty } from "lodash";
-import { Panel } from "../Components/Panel";
->>>>>>> 7348eec6
 
 import "./PendingChangesTile.scss";
 import { Button, EnumButtonStyle } from "../Components/Button";
