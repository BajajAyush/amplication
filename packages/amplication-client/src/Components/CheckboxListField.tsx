--- conflicted
+++ resolved
@@ -9,12 +9,8 @@
 
 export type Props = {
   name: string;
-<<<<<<< HEAD
   options: optionItem[];
   onChange: (value: string[]) => void;
-=======
-  options: OptionItem[];
->>>>>>> 634f0aa7
 };
 
 export const CheckboxListField = ({ name, options, onChange }: Props) => {
