import React from "react";

import "./SvgThemeImage.scss";

export enum EnumImages {
  Entities = "--image-entities",
  Roles = "--image-roles",
  SyncWithGitHub = "--image-sync-github",
  Commit = "--image-commit",
  NoChanges = "--image-no-changes",
  AddResource = "--image-add-resource",
  Relations = "--image-relations",
  ImportExcel = "--image-import-excel",
  DropExcel = "--image-drop-excel",
  MyResources = "--image-my-resources",
  Generating = "--image-generating",
  CreateServiceWizard = "--image-create-service-wizard",
<<<<<<< HEAD
  CommitEmptyState = "--image-commit-empty-state",
=======
  CodeViewEmptyState = "--image-code-view-empty-state",
>>>>>>> ffe25ee9
}

type Props = {
  image: EnumImages;
};

export const SvgThemeImage = ({ image }: Props) => {
  return (
    <span
      className="svg-theme-image"
      style={{
        backgroundImage: `var(${image})`,
      }}
    />
  );
};<|MERGE_RESOLUTION|>--- conflicted
+++ resolved
@@ -15,11 +15,8 @@
   MyResources = "--image-my-resources",
   Generating = "--image-generating",
   CreateServiceWizard = "--image-create-service-wizard",
-<<<<<<< HEAD
   CommitEmptyState = "--image-commit-empty-state",
-=======
   CodeViewEmptyState = "--image-code-view-empty-state",
->>>>>>> ffe25ee9
 }
 
 type Props = {
