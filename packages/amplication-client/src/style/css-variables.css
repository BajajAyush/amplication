:root {
  --surface: #f4f4f7;
  --white: #ffffff;

  --primary-font-family: "Poppins", -apple-system, BlinkMacSystemFont,
    "Segoe UI", "Roboto", "Oxygen", "Ubuntu", "Cantarell", "Fira Sans",
    "Droid Sans", "Helvetica Neue", sans-serif;

  --primary: #7950ed;
  --primary-disabled: #d7cbfa;
  --secondary: #a787ff;
  --dark-purple: #6032ea; /** @todo rename */
  --raised-button-fill: #6032ea;
  --mdc-theme-primary: var(--primary);
  --mdc-theme-secondary: (--dark-purple);
  --mdc-typography-body2-font-family: var(--primary-font-family);
  --mdc-typography-subtitle2-font-family: var(
    --mdc-typography-body2-font-family
  );

  --black100: #121242;
  --black90: #2a2a55;
  --black80: #414168;
  --black60: #71718e;
  --black40: #a0a0b3;
  --black30: #b8b8c6;
  --black20: #d0d0d9;
  --black10: #e7e7ec;
  --black5: #f4f4f7;
  --black2: #f9f9fa;

  /* Secondary green */
  --secondary1: #f5a2f9;
  /* Secondary green */
  --secondary2: #59c4a9;

  --secondary-turquoise: #32c9e5;
  --secondary-light-blue: #20a4f3;
  --secondary-blue: #144bc1;

  --positive-default: #31c587;
  --warning-default: #f6aa50;
  --negative: #e93c51;

  --modal-background: rgba(12, 11, 14, 0.18);

  --title1-font-size: 15px;
  --title2-font-size: 12px;
  --normal-font-size: 12px;
  --text-field-label-font-size: 10px;

  --mdc-typography-body2-font-size: var(--normal-font-size);

  --default-spacing: 12px;
  --default-spacing-small: 8px;
  --large-spacing: 16px;
  --form-field-spacing: 16px;
  --form-field-long: 400px;
  --form-field-normal: 200px;
  --grid-row-gap: 8px;
  --field-height: 36px;
  --textarea-height: 130px;

  --modal-min-width: 400px;

  --header-height: 50px;
  --header-spacing: 50px;
  --menu-width: var(--header-height);
  --menu-width-expanded: 230px;
  --menu-item-width: 32px;
  --menu-item-height: var(--menu-item-width);
  --menu-expand-animation-duration: 0.2s;

<<<<<<< HEAD
  --application-card-width: 280px;
  --application-card-height: 250px;
=======
  --application-badge-size: 32px;
  --application-badge-size-large: 50px;

  --application-card-width: 390px;
  --application-card-height: 210px;
>>>>>>> 1228ec87

  --default-border-radius: 3px;
  --form-elements-border-radius: var(--default-border-radius);

  --default-page-padding: calc(var(--default-spacing-small) * 3);
  --page-content-max-width: 1600px;
  --side-bar-width: 440px;
  --side-bar-large-width: 640px;
  --side-bar-min-width: 30vw;

  --default-button-height: 32px;
  --default-button-radius: calc(var(--default-button-height) / 2);

  --medium-button-height: 28px;
  --medium-button-radius: calc(var(--medium-button-height) / 2);

  --default-box-shadow: 0px 7px 10px rgba(56, 28, 138, 0.06);
  --primary-box-shadow: 0px 0px 10px rgba(71, 35, 177, 0.24);
  --modal-box-shadow: -4px 0px 10px rgba(69, 40, 155, 0.07);
}<|MERGE_RESOLUTION|>--- conflicted
+++ resolved
@@ -71,16 +71,8 @@
   --menu-item-height: var(--menu-item-width);
   --menu-expand-animation-duration: 0.2s;
 
-<<<<<<< HEAD
-  --application-card-width: 280px;
-  --application-card-height: 250px;
-=======
-  --application-badge-size: 32px;
-  --application-badge-size-large: 50px;
-
   --application-card-width: 390px;
   --application-card-height: 210px;
->>>>>>> 1228ec87
 
   --default-border-radius: 3px;
   --form-elements-border-radius: var(--default-border-radius);
