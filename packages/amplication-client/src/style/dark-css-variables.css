--- conflicted
+++ resolved
@@ -1,11 +1,6 @@
 .amp-theme-dark {
-<<<<<<< HEAD
-  --surface: #22273c; /*dark: black100 */
-  --white: #22273c; /*dark: black100 */
-=======
   --surface: var(--black2);
   --white: #15192c; /*dark: black100 */
->>>>>>> 11df222a
 
   --black100: #ffffff; /*dark: white */
   --black90: #b7bac7; /*dark: black10 */
