--- conflicted
+++ resolved
@@ -36,13 +36,8 @@
 export const EntityList = ({ match }: Props) => {
   const { resource } = match.params;
   const [error, setError] = useState<Error>();
-<<<<<<< HEAD
-
-  useNavigationTabs(resource, NAVIGATION_KEY, match.url, "Entities");
-=======
   const pageTitle = "Entities";
-  useNavigationTabs(application, NAVIGATION_KEY, match.url, pageTitle);
->>>>>>> 56162200
+  useNavigationTabs(resource, NAVIGATION_KEY, match.url, pageTitle);
 
   const [searchPhrase, setSearchPhrase] = useState<string>("");
   const [newEntity, setNewEntity] = useState<boolean>(false);
