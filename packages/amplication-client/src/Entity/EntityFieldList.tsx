--- conflicted
+++ resolved
@@ -106,12 +106,7 @@
         toolbarContentStart={<div>Add Field</div>}
       >
         {data?.entity.fields.map((field) => {
-<<<<<<< HEAD
-          const fieldUrl = `/${applicationId}/entity/${entityId}/fields/${field.id}`;
-=======
           const fieldUrl = `/${data?.entity.appId}/entity/${entityId}/field/${field.id}`;
->>>>>>> 45f380de
-
           return (
             <DataGridRow navigateUrl={fieldUrl}>
               <DataTableCell>
