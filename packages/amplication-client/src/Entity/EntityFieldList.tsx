import React, { useState, useCallback } from "react";
import { useHistory } from "react-router-dom";
import { gql } from "apollo-boost";
import { useQuery } from "@apollo/react-hooks";
import { Snackbar } from "@rmwc/snackbar";
import { Icon } from "@rmwc/icon";
import { formatError } from "../util/error";
import * as models from "../models";
import { DataGrid, DataField } from "../Components/DataGrid";
import DataGridRow from "../Components/DataGridRow";
import { DataTableCell } from "@rmwc/data-table";
import { Link } from "react-router-dom";
import CircleIcon from "../Components/CircleIcon";
import NewEntityField from "./NewEntityField";
import { DATA_TYPE_TO_LABEL_AND_ICON } from "./constants";

import "@rmwc/data-table/styles";

const fields: DataField[] = [
  {
    name: "displayName",
    title: "Display Name",
    sortable: true,
  },
  {
    name: "name",
    title: "Name",
    sortable: true,
  },

  {
    name: "dataType",
    title: "Data Type",
    sortable: true,
  },
  {
    name: "description",
    title: "Description",
    sortable: true,
  },
  {
    name: "required",
    title: "Required",
    sortable: true,
    minWidth: true,
  },
  {
    name: "searchable",
    title: "Searchable",
    sortable: true,
    minWidth: true,
  },
];

type TData = {
  entity: models.Entity;
};

type sortData = {
  field: string | null;
  order: number | null;
};

const DATE_CREATED_FIELD = "createdAt";

const INITIAL_SORT_DATA = {
  field: null,
  order: null,
};

type Props = {
  entityId: string;
};

export const EntityFieldList = React.memo(({ entityId }: Props) => {
  const [sortDir, setSortDir] = useState<sortData>(INITIAL_SORT_DATA);
  const [searchPhrase, setSearchPhrase] = useState<string>("");

  const handleSortChange = (fieldName: string, order: number | null) => {
    setSortDir({ field: fieldName, order: order === null ? 1 : order });
  };

  const handleSearchChange = (value: string) => {
    setSearchPhrase(value);
  };

  const history = useHistory();

  const { data, loading, error, refetch } = useQuery<TData>(GET_FIELDS, {
    variables: {
      id: entityId,
      orderBy: {
        [sortDir.field || DATE_CREATED_FIELD]:
          sortDir.order === 1 ? models.SortOrder.Desc : models.SortOrder.Asc,
      },
      whereName:
        searchPhrase !== ""
          ? { contains: searchPhrase, mode: models.QueryMode.Insensitive }
          : undefined,
    },
  });

  const errorMessage = formatError(error);

  const handleFieldAdd = useCallback(
    (field: models.EntityField) => {
      refetch();
      const fieldUrl = `/${data?.entity.appId}/entities/${entityId}/fields/${field.id}`;
      history.push(fieldUrl);
    },
    [data, history, entityId, refetch]
  );

  return (
    <>
      <DataGrid
        fields={fields}
        title="Entity Fields"
        loading={loading}
        sortDir={sortDir}
        onSortChange={handleSortChange}
        onSearchChange={handleSearchChange}
        toolbarContentStart={<NewEntityField onFieldAdd={handleFieldAdd} />}
      >
        {data?.entity.fields?.map((field) => {
          const fieldUrl = `/${data?.entity.appId}/entities/${entityId}/fields/${field.id}`;

          return (
            <DataGridRow navigateUrl={fieldUrl}>
              <DataTableCell>
                <Link
                  className="amp-data-grid-item--navigate"
                  title={field.displayName}
                  to={fieldUrl}
                >
                  <span className="text-medium">{field.displayName}</span>
                </Link>
              </DataTableCell>
              <DataTableCell>{field.name}</DataTableCell>
              <DataTableCell>
                <Icon
<<<<<<< HEAD
=======
                  className="amp-data-grid-item__icon"
>>>>>>> a949c8cf
                  icon={{
                    icon: DATA_TYPE_TO_LABEL_AND_ICON[field.dataType].icon,
                    size: "xsmall",
                  }}
                />
                {DATA_TYPE_TO_LABEL_AND_ICON[field.dataType].label}
              </DataTableCell>
              <DataTableCell>{field.description}</DataTableCell>
              <DataTableCell alignMiddle>
                {field.required && <CircleIcon icon="check" />}
              </DataTableCell>
              <DataTableCell alignMiddle>
                {field.searchable && <CircleIcon icon="check" />}
              </DataTableCell>
            </DataGridRow>
          );
        })}
      </DataGrid>

      <Snackbar open={Boolean(error)} message={errorMessage} />
    </>
  );
  /**@todo: move error message to hosting page  */
});

/**@todo: expand search on other field  */
/**@todo: find a solution for case insensitive search  */
export const GET_FIELDS = gql`
  query getEntityFields(
    $id: String!
    $orderBy: EntityFieldOrderByInput
    $whereName: StringFilter
  ) {
    entity(where: { id: $id }) {
      id
      appId
      fields(where: { displayName: $whereName }, orderBy: $orderBy) {
        id
        displayName
        name
        dataType
        required
        searchable
        description
      }
    }
  }
`;<|MERGE_RESOLUTION|>--- conflicted
+++ resolved
@@ -139,10 +139,7 @@
               <DataTableCell>{field.name}</DataTableCell>
               <DataTableCell>
                 <Icon
-<<<<<<< HEAD
-=======
                   className="amp-data-grid-item__icon"
->>>>>>> a949c8cf
                   icon={{
                     icon: DATA_TYPE_TO_LABEL_AND_ICON[field.dataType].icon,
                     size: "xsmall",
