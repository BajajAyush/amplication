--- conflicted
+++ resolved
@@ -1,18 +1,10 @@
 {
   "name": "@amplication/client",
-<<<<<<< HEAD
-  "version": "0.0.16-alpha.3",
-  "private": true,
-  "dependencies": {
-    "@amplication/data": "^0.0.15",
-    "@amplication/design-system": "^0.0.16-alpha.3",
-=======
   "version": "0.0.16-alpha.4",
   "private": true,
   "dependencies": {
     "@amplication/data": "^0.0.15",
     "@amplication/design-system": "^0.0.16-alpha.4",
->>>>>>> 988e50de
     "@apollo/client": "^3.2.5",
     "@extra-set/difference": "^2.2.3",
     "@primer/components": "^19.1.1",
