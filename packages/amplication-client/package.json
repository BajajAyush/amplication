--- conflicted
+++ resolved
@@ -1,118 +1,4 @@
 {
-<<<<<<< HEAD
-	"name": "@amplication/client",
-	"version": "0.12.7",
-	"private": true,
-	"dependencies": {
-		"@apollo/client": "3.3.16",
-		"@extra-set/difference": "2.2.3",
-		"@rooks/use-window-size": "3.6.0",
-		"ajv-errors": "3.0.0",
-		"capital-case": "1.0.4",
-		"classnames": "2.3.1",
-		"date-fns": "2.22.1",
-		"deepdash-es": "5.3.9",
-		"downloadjs": "1.4.7",
-		"events": "3.3.0",
-		"formik": "2.2.9",
-		"graphql": "15.0.0",
-		"lodash.debounce": "4.0.8",
-		"lodash.keyby": "4.6.0",
-		"lodash.omit": "4.5.0",
-		"pluralize": "8.0.0",
-		"query-string": "7.1.1",
-		"react": "16.14.0",
-		"react-beautiful-dnd": "13.1.0",
-		"react-command-palette": "0.13.0-0",
-		"react-compound-timer": "1.2.0",
-		"react-device-detect": "1.17.0",
-		"react-diff-viewer": "3.1.1",
-		"react-dom": "16.14.0",
-		"react-draggable": "4.4.3",
-		"react-dropzone": "11.3.4",
-		"react-hotkeys": "2.0.0",
-		"react-lazylog": "4.5.3",
-		"react-router-dom": "5.2.0",
-		"react-scripts": "4.0.3",
-		"react-teleporter": "2.2.1",
-		"react-tracking": "8.0.0",
-		"react-use-localstorage": "3.5.3",
-		"react-xarrows": "1.7.1",
-		"sass": "1.35.2",
-		"semver": "7.3.5",
-		"styled-components": "5.1.1",
-		"use-debounce": "3.4.3",
-		"xlsx": "0.16.9",
-		"yaml": "1.10.2",
-		"yup": "0.32.11"
-	},
-	"proxy": "http://localhost:3000",
-	"eslintConfig": {
-		"extends": "react-app",
-		"rules": {
-			"react/self-closing-comp": "error",
-			"react/jsx-boolean-value": "error",
-			"react/jsx-key": "error",
-			"react/jsx-no-useless-fragment": "error",
-			"no-duplicate-imports": "error",
-			"no-undef": "error",
-			"@typescript-eslint/no-unused-vars": [
-				"error",
-				{
-					"args": "none"
-				}
-			]
-		}
-	},
-	"jest": {
-		"transformIgnorePatterns": [
-			"/node_modules/(?!react-command-palette)"
-		],
-		"moduleNameMapper": {
-			"\\.css$": "<rootDir>/__mocks__/styleMock.js"
-		}
-	},
-	"browserslist": {
-		"production": [
-			">0.2%",
-			"not dead",
-			"not op_mini all"
-		],
-		"development": [
-			"last 1 chrome version",
-			"last 1 firefox version",
-			"last 1 safari version"
-		]
-	},
-	"devDependencies": {
-		"@testing-library/jest-dom": "5.14.1",
-		"@testing-library/react": "9.5.0",
-		"@testing-library/react-hooks": "^7.0.2",
-		"@testing-library/user-event": "13.2.0",
-		"@types/ajv-errors": "1.0.3",
-		"@types/amplitude-js": "5.11.3",
-		"@types/chalk-pipe": "2.0.0",
-		"@types/downloadjs": "1.4.3",
-		"@types/jest": "24.9.1",
-		"@types/lodash.debounce": "4.0.6",
-		"@types/lodash.groupby": "4.6.6",
-		"@types/lodash.keyby": "4.6.6",
-		"@types/lodash.omit": "4.5.6",
-		"@types/node": "12.20.16",
-		"@types/pluralize": "0.0.29",
-		"@types/react": "16.14.11",
-		"@types/react-beautiful-dnd": "13.1.1",
-		"@types/react-dom": "16.9.14",
-		"@types/react-lazylog": "4.5.1",
-		"@types/react-router-dom": "5.1.8",
-		"@types/react-tracking": "7.0.4",
-		"@types/semver": "7.3.9",
-		"jest-mock-extended": "^2.0.4",
-		"prettier": "2.0.5",
-		"react-app-rewired": "2.1.8",
-		"typescript": "3.9.10"
-	}
-=======
   "name": "@amplication/client",
   "version": "0.13.0",
   "private": true,
@@ -233,5 +119,4 @@
     "react-app-rewired": "2.1.8",
     "typescript": "3.9.10"
   }
->>>>>>> 2ed6a75a
 }