{
  "name": "amplication-client",
  "version": "0.1.0",
  "private": true,
  "dependencies": {
    "@apollo/react-hooks": "^3.1.5",
    "@extra-set/difference": "^2.2.3",
    "@primer/components": "^19.1.1",
    "@rmwc/provider": "^6.1.3",
    "@testing-library/jest-dom": "^4.2.4",
    "@testing-library/react": "^9.3.2",
    "@testing-library/user-event": "^7.1.2",
    "@types/downloadjs": "^1.4.2",
    "@types/jest": "^24.0.0",
    "@types/lodash.groupby": "^4.6.6",
    "@types/lodash.keyby": "^4.6.6",
    "@types/lodash.omit": "^4.5.6",
    "@types/node": "^12.0.0",
    "@types/pluralize": "0.0.29",
    "@types/react": "^16.9.0",
    "@types/react-dom": "^16.9.0",
    "@types/react-lazylog": "^4.5.0",
    "@types/react-router-dom": "^5.1.5",
    "@types/react-select": "^3.0.13",
    "@types/semver": "^7.3.3",
    "amplication-data": "0.1.0",
    "apollo-boost": "^0.4.7",
    "capital-case": "^1.0.3",
    "classnames": "^2.2.6",
    "date-fns": "^2.15.0",
    "deepdash-es": "^5.2.1",
    "downloadjs": "^1.4.7",
    "events": "^3.1.0",
    "formik": "^2.1.4",
    "graphql": "^15.0.0",
    "lodash.debounce": "^4.0.8",
    "lodash.groupby": "^4.6.0",
    "lodash.isempty": "^4.4.0",
    "lodash.keyby": "^4.6.0",
    "lodash.omit": "^4.5.0",
    "node-sass": "^4.14.1",
    "pluralize": "^8.0.0",
    "react": "^16.13.1",
<<<<<<< HEAD
    "react-animate-height": "^2.0.23",
=======
    "react-command-palette": "^0.13.0-0",
>>>>>>> eae4122b
    "react-diff-viewer": "^3.1.1",
    "react-dom": "^16.13.1",
    "react-lazylog": "^4.5.3",
    "react-router-dom": "^5.2.0",
    "react-scripts": "3.4.1",
    "react-select": "^3.1.0",
    "react-teleporter": "^2.1.1",
    "rmwc": "^6.1.0",
    "semver": "^7.3.2",
    "styled-components": "^5.1.1",
    "typescript": "~3.7.2",
    "use-debounce": "^3.4.3",
    "yaml": "^1.10.0"
  },
  "scripts": {
    "start": "react-scripts start",
    "start:debug": "npm start",
    "build": "react-scripts build",
    "test": "react-scripts test --passWithNoTests",
    "eject": "react-scripts eject",
    "lint": "eslint src --ext js,ts,tsx",
    "lint:fix": "npm run lint -- --fix",
    "check-format": "prettier --check \"**/*.{js,ts,json,gql,md,yaml}\"",
    "format": "prettier --write \"**/*.{js,ts,json,gql,md,yaml}\""
  },
  "proxy": "http://localhost:3000",
  "eslintConfig": {
    "extends": "react-app",
    "rules": {
      "react/self-closing-comp": "error",
      "react/jsx-boolean-value": "error",
      "react/jsx-key": "error"
    }
  },
  "browserslist": {
    "production": [
      ">0.2%",
      "not dead",
      "not op_mini all"
    ],
    "development": [
      "last 1 chrome version",
      "last 1 firefox version",
      "last 1 safari version"
    ]
  },
  "devDependencies": {
    "@types/lodash.debounce": "^4.0.6",
    "prettier": "^2.0.5"
  }
}<|MERGE_RESOLUTION|>--- conflicted
+++ resolved
@@ -41,11 +41,8 @@
     "node-sass": "^4.14.1",
     "pluralize": "^8.0.0",
     "react": "^16.13.1",
-<<<<<<< HEAD
     "react-animate-height": "^2.0.23",
-=======
     "react-command-palette": "^0.13.0-0",
->>>>>>> eae4122b
     "react-diff-viewer": "^3.1.1",
     "react-dom": "^16.13.1",
     "react-lazylog": "^4.5.3",
