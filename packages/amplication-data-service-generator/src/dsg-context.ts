import * as types from "@amplication/code-gen-types";
<<<<<<< HEAD
import { ContextUtil } from "@amplication/code-gen-types";
import { EnumResourceType } from "./models";
=======
import {
  clientDirectories,
  ContextUtil,
  serverDirectories,
} from "@amplication/code-gen-types";
>>>>>>> 2a146111
import winston from "winston";
import { readPluginStaticModules } from "./read-static-modules";

const contextUtil = {
  skipDefaultBehavior: false,
  importStaticModules: readPluginStaticModules,
};

class DsgContext implements types.DsgContext {
  public appInfo!: types.AppInfo;
  public entities: types.Entity[] = [];
  public roles: types.Role[] = [];
  public modules: types.Module[] = [];
  // eslint-disable-next-line @typescript-eslint/naming-convention
  public DTOs: types.DTOs = {};
  public plugins: types.PluginMap = {};
  public logger: winston.Logger = winston.createLogger();
  public utils: ContextUtil = contextUtil;
  public serviceTopics: types.ServiceTopics[] = [];
  public topics: types.Topic[] = [];

  public clientDirectories!: clientDirectories;
  public serverDirectories!: serverDirectories;

  private static instance: DsgContext;

  public static get getInstance(): DsgContext {
    return this.instance || (this.instance = new this());
  }

  private constructor() {
    //prevent external code from creating instances of the context
  }
  public resourceType!: EnumResourceType;
  public readonly resourceInfo = this.appInfo;
  public pluginInstallations: types.PluginInstallation[] = [];
  public otherResources?: types.DSGResourceData[] | undefined;
}

export default DsgContext;<|MERGE_RESOLUTION|>--- conflicted
+++ resolved
@@ -1,14 +1,10 @@
 import * as types from "@amplication/code-gen-types";
-<<<<<<< HEAD
-import { ContextUtil } from "@amplication/code-gen-types";
-import { EnumResourceType } from "./models";
-=======
 import {
   clientDirectories,
   ContextUtil,
   serverDirectories,
 } from "@amplication/code-gen-types";
->>>>>>> 2a146111
+import { EnumResourceType } from "./models";
 import winston from "winston";
 import { readPluginStaticModules } from "./read-static-modules";
 
