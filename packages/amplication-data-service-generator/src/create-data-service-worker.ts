import { parentPort } from "worker_threads";
import { createDataServiceImpl } from "./create-data-service-impl";

import { WorkerParam, WorkerResult } from "@amplication/code-gen-types";
import { createWorkerLogger } from "./util/worker-logging";

parentPort?.once("message", (params: WorkerParam) => {
<<<<<<< HEAD
  const { entities, roles, appInfo, apis } = params;
=======
  const { entities, roles, appInfo, plugins } = params;
>>>>>>> 9f0b7d3c

  const loggerCallback = (message: string) => {
    const messageData: WorkerResult = {
      message,
      done: false,
    };
    parentPort?.postMessage(messageData);
  };

  const logger = createWorkerLogger(loggerCallback);

<<<<<<< HEAD
  createDataServiceImpl(entities, roles, appInfo, apis, logger)
=======
  createDataServiceImpl(entities, roles, appInfo, logger, plugins)
>>>>>>> 9f0b7d3c
    .then((modules) => {
      const results: WorkerResult = {
        done: true,
        modules,
      };
      parentPort?.postMessage(results);
      parentPort?.close();
    })
    .catch((error) => {
      const results: WorkerResult = {
        error: error,
        done: false,
      };

      parentPort?.postMessage(results);
      parentPort?.close();
    });
});<|MERGE_RESOLUTION|>--- conflicted
+++ resolved
@@ -5,11 +5,7 @@
 import { createWorkerLogger } from "./util/worker-logging";
 
 parentPort?.once("message", (params: WorkerParam) => {
-<<<<<<< HEAD
-  const { entities, roles, appInfo, apis } = params;
-=======
-  const { entities, roles, appInfo, plugins } = params;
->>>>>>> 9f0b7d3c
+  const { entities, roles, appInfo, plugins, apis } = params;
 
   const loggerCallback = (message: string) => {
     const messageData: WorkerResult = {
@@ -21,11 +17,7 @@
 
   const logger = createWorkerLogger(loggerCallback);
 
-<<<<<<< HEAD
-  createDataServiceImpl(entities, roles, appInfo, apis, logger)
-=======
-  createDataServiceImpl(entities, roles, appInfo, logger, plugins)
->>>>>>> 9f0b7d3c
+  createDataServiceImpl(entities, roles, appInfo, apis, logger, plugins)
     .then((modules) => {
       const results: WorkerResult = {
         done: true,
