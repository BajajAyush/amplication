--- conflicted
+++ resolved
@@ -1,15 +1,11 @@
 import { namedTypes } from "ast-types";
-<<<<<<< HEAD
 import {
   EnumDataType,
   EntityField,
   EntityLookupField,
   EntityOptionSetField,
 } from "../../types";
-=======
 import { EntityComponent } from "../types";
-import { EnumDataType, EntityField } from "../../types";
->>>>>>> 199739f0
 import { jsxElement } from "../util";
 
 /**
@@ -62,19 +58,14 @@
   [EnumDataType.DecimalNumber]: (field) =>
     jsxElement`<TextField type="number" label="${field.displayName}" name="${field.name}" />`,
   /** @todo use search */
-<<<<<<< HEAD
-  [EnumDataType.Lookup]: (field, entityIdToName) =>
-    jsxElement`<${
-      entityIdToName[(field as EntityLookupField).properties.relatedEntityId]
-    }Select label="${field.displayName}" name="${field.name}.id"   />`,
-=======
   [EnumDataType.Lookup]: (field, entityIdToName, entityToSelectComponent) => {
-    const relatedEntityName = entityIdToName[field.properties.relatedEntityId];
+    const lookupField = field as EntityLookupField;
+    const relatedEntityName =
+      entityIdToName[lookupField.properties.relatedEntityId];
     const relatedEntitySelectComponent =
       entityToSelectComponent[relatedEntityName];
     return jsxElement`<${relatedEntitySelectComponent.name} label="${field.displayName}" name="${field.name}.id" />`;
   },
->>>>>>> 199739f0
   /** @todo use select */
   [EnumDataType.MultiSelectOptionSet]: (field) =>
     jsxElement`<TextField label="${field.displayName}" name="${field.name}" />`,
