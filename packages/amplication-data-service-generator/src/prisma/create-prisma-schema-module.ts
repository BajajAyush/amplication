--- conflicted
+++ resolved
@@ -1,9 +1,5 @@
 import { Module } from "../util/module";
-<<<<<<< HEAD
-import { Entity } from "../models";
-=======
 import { EntityWithFields } from "../types";
->>>>>>> 6960898a
 import { createPrismaSchema } from "./create-prisma-schema";
 
 export async function createPrismaSchemaModule(
