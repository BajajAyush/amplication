import { print } from "recast";
import { builders } from "ast-types";
import { Module, readFile, relativeImportPath } from "../util/module";
import {
  getExportedNames,
  interpolate,
  importNames,
  addImports,
  removeTSVariableDeclares,
} from "../util/ast";

const appModuleTemplatePath = require.resolve("./app.module.template.ts");
const APP_MODULE_PATH = "app.module.ts";
const MODULE_PATTERN = /\.module\.ts$/;
<<<<<<< HEAD
const GRANTS_ID = builders.identifier("grants");
const MORGAN_MODULE_ID = builders.identifier("MorganModule");
=======
>>>>>>> e6ffbdff

export async function createAppModule(
  resourceModules: Module[],
  staticModules: Module[]
): Promise<Module> {
  const nestModules = [
    ...resourceModules.filter((module) => module.path.match(MODULE_PATTERN)),
    ...staticModules.filter((module) => module.path.match(MODULE_PATTERN)),
  ];

  const nestModulesWithExports = nestModules.map((module) => ({
    module,
    exports: getExportedNames(module.code),
  }));
  const moduleImports = nestModulesWithExports.map(({ module, exports }) => {
    /** @todo explicitly check for "@Module" decorated classes */
    return importNames(
      // eslint-disable-next-line
      // @ts-ignore
      exports,
      relativeImportPath(APP_MODULE_PATH, module.path)
    );
  });
<<<<<<< HEAD
  const modules = builders.arrayExpression([
    ...nestModulesWithExports.map(({ exports }) => exports[0]),
    MORGAN_MODULE_ID,
    builders.callExpression(
      builders.memberExpression(
        builders.identifier("AccessControlModule"),
        builders.identifier("forRoles")
      ),
      [builders.newExpression(builders.identifier("RolesBuilder"), [GRANTS_ID])]
    ),
  ]);
=======
  const nestModulesIds = nestModulesWithExports.flatMap(
    /** @todo explicitly check for "@Module" decorated classes */
    ({ exports }) => exports
  );
  const modules = builders.arrayExpression(nestModulesIds);
>>>>>>> e6ffbdff

  const file = await readFile(appModuleTemplatePath);

  interpolate(file, {
    MODULES: modules,
  });

<<<<<<< HEAD
  addImports(file, [
    ...moduleImports,
    builders.importDeclaration(
      [builders.importDefaultSpecifier(GRANTS_ID)],
      builders.stringLiteral(
        relativeImportPath(APP_MODULE_PATH, GRANTS_MODULE_PATH)
      )
    ),
    builders.importDeclaration(
      [builders.importSpecifier(MORGAN_MODULE_ID)],
      builders.stringLiteral("nest-morgan")
    ),
  ]);
=======
  addImports(file, moduleImports);
>>>>>>> e6ffbdff
  removeTSVariableDeclares(file);

  return {
    path: APP_MODULE_PATH,
    code: print(file).code,
  };
}<|MERGE_RESOLUTION|>--- conflicted
+++ resolved
@@ -12,11 +12,7 @@
 const appModuleTemplatePath = require.resolve("./app.module.template.ts");
 const APP_MODULE_PATH = "app.module.ts";
 const MODULE_PATTERN = /\.module\.ts$/;
-<<<<<<< HEAD
-const GRANTS_ID = builders.identifier("grants");
 const MORGAN_MODULE_ID = builders.identifier("MorganModule");
-=======
->>>>>>> e6ffbdff
 
 export async function createAppModule(
   resourceModules: Module[],
@@ -40,25 +36,12 @@
       relativeImportPath(APP_MODULE_PATH, module.path)
     );
   });
-<<<<<<< HEAD
-  const modules = builders.arrayExpression([
-    ...nestModulesWithExports.map(({ exports }) => exports[0]),
-    MORGAN_MODULE_ID,
-    builders.callExpression(
-      builders.memberExpression(
-        builders.identifier("AccessControlModule"),
-        builders.identifier("forRoles")
-      ),
-      [builders.newExpression(builders.identifier("RolesBuilder"), [GRANTS_ID])]
-    ),
-  ]);
-=======
+
   const nestModulesIds = nestModulesWithExports.flatMap(
     /** @todo explicitly check for "@Module" decorated classes */
     ({ exports }) => exports
   );
-  const modules = builders.arrayExpression(nestModulesIds);
->>>>>>> e6ffbdff
+  const modules = builders.arrayExpression([...nestModulesIds, MORGAN_MODULE_ID]);
 
   const file = await readFile(appModuleTemplatePath);
 
@@ -66,23 +49,13 @@
     MODULES: modules,
   });
 
-<<<<<<< HEAD
   addImports(file, [
     ...moduleImports,
-    builders.importDeclaration(
-      [builders.importDefaultSpecifier(GRANTS_ID)],
-      builders.stringLiteral(
-        relativeImportPath(APP_MODULE_PATH, GRANTS_MODULE_PATH)
-      )
-    ),
     builders.importDeclaration(
       [builders.importSpecifier(MORGAN_MODULE_ID)],
       builders.stringLiteral("nest-morgan")
     ),
   ]);
-=======
-  addImports(file, moduleImports);
->>>>>>> e6ffbdff
   removeTSVariableDeclares(file);
 
   return {
