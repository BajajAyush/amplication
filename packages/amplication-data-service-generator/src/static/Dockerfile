ARG IMAGE=node@sha256:d0738468dfc7cedb7d260369e0546fd7ee8731cfd67136f6023d070ad9679090

FROM $IMAGE

<<<<<<< HEAD
ENV OPENCOLLECTIVE_HIDE=1
=======
WORKDIR /app
>>>>>>> 97016224

COPY package.json package-lock.json ./

RUN npm ci --silent

COPY . .

RUN npm run prisma:generate

RUN npm run build

EXPOSE 3000

CMD [ "node", "dist/main"]<|MERGE_RESOLUTION|>--- conflicted
+++ resolved
@@ -2,11 +2,11 @@
 
 FROM $IMAGE
 
-<<<<<<< HEAD
+
 ENV OPENCOLLECTIVE_HIDE=1
-=======
+
 WORKDIR /app
->>>>>>> 97016224
+
 
 COPY package.json package-lock.json ./
 
