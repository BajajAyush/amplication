--- conflicted
+++ resolved
@@ -1,8 +1,4 @@
-<<<<<<< HEAD
-# By default, use node 14.15.1 as the base image
-=======
 # By default, use node 14.15.3 as the base image
->>>>>>> 89de3072
 ARG IMAGE=node@sha256:bef791f512bb4c3051a1210d7fbd58206538f41eea9b966031abc8a7453308fe
 
 FROM $IMAGE
