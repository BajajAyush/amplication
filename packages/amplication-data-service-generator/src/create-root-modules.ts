import winston from "winston";
<<<<<<< HEAD
import { Module, ResourceGenerationConfig, AppInfo } from "./types";
import { version } from "./version";
import { formatJson } from "./util/module";
=======
import { Module, AppInfo } from "./types";
>>>>>>> f509b1c6
import { createDotEnvModule } from "./create-dotenv";

export async function createRootModules(
  appInfo: AppInfo,
  logger: winston.Logger
): Promise<Module[]> {
<<<<<<< HEAD
  return [
    await createAmplicationConfigurationFile(appInfo, logger),
    await createDotEnvModule(appInfo),
  ];
}

async function createAmplicationConfigurationFile(
  appInfo: AppInfo,
  logger: winston.Logger
): Promise<Module> {
  logger.info(`Creating Amplication configuration file ${version}...`);

  const config: ResourceGenerationConfig = {
    dataServiceGeneratorVersion: version,
    appInfo,
  };

  return {
    path: `${AMP_CONFIG_FILE_NAME}`,
    code: formatJson(JSON.stringify(config)),
  };
=======
  return [await createDotEnvModule(appInfo)];
>>>>>>> f509b1c6
}<|MERGE_RESOLUTION|>--- conflicted
+++ resolved
@@ -1,40 +1,10 @@
 import winston from "winston";
-<<<<<<< HEAD
-import { Module, ResourceGenerationConfig, AppInfo } from "./types";
-import { version } from "./version";
-import { formatJson } from "./util/module";
-=======
-import { Module, AppInfo } from "./types";
->>>>>>> f509b1c6
 import { createDotEnvModule } from "./create-dotenv";
+import { AppInfo, Module } from "./types";
 
 export async function createRootModules(
   appInfo: AppInfo,
   logger: winston.Logger
 ): Promise<Module[]> {
-<<<<<<< HEAD
-  return [
-    await createAmplicationConfigurationFile(appInfo, logger),
-    await createDotEnvModule(appInfo),
-  ];
-}
-
-async function createAmplicationConfigurationFile(
-  appInfo: AppInfo,
-  logger: winston.Logger
-): Promise<Module> {
-  logger.info(`Creating Amplication configuration file ${version}...`);
-
-  const config: ResourceGenerationConfig = {
-    dataServiceGeneratorVersion: version,
-    appInfo,
-  };
-
-  return {
-    path: `${AMP_CONFIG_FILE_NAME}`,
-    code: formatJson(JSON.stringify(config)),
-  };
-=======
   return [await createDotEnvModule(appInfo)];
->>>>>>> f509b1c6
 }