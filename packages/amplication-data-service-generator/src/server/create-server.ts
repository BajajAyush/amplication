--- conflicted
+++ resolved
@@ -18,16 +18,8 @@
 import { createGrantsModule } from "./create-grants";
 import { createDotEnvModule } from "./create-dotenv";
 import { createSeedModule } from "./seed/create-seed";
-<<<<<<< HEAD
 import DsgContext from "../dsg-context";
-import {
-  DOCKER_COMPOSE_DB_FILE_NAME,
-  DOCKER_COMPOSE_FILE_NAME,
-  ENV_VARIABLES,
-} from "./constants";
-=======
-import { BASE_DIRECTORY, ENV_VARIABLES } from "./constants";
->>>>>>> e97e91ee
+import { ENV_VARIABLES } from "./constants";
 import { createAuthModules } from "./auth/createAuth";
 import { createPackageJson } from "./package-json/create-package-json";
 import { createDockerComposeDBFile } from "./docker-compose/create-docker-compose-db";
@@ -131,20 +123,8 @@
     envVariables: ENV_VARIABLES,
   });
 
-<<<<<<< HEAD
-  const dockerComposeFile = await createDockerComposeFile(
-    serverDirectories.baseDirectory,
-    DOCKER_COMPOSE_FILE_NAME
-  );
-
-  const dockerComposeDbFile = await createDockerComposeFile(
-    serverDirectories.baseDirectory,
-    DOCKER_COMPOSE_DB_FILE_NAME
-  );
-=======
   const dockerComposeFile = await createDockerComposeFile();
   const dockerComposeDBFile = await createDockerComposeDBFile();
->>>>>>> e97e91ee
 
   return [
     ...staticModules,
