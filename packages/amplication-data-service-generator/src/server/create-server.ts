--- conflicted
+++ resolved
@@ -123,17 +123,10 @@
     roles,
     directoryManager.SRC
   );
-<<<<<<< HEAD
   const dotEnvModule = await createDotEnvModule({
     baseDirectory: directoryManager.BASE,
+    additionalVariables: [],
   });
-=======
-  const dotEnvModule = await createDotEnvModule(
-    appInfo,
-    directoryManager.BASE,
-    []
-  );
->>>>>>> c357854a
 
   return [
     ...staticModules,
