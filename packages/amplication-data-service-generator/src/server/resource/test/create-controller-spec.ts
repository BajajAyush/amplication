import { namedTypes, builders } from "ast-types";
import * as kinds from "ast-types/gen/kinds";
import { print } from "recast";
import { camelCase } from "camel-case";
import replaceExt from "replace-ext";
import { ScalarType, ObjectField, ScalarField } from "prisma-schema-dsl";
import { readFile, relativeImportPath } from "../../../util/module";
import {
  interpolate,
  removeTSVariableDeclares,
  importNames,
  addImports,
  removeTSClassDeclares,
  removeTSInterfaceDeclares,
  removeTSIgnoreComments,
  removeESLintComments,
} from "../../../util/ast";
import { createPrismaFields } from "../../prisma/create-prisma-schema";
import { Entity, EntityField, Module } from "../../../types";
import { isOneToOneRelationField, isRelationField } from "../../../util/field";
import { createServiceId } from "../service/create-service";
import { createControllerId } from "../controller/create-controller";

const testTemplatePath = require.resolve("./controller.spec.template.ts");
const TO_ISO_STRING_ID = builders.identifier("toISOString");
const CREATE_RESULT_ID = builders.identifier("CREATE_RESULT");
const FIND_ONE_RESULT_ID = builders.identifier("FIND_ONE_RESULT");
const FIND_MANY_RESULT_ID = builders.identifier("FIND_MANY_RESULT");

export async function createControllerSpecModule(
  resource: string,
  entity: Entity,
  entityType: string,
  entityServiceModule: string,
  entityControllerModule: string
): Promise<Module> {
  const modulePath = replaceExt(entityControllerModule, ".spec.ts");
  const file = await readFile(testTemplatePath);
  const serviceId = createServiceId(entityType);
  const controllerId = createControllerId(entityType);

  /** @todo make dynamic */
  const param = "id";
  const paramType = builders.tsStringKeyword();

  const existingParam = camelCase(["existing", param].join(" "));
  const nonExistingParam = camelCase(["nonExisting", param].join(" "));
  const fieldNameToPrismField = Object.fromEntries(
    entity.fields.map((field) => [
      field.name,
      createPrismaFields(field, entityIdToName)[0],
    ])
  );

  interpolate(file, {
    CONTROLLER: controllerId,
    SERVICE: serviceId,
    TEST_NAME: builders.stringLiteral(entityType),
    ENTITY_TYPE: builders.identifier(entityType),
    EXISTING_PARAM_ID: builders.identifier(existingParam),
    EXISTING_PARAM: builders.stringLiteral(existingParam),
    NON_EXISTING_PARAM_ID: builders.identifier(nonExistingParam),
    NON_EXISTING_PARAM: builders.stringLiteral(nonExistingParam),
    CREATE_PATHNAME: builders.stringLiteral(`/${resource}`),
    CREATE_INPUT_TYPE: builders.identifier(`Create${entityType}`),
    CREATE_INPUT_VALUE: createTestData(entity.fields),
    CREATE_RESULT_VALUE: createTestData(entity.fields),
    CREATE_EXPECTED_RESULT: createExpectedResult(
      CREATE_RESULT_ID,
      entity.fields,
      fieldNameToPrismField
    ),
    FIND_MANY_PATHNAME: builders.stringLiteral(`/${resource}`),
    FIND_MANY_RESULT_VALUE: builders.arrayExpression([
      createTestData(entity.fields),
    ]),
    FIND_MANY_EXPECTED_RESULT: builders.arrayExpression([
      createExpectedResult(
        builders.memberExpression(FIND_MANY_RESULT_ID, builders.literal(0)),
        entity.fields,
        fieldNameToPrismField
      ),
    ]),
    FIND_ONE_PATHNAME: builders.stringLiteral(`/${resource}/:${param}`),
    RESOURCE: builders.stringLiteral(`/${resource}`),
    FIND_ONE_PARAM: paramType,
    FIND_ONE_PARAM_NAME: builders.stringLiteral(param),
    FIND_ONE_RESULT_VALUE: createTestData(entity.fields),
    FIND_ONE_EXPECTED_RESULT: createExpectedResult(
      FIND_ONE_RESULT_ID,
      entity.fields,
      fieldNameToPrismField
    ),
  });

  const importResourceModule = importNames(
    [controllerId],
    relativeImportPath(modulePath, entityControllerModule)
  );
  const importService = importNames(
    [serviceId],
    relativeImportPath(modulePath, entityServiceModule)
  );

  addImports(file, [importResourceModule, importService]);

  removeESLintComments(file);
  removeTSIgnoreComments(file);
  removeTSVariableDeclares(file);
  removeTSClassDeclares(file);
  removeTSInterfaceDeclares(file);

  return {
    path: modulePath,
    code: print(file).code,
  };
}

function createExpectedResult<T extends kinds.ExpressionKind>(
  object: T,
  fields: EntityField[],
  fieldNameToPrismField: Record<string, ScalarField | ObjectField>
): T | namedTypes.ObjectExpression {
<<<<<<< HEAD
  const prismaFields = fields.map((field) => fieldNameToPrismField[field.name]);
=======
  const prismaFields = fields.map((field) => createPrismaField(field));
>>>>>>> c381e518
  const dateFields = prismaFields.filter((field) => {
    return field.type === ScalarType.DateTime;
  });
  if (!dateFields.length) {
    return object;
  }
  return builders.objectExpression([
    builders.spreadProperty(object),
    ...dateFields.map((field) => {
      const nameId = builders.identifier(field.name);
      const isoStringCallExpression = createToISOStringCallExpression(
        builders.memberExpression(object, nameId)
      );
      const value = field.isList
        ? builders.arrayExpression([isoStringCallExpression])
        : isoStringCallExpression;
      return builders.objectProperty(nameId, value);
    }),
  ]);
}

function createToISOStringCallExpression(
  object: kinds.ExpressionKind
): namedTypes.CallExpression {
  return builders.callExpression(
    builders.memberExpression(object, TO_ISO_STRING_ID),
    []
  );
}

function createTestData(fields: EntityField[]): namedTypes.ObjectExpression {
  return builders.objectExpression(
    fields
      .filter(
        (field) => !isRelationField(field) || isOneToOneRelationField(field)
      )
      .map((field) => {
        const value = createFieldTestValue(field);
        return (
          value &&
          builders.property("init", builders.identifier(field.name), value)
        );
      })
      .filter((field): field is namedTypes.Property => field !== null)
  );
}

type TestValue =
  | namedTypes.ArrayExpression
  | namedTypes.StringLiteral
  | namedTypes.NumericLiteral
  | namedTypes.Literal
  | namedTypes.NewExpression
  | null;

function createFieldTestValue(field: EntityField): TestValue {
  // Use Prisma type as it already reduces the amount of possible types
<<<<<<< HEAD
  const [prismaField] = createPrismaFields(field, entityIdToName);
=======
  const prismaField = createPrismaField(field);
>>>>>>> c381e518
  if (prismaField.isList) {
    const value = createFieldTestValueFromPrisma({
      ...prismaField,
      isList: false,
    });
    return value && builders.arrayExpression([value]);
  }
  return createFieldTestValueFromPrisma(prismaField);
}

function createFieldTestValueFromPrisma(
  prismaField: ObjectField | ScalarField
): TestValue {
  switch (prismaField.type) {
    case ScalarType.String: {
      return builders.stringLiteral(camelCase(`example ${prismaField.name}`));
    }
    case ScalarType.Int: {
      return builders.numericLiteral(42);
    }
    case ScalarType.Float: {
      return builders.numericLiteral(42.42);
    }
    case ScalarType.Boolean: {
      return builders.literal("true");
    }
    case ScalarType.DateTime: {
      return builders.newExpression(builders.identifier("Date"), []);
    }
    default: {
      return null;
    }
  }
}<|MERGE_RESOLUTION|>--- conflicted
+++ resolved
@@ -46,10 +46,7 @@
   const existingParam = camelCase(["existing", param].join(" "));
   const nonExistingParam = camelCase(["nonExisting", param].join(" "));
   const fieldNameToPrismField = Object.fromEntries(
-    entity.fields.map((field) => [
-      field.name,
-      createPrismaFields(field, entityIdToName)[0],
-    ])
+    entity.fields.map((field) => [field.name, createPrismaFields(field)[0]])
   );
 
   interpolate(file, {
@@ -121,11 +118,7 @@
   fields: EntityField[],
   fieldNameToPrismField: Record<string, ScalarField | ObjectField>
 ): T | namedTypes.ObjectExpression {
-<<<<<<< HEAD
   const prismaFields = fields.map((field) => fieldNameToPrismField[field.name]);
-=======
-  const prismaFields = fields.map((field) => createPrismaField(field));
->>>>>>> c381e518
   const dateFields = prismaFields.filter((field) => {
     return field.type === ScalarType.DateTime;
   });
@@ -183,11 +176,7 @@
 
 function createFieldTestValue(field: EntityField): TestValue {
   // Use Prisma type as it already reduces the amount of possible types
-<<<<<<< HEAD
-  const [prismaField] = createPrismaFields(field, entityIdToName);
-=======
-  const prismaField = createPrismaField(field);
->>>>>>> c381e518
+  const [prismaField] = createPrismaFields(field);
   if (prismaField.isList) {
     const value = createFieldTestValueFromPrisma({
       ...prismaField,
