import { builders, namedTypes } from "ast-types";
import { Entity } from "../../../types";
<<<<<<< HEAD
import { classDeclaration, NamedClassDeclaration } from "../../../util/ast";
import { createFieldClassProperty } from "./create-field-class-property";
=======
import { NamedClassDeclaration } from "../../../util/ast";
>>>>>>> 89de3072
import { isEditableField } from "../../../util/field";
import { createInput } from "./create-input";

export function createCreateInput(
  entity: Entity,
  entityIdToName: Record<string, string>
): NamedClassDeclaration {
<<<<<<< HEAD
  const properties = entity.fields
    .filter(isEditableField)
    .map((field) =>
      createFieldClassProperty(
        field,
        !field.required,
        true,
        false,
        entityIdToName
      )
    );
  return createInput(
    classDeclaration(
      createCreateInputID(entity.name),
      builders.classBody(properties)
    ) as NamedClassDeclaration
=======
  const fields = entity.fields.filter(isEditableField);
  return createInput(
    createCreateInputID(entity.name),
    fields,
    false,
    false,
    entityIdToName
>>>>>>> 89de3072
  );
}

export function createCreateInputID(entityName: string): namedTypes.Identifier {
  return builders.identifier(`${entityName}CreateInput`);
}<|MERGE_RESOLUTION|>--- conflicted
+++ resolved
@@ -1,11 +1,6 @@
 import { builders, namedTypes } from "ast-types";
 import { Entity } from "../../../types";
-<<<<<<< HEAD
-import { classDeclaration, NamedClassDeclaration } from "../../../util/ast";
-import { createFieldClassProperty } from "./create-field-class-property";
-=======
 import { NamedClassDeclaration } from "../../../util/ast";
->>>>>>> 89de3072
 import { isEditableField } from "../../../util/field";
 import { createInput } from "./create-input";
 
@@ -13,24 +8,6 @@
   entity: Entity,
   entityIdToName: Record<string, string>
 ): NamedClassDeclaration {
-<<<<<<< HEAD
-  const properties = entity.fields
-    .filter(isEditableField)
-    .map((field) =>
-      createFieldClassProperty(
-        field,
-        !field.required,
-        true,
-        false,
-        entityIdToName
-      )
-    );
-  return createInput(
-    classDeclaration(
-      createCreateInputID(entity.name),
-      builders.classBody(properties)
-    ) as NamedClassDeclaration
-=======
   const fields = entity.fields.filter(isEditableField);
   return createInput(
     createCreateInputID(entity.name),
@@ -38,7 +15,6 @@
     false,
     false,
     entityIdToName
->>>>>>> 89de3072
   );
 }
 
