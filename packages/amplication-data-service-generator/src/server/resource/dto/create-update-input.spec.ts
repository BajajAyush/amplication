--- conflicted
+++ resolved
@@ -1,14 +1,6 @@
-<<<<<<< HEAD
-import { builders, namedTypes } from "ast-types";
-import { print } from "recast";
-import { NamedClassDeclaration } from "../../../util/ast";
-import { EntityField, Entity, EnumDataType } from "../../../types";
-import { createFieldClassProperty } from "./create-field-class-property";
-=======
 import { builders } from "ast-types";
 import { print } from "recast";
 import { EntityField, Entity, EnumDataType } from "../../../types";
->>>>>>> 89de3072
 import { createInput } from "./create-input";
 import { createUpdateInput, createUpdateInputID } from "./create-update-input";
 
@@ -40,50 +32,6 @@
 };
 
 describe("createUpdateInput", () => {
-<<<<<<< HEAD
-  const cases: Array<[string, Entity, namedTypes.ClassDeclaration]> = [
-    [
-      "entity with single ID field",
-      EXAMPLE_ENTITY,
-      createInput(
-        builders.classDeclaration(
-          createUpdateInputID(EXAMPLE_ENTITY_NAME),
-          builders.classBody([
-            createFieldClassProperty(
-              EXAMPLE_ENTITY_FIELD,
-              true,
-              true,
-              false,
-              EXAMPLE_ENTITY_ID_TO_NAME
-            ),
-          ])
-        ) as NamedClassDeclaration
-      ),
-    ],
-    [
-      "entity with single lookup field",
-      EXAMPLE_ENTITY_WITH_LOOKUP_FIELD,
-      createInput(
-        builders.classDeclaration(
-          createUpdateInputID(EXAMPLE_ENTITY_WITH_LOOKUP_FIELD.name),
-          builders.classBody([
-            createFieldClassProperty(
-              EXAMPLE_ENTITY_LOOKUP_FIELD,
-              true,
-              true,
-              false,
-              EXAMPLE_ENTITY_ID_TO_NAME
-            ),
-          ])
-        ) as NamedClassDeclaration
-      ),
-    ],
-  ];
-  test.each(cases)("creates input for %s", (name, entity, expected) => {
-    expect(
-      print(createUpdateInput(entity, EXAMPLE_ENTITY_ID_TO_NAME)).code
-    ).toEqual(print(expected).code);
-=======
   describe("createUpdateInput", () => {
     test("creates create input", () => {
       expect(
@@ -100,7 +48,6 @@
         ).code
       );
     });
->>>>>>> 89de3072
   });
 });
 
