import * as common from "@nestjs/common";
import * as swagger from "@nestjs/swagger";
import * as nestMorgan from "nest-morgan";
import * as nestAccessControl from "nest-access-control";
// @ts-ignore
import * as defaultAuthGuard from "../auth/defaultAuth.guard";
// @ts-ignore
import * as abacUtil from "../auth/abac.util";
import { Request } from "express";
// @ts-ignore
import { ApiNestedQuery } from "../../decorators/api-nested-query.decorator";
import { plainToClass } from "class-transformer";
// @ts-ignore
import * as errors from "../../errors";
// @ts-ignore
import { FilterResultInterceptor } from "../../interceptors/filterResult.interceptor";

declare interface WHERE_UNIQUE_INPUT {
  id: string;
}
declare interface RELATED_ENTITY_WHERE_UNIQUE_INPUT {}
declare class RELATED_ENTITY_WHERE_INPUT {}
declare interface Select {}

declare interface RELATED_ENTITY {}

declare class RELATED_ENTITY_FIND_MANY_ARGS {}

declare interface SERVICE {
  FIND_PROPERTY(
    parentId: string,
    args: RELATED_ENTITY_WHERE_INPUT
  ): Promise<RELATED_ENTITY[]>;

  update(args: {
    where: WHERE_UNIQUE_INPUT;
    data: {
      PROPERTY: {
        set?: RELATED_ENTITY_WHERE_UNIQUE_INPUT[];
        connect?: RELATED_ENTITY_WHERE_UNIQUE_INPUT[];
        disconnect?: RELATED_ENTITY_WHERE_UNIQUE_INPUT[];
      };
    };
    select: { id: true };
  }): Promise<void>;
}

declare const ENTITY_NAME: string;
declare const RELATED_ENTITY_NAME: string;
declare const FIND_MANY_PATH: string;
declare const CREATE_PATH: string;
declare const DELETE_PATH: string;
declare const UPDATE_PATH: string;
declare const SELECT: Select;

export class Mixin {
  constructor(
    private readonly service: SERVICE,
    private readonly rolesBuilder: nestAccessControl.RolesBuilder
  ) {}

  @common.UseInterceptors(nestMorgan.MorganInterceptor("combined"))
  @common.UseInterceptors(FilterResultInterceptor)
  @common.UseGuards(
    defaultAuthGuard.DefaultAuthGuard,
    nestAccessControl.ACGuard
  )
  @common.Get(FIND_MANY_PATH)
  @nestAccessControl.UseRoles({
    resource: RELATED_ENTITY_NAME,
    action: "read",
    possession: "any",
  })
  @ApiNestedQuery(RELATED_ENTITY_FIND_MANY_ARGS)
  async FIND_MANY(
    @common.Req() request: Request,
    @common.Param() params: WHERE_UNIQUE_INPUT
  ): Promise<RELATED_ENTITY[]> {
    const query = plainToClass(RELATED_ENTITY_FIND_MANY_ARGS, request.query);
    const results = await this.service.FIND_PROPERTY(params.id, {
      ...query,
      select: SELECT,
    });
    if (results === null) {
      throw new errors.NotFoundException(
        `No resource was found for ${JSON.stringify(params)}`
      );
    }
    return results;
  }

  @common.UseInterceptors(nestMorgan.MorganInterceptor("combined"))
  @common.UseGuards(
    defaultAuthGuard.DefaultAuthGuard,
    nestAccessControl.ACGuard
  )
  @common.Post(CREATE_PATH)
  @nestAccessControl.UseRoles({
    resource: ENTITY_NAME,
    action: "update",
    possession: "any",
  })
  async CONNECT(
    @common.Param() params: WHERE_UNIQUE_INPUT,
<<<<<<< HEAD
    @common.Body() body: WHERE_UNIQUE_INPUT[]
=======
    @common.Body() body: RELATED_ENTITY_WHERE_UNIQUE_INPUT[],
    @nestAccessControl.UserRoles() userRoles: string[]
>>>>>>> 8b424a5e
  ): Promise<void> {
    const data = {
      PROPERTY: {
        connect: body,
      },
    };
    await this.service.update({
      where: params,
      data,
      select: { id: true },
    });
  }

  @common.UseInterceptors(nestMorgan.MorganInterceptor("combined"))
  @common.UseGuards(
    defaultAuthGuard.DefaultAuthGuard,
    nestAccessControl.ACGuard
  )
  @common.Patch(UPDATE_PATH)
  @nestAccessControl.UseRoles({
    resource: ENTITY_NAME,
    action: "update",
    possession: "any",
  })
  async UPDATE(
    @common.Param() params: WHERE_UNIQUE_INPUT,
    @common.Body() body: RELATED_ENTITY_WHERE_UNIQUE_INPUT[]
  ): Promise<void> {
    const data = {
      PROPERTY: {
        set: body,
      },
    };
    await this.service.update({
      where: params,
      data,
      select: { id: true },
    });
  }

  @common.UseInterceptors(nestMorgan.MorganInterceptor("combined"))
  @common.UseGuards(
    defaultAuthGuard.DefaultAuthGuard,
    nestAccessControl.ACGuard
  )
  @common.Delete(DELETE_PATH)
  @nestAccessControl.UseRoles({
    resource: ENTITY_NAME,
    action: "update",
    possession: "any",
  })
  async DISCONNECT(
    @common.Param() params: WHERE_UNIQUE_INPUT,
<<<<<<< HEAD
    @common.Body() body: WHERE_UNIQUE_INPUT[]
=======
    @common.Body() body: RELATED_ENTITY_WHERE_UNIQUE_INPUT[],
    @nestAccessControl.UserRoles() userRoles: string[]
>>>>>>> 8b424a5e
  ): Promise<void> {
    const data = {
      PROPERTY: {
        disconnect: body,
      },
    };
    await this.service.update({
      where: params,
      data,
      select: { id: true },
    });
  }
}<|MERGE_RESOLUTION|>--- conflicted
+++ resolved
@@ -102,12 +102,7 @@
   })
   async CONNECT(
     @common.Param() params: WHERE_UNIQUE_INPUT,
-<<<<<<< HEAD
-    @common.Body() body: WHERE_UNIQUE_INPUT[]
-=======
     @common.Body() body: RELATED_ENTITY_WHERE_UNIQUE_INPUT[],
-    @nestAccessControl.UserRoles() userRoles: string[]
->>>>>>> 8b424a5e
   ): Promise<void> {
     const data = {
       PROPERTY: {
@@ -161,12 +156,7 @@
   })
   async DISCONNECT(
     @common.Param() params: WHERE_UNIQUE_INPUT,
-<<<<<<< HEAD
-    @common.Body() body: WHERE_UNIQUE_INPUT[]
-=======
     @common.Body() body: RELATED_ENTITY_WHERE_UNIQUE_INPUT[],
-    @nestAccessControl.UserRoles() userRoles: string[]
->>>>>>> 8b424a5e
   ): Promise<void> {
     const data = {
       PROPERTY: {
