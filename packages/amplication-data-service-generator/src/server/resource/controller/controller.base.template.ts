--- conflicted
+++ resolved
@@ -58,16 +58,6 @@
     protected readonly service: SERVICE,
     protected readonly rolesBuilder: nestAccessControl.RolesBuilder
   ) {}
-
-<<<<<<< HEAD
-  @common.UseInterceptors(nestMorgan.MorganInterceptor("combined"))
-  @common.UseGuards(
-    defaultAuthGuard.DefaultAuthGuard,
-    nestAccessControl.ACGuard
-  )
-=======
-  @common.Post()
->>>>>>> fb7fb1de
   @nestAccessControl.UseRoles({
     resource: ENTITY_NAME,
     action: "create",
@@ -104,15 +94,6 @@
     });
   }
 
-<<<<<<< HEAD
-  @common.UseInterceptors(nestMorgan.MorganInterceptor("combined"))
-  @common.UseGuards(
-    defaultAuthGuard.DefaultAuthGuard,
-    nestAccessControl.ACGuard
-  )
-=======
-  @common.Get()
->>>>>>> fb7fb1de
   @nestAccessControl.UseRoles({
     resource: ENTITY_NAME,
     action: "read",
@@ -141,15 +122,6 @@
     return results.map((result) => permission.filter(result));
   }
 
-<<<<<<< HEAD
-  @common.UseInterceptors(nestMorgan.MorganInterceptor("combined"))
-  @common.UseGuards(
-    defaultAuthGuard.DefaultAuthGuard,
-    nestAccessControl.ACGuard
-  )
-=======
-  @common.Get(FINE_ONE_PATH)
->>>>>>> fb7fb1de
   @nestAccessControl.UseRoles({
     resource: ENTITY_NAME,
     action: "read",
@@ -181,15 +153,6 @@
     return permission.filter(result);
   }
 
-<<<<<<< HEAD
-  @common.UseInterceptors(nestMorgan.MorganInterceptor("combined"))
-  @common.UseGuards(
-    defaultAuthGuard.DefaultAuthGuard,
-    nestAccessControl.ACGuard
-  )
-=======
-  @common.Patch(UPDATE_PATH)
->>>>>>> fb7fb1de
   @nestAccessControl.UseRoles({
     resource: ENTITY_NAME,
     action: "update",
@@ -239,15 +202,7 @@
     }
   }
 
-<<<<<<< HEAD
-  @common.UseInterceptors(nestMorgan.MorganInterceptor("combined"))
-  @common.UseGuards(
-    defaultAuthGuard.DefaultAuthGuard,
-    nestAccessControl.ACGuard
-  )
-=======
-  @common.Delete(DELETE_PATH)
->>>>>>> fb7fb1de
+  
   @nestAccessControl.UseRoles({
     resource: ENTITY_NAME,
     action: "delete",
