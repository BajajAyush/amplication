--- conflicted
+++ resolved
@@ -5,20 +5,10 @@
 
 export async function createPrismaSchemaModule(
   entities: Entity[]
-<<<<<<< HEAD
-): Promise<Module> {
-  const { serverDirectories } = DsgContext.getInstance;
-  const MODULE_PATH = `${serverDirectories.baseDirectory}/prisma/schema.prisma`;
-  return {
-    path: MODULE_PATH,
-    code: await createPrismaSchema(entities, DATA_SOURCE, CLIENT_GENERATOR),
-  };
-=======
 ): Promise<Module[]> {
   return await createPrismaSchema({
     entities,
     dataSource: DATA_SOURCE,
     clientGenerator: CLIENT_GENERATOR,
   });
->>>>>>> 0f36c5c6
 }