import * as PrismaSchemaDSL from "prisma-schema-dsl";
import { pascalCase } from "pascal-case";
import { types } from "@amplication/data";
import {
  Entity,
  EntityField,
  EnumDataType,
  LookupResolvedProperties,
} from "../../types";
import { getEnumFields } from "../../util/entity";
import { camelCase } from "camel-case";

export const CLIENT_GENERATOR = PrismaSchemaDSL.createGenerator(
  "client",
  "prisma-client-js"
);

export const DATA_SOURCE = {
  name: "postgres",
  provider: PrismaSchemaDSL.DataSourceProvider.PostgreSQL,
  url: new PrismaSchemaDSL.DataSourceURLEnv("POSTGRESQL_URL"),
};

export const CUID_CALL_EXPRESSION = new PrismaSchemaDSL.CallExpression(
  PrismaSchemaDSL.CUID
);

export const NOW_CALL_EXPRESSION = new PrismaSchemaDSL.CallExpression(
  PrismaSchemaDSL.NOW
);

export async function createPrismaSchema(entities: Entity[]): Promise<string> {
  const models = entities.map((entity) => createPrismaModel(entity));

  const enums = entities.flatMap(getEnumFields).map(createPrismaEnum);

  const schema = PrismaSchemaDSL.createSchema(models, enums, DATA_SOURCE, [
    CLIENT_GENERATOR,
  ]);

  return PrismaSchemaDSL.print(schema);
}

export function createPrismaEnum(field: EntityField): PrismaSchemaDSL.Enum {
  const { options } = field.properties as types.OptionSet;
  return PrismaSchemaDSL.createEnum(
    createEnumName(field),
    options.map((option) => option.value)
  );
}

export function createEnumName(field: EntityField): string {
  return `Enum${pascalCase(field.name)}`;
}

export function createPrismaModel(entity: Entity): PrismaSchemaDSL.Model {
  return PrismaSchemaDSL.createModel(
    entity.name,
<<<<<<< HEAD
    entity.fields.flatMap((field) => createPrismaFields(field, entityIdToName))
  );
}

export function createPrismaFields(
  field: EntityField,
  entityIdToName: Record<string, string>
):
  | [PrismaSchemaDSL.ScalarField]
  | [PrismaSchemaDSL.ObjectField]
  | [PrismaSchemaDSL.ObjectField, PrismaSchemaDSL.ScalarField] {
=======
    entity.fields.map((field) => createPrismaField(field))
  );
}

export function createPrismaField(
  field: EntityField
): PrismaSchemaDSL.ScalarField | PrismaSchemaDSL.ObjectField {
>>>>>>> c381e518
  const { dataType, name, properties } = field;
  switch (dataType) {
    case EnumDataType.SingleLineText: {
      return [
        PrismaSchemaDSL.createScalarField(
          name,
          PrismaSchemaDSL.ScalarType.String,
          false,
          field.required
        ),
      ];
    }
    case EnumDataType.MultiLineText: {
      return [
        PrismaSchemaDSL.createScalarField(
          name,
          PrismaSchemaDSL.ScalarType.String,
          false,
          field.required
        ),
      ];
    }
    case EnumDataType.Email: {
      return [
        PrismaSchemaDSL.createScalarField(
          name,
          PrismaSchemaDSL.ScalarType.String,
          false,
          field.required
        ),
      ];
    }
    case EnumDataType.WholeNumber: {
      return [
        PrismaSchemaDSL.createScalarField(
          name,
          PrismaSchemaDSL.ScalarType.Int,
          false,
          field.required
        ),
      ];
    }
    case EnumDataType.DateTime: {
      return [
        PrismaSchemaDSL.createScalarField(
          name,
          PrismaSchemaDSL.ScalarType.DateTime,
          false,
          field.required
        ),
      ];
    }
    case EnumDataType.DecimalNumber: {
      return [
        PrismaSchemaDSL.createScalarField(
          name,
          PrismaSchemaDSL.ScalarType.Float,
          false,
          field.required
        ),
      ];
    }
    case EnumDataType.Boolean: {
      return [
        PrismaSchemaDSL.createScalarField(
          name,
          PrismaSchemaDSL.ScalarType.Boolean,
          false,
          field.required
        ),
      ];
    }
    case EnumDataType.GeographicLocation: {
      return [
        PrismaSchemaDSL.createScalarField(
          name,
          PrismaSchemaDSL.ScalarType.String,
          false,
          field.required
        ),
      ];
    }
    case EnumDataType.Lookup: {
      const {
        relatedEntity,
        allowMultipleSelection,
<<<<<<< HEAD
      } = properties as types.Lookup;

      const relatedEntityName = entityIdToName[relatedEntityId];

      if (!relatedEntityName) {
        throw new Error(
          `Can't find related entity with ID '${relatedEntityId}' for field '${name}'`
        );
      }

      if (allowMultipleSelection) {
        return [
          PrismaSchemaDSL.createObjectField(
            name,
            relatedEntityName,
            true,
            true,
            name
          ),
        ];
      }

      const relatedEntityIdFieldName =
        relatedEntityName && `${camelCase(relatedEntityName)}Id`;

      return [
        PrismaSchemaDSL.createObjectField(
          name,
          relatedEntityName,
          false,
          field.required,
          name,
          [relatedEntityIdFieldName]
        ),
        // Prisma Scalar Relation Field
        PrismaSchemaDSL.createScalarField(
          relatedEntityIdFieldName,
          PrismaSchemaDSL.ScalarType.String,
          false,
          field.required
        ),
      ];
=======
      } = properties as LookupResolvedProperties;

      return PrismaSchemaDSL.createObjectField(
        name,
        relatedEntity.name,
        allowMultipleSelection,
        allowMultipleSelection ? true : field.required
      );
>>>>>>> c381e518
    }
    case EnumDataType.MultiSelectOptionSet: {
      return [
        PrismaSchemaDSL.createObjectField(
          name,
          createEnumName(field),
          true,
          true
        ),
      ];
    }
    case EnumDataType.OptionSet: {
      return [
        PrismaSchemaDSL.createObjectField(
          name,
          createEnumName(field),
          false,
          field.required
        ),
      ];
    }
    case EnumDataType.Id: {
      return [
        PrismaSchemaDSL.createScalarField(
          name,
          PrismaSchemaDSL.ScalarType.String,
          false,
          field.required,
          false,
          true,
          false,
          CUID_CALL_EXPRESSION
        ),
      ];
    }
    case EnumDataType.CreatedAt: {
      return [
        PrismaSchemaDSL.createScalarField(
          name,
          PrismaSchemaDSL.ScalarType.DateTime,
          false,
          field.required,
          false,
          false,
          false,
          NOW_CALL_EXPRESSION
        ),
      ];
    }
    case EnumDataType.UpdatedAt: {
      return [
        PrismaSchemaDSL.createScalarField(
          name,
          PrismaSchemaDSL.ScalarType.DateTime,
          false,
          field.required,
          false,
          false,
          true
        ),
      ];
    }
    case EnumDataType.Roles: {
      return [
        PrismaSchemaDSL.createScalarField(
          name,
          PrismaSchemaDSL.ScalarType.String,
          true,
          true
        ),
      ];
    }
    case EnumDataType.Username: {
      return [
        PrismaSchemaDSL.createScalarField(
          name,
          PrismaSchemaDSL.ScalarType.String,
          false,
          field.required,
          true
        ),
      ];
    }
    case EnumDataType.Password: {
      return [
        PrismaSchemaDSL.createScalarField(
          name,
          PrismaSchemaDSL.ScalarType.String,
          false,
          field.required
        ),
      ];
    }
    default: {
      throw new Error(`Unfamiliar data type: ${dataType}`);
    }
  }
}<|MERGE_RESOLUTION|>--- conflicted
+++ resolved
@@ -8,7 +8,6 @@
   LookupResolvedProperties,
 } from "../../types";
 import { getEnumFields } from "../../util/entity";
-import { camelCase } from "camel-case";
 
 export const CLIENT_GENERATOR = PrismaSchemaDSL.createGenerator(
   "client",
@@ -56,27 +55,16 @@
 export function createPrismaModel(entity: Entity): PrismaSchemaDSL.Model {
   return PrismaSchemaDSL.createModel(
     entity.name,
-<<<<<<< HEAD
-    entity.fields.flatMap((field) => createPrismaFields(field, entityIdToName))
+    entity.fields.flatMap((field) => createPrismaFields(field))
   );
 }
 
 export function createPrismaFields(
-  field: EntityField,
-  entityIdToName: Record<string, string>
+  field: EntityField
 ):
   | [PrismaSchemaDSL.ScalarField]
   | [PrismaSchemaDSL.ObjectField]
   | [PrismaSchemaDSL.ObjectField, PrismaSchemaDSL.ScalarField] {
-=======
-    entity.fields.map((field) => createPrismaField(field))
-  );
-}
-
-export function createPrismaField(
-  field: EntityField
-): PrismaSchemaDSL.ScalarField | PrismaSchemaDSL.ObjectField {
->>>>>>> c381e518
   const { dataType, name, properties } = field;
   switch (dataType) {
     case EnumDataType.SingleLineText: {
@@ -163,22 +151,13 @@
       const {
         relatedEntity,
         allowMultipleSelection,
-<<<<<<< HEAD
-      } = properties as types.Lookup;
-
-      const relatedEntityName = entityIdToName[relatedEntityId];
-
-      if (!relatedEntityName) {
-        throw new Error(
-          `Can't find related entity with ID '${relatedEntityId}' for field '${name}'`
-        );
-      }
+      } = properties as LookupResolvedProperties;
 
       if (allowMultipleSelection) {
         return [
           PrismaSchemaDSL.createObjectField(
             name,
-            relatedEntityName,
+            relatedEntity.name,
             true,
             true,
             name
@@ -186,13 +165,12 @@
         ];
       }
 
-      const relatedEntityIdFieldName =
-        relatedEntityName && `${camelCase(relatedEntityName)}Id`;
+      const relatedEntityIdFieldName = `${name}Id`;
 
       return [
         PrismaSchemaDSL.createObjectField(
           name,
-          relatedEntityName,
+          relatedEntity.name,
           false,
           field.required,
           name,
@@ -206,16 +184,6 @@
           field.required
         ),
       ];
-=======
-      } = properties as LookupResolvedProperties;
-
-      return PrismaSchemaDSL.createObjectField(
-        name,
-        relatedEntity.name,
-        allowMultipleSelection,
-        allowMultipleSelection ? true : field.required
-      );
->>>>>>> c381e518
     }
     case EnumDataType.MultiSelectOptionSet: {
       return [
