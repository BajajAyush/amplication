--- conflicted
+++ resolved
@@ -2,6 +2,7 @@
   Module,
   EventNames,
   CreateServerDotEnvParams,
+  VariableDictionary,
 } from "@amplication/code-gen-types";
 import DsgContext from "../dsg-context";
 import { isEmpty } from "lodash";
@@ -11,7 +12,6 @@
 
 const templatePath = require.resolve("./create-dotenv.template.env");
 
-<<<<<<< HEAD
 export function createDotEnvModule(
   eventParams: CreateServerDotEnvParams["before"]
 ): Module[] {
@@ -22,30 +22,18 @@
   );
 }
 
-=======
-type AdditionalVariables = {
-  [variable: string]: string;
-}[];
->>>>>>> c357854a
 /**
  * Creates the .env file based on the given template with placeholder.
  * The function replaces any placeholder in a ${name} format based on the key in the appInfo.settings
  * @returns grants JSON module
  */
-<<<<<<< HEAD
 export async function createDotEnvModuleInternal({
   baseDirectory,
+  additionalVariables,
 }: CreateServerDotEnvParams["before"]): Promise<Module[]> {
   const context = DsgContext.getInstance;
   const { appInfo } = context;
 
-=======
-export async function createDotEnvModule(
-  appInfo: AppInfo,
-  baseDirectory: string,
-  additionalVariables: AdditionalVariables
-): Promise<Module> {
->>>>>>> c357854a
   const code = await readCode(templatePath);
   const formattedAdditionalVariables = convertToKeyValueSting(
     additionalVariables
@@ -62,24 +50,18 @@
     appInfo.settings.dbName = `/${appInfo.settings.dbName}`;
   }
 
-<<<<<<< HEAD
   return [
     {
       path: `${baseDirectory}/.env`,
-      code: replacePlaceholdersInCode(code, appInfo.settings),
+      code: replacePlaceholdersInCode(
+        codeWithAdditionalVariables,
+        appInfo.settings
+      ),
     },
   ];
-=======
-  return {
-    path: `${baseDirectory}/.env`,
-    code: replacePlaceholdersInCode(
-      codeWithAdditionalVariables,
-      appInfo.settings
-    ),
-  };
 }
 
-function convertToKeyValueSting(arr: AdditionalVariables): string {
+function convertToKeyValueSting(arr: VariableDictionary): string {
   if (!arr.length) return "";
   return arr
     .map((item) =>
@@ -91,5 +73,4 @@
 function appendAdditionalVariables(file: string, variable: string): string {
   if (!variable.trim()) return file;
   return file.concat(`\n${variable}`);
->>>>>>> c357854a
 }