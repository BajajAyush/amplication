--- conflicted
+++ resolved
@@ -1,8 +1,4 @@
 export { createDataService } from "./create-data-service";
 export { Module } from "./util/module";
-<<<<<<< HEAD
 export { EnumDataType, EntityField, Entity } from "./models";
-=======
-export { EnumDataType, EntityField, Entity } from "./models";
-export { EntityWithFields } from "./types";
->>>>>>> 6960898a
+export { EntityWithFields } from "./types";