--- conflicted
+++ resolved
@@ -5063,11 +5063,8 @@
 import { Request } from \\"express\\";
 import { plainToClass } from \\"class-transformer\\";
 import { ApiNestedQuery } from \\"../../decorators/api-nested-query.decorator\\";
-<<<<<<< HEAD
 import { ValidateInputInterceptor } from \\"../../interceptors/validateInput.interceptor\\";
-=======
 import { FilterResultInterceptor } from \\"../../interceptors/filterResult.interceptor\\";
->>>>>>> 8b424a5e
 import { CustomerService } from \\"../customer.service\\";
 import { CustomerCreateInput } from \\"./CustomerCreateInput\\";
 import { CustomerWhereInput } from \\"./CustomerWhereInput\\";
@@ -5445,12 +5442,7 @@
   })
   async connectOrders(
     @common.Param() params: CustomerWhereUniqueInput,
-<<<<<<< HEAD
-    @common.Body() body: CustomerWhereUniqueInput[]
-=======
     @common.Body() body: OrderWhereUniqueInput[],
-    @nestAccessControl.UserRoles() userRoles: string[]
->>>>>>> 8b424a5e
   ): Promise<void> {
     const data = {
       orders: {
@@ -5504,12 +5496,7 @@
   })
   async disconnectOrders(
     @common.Param() params: CustomerWhereUniqueInput,
-<<<<<<< HEAD
-    @common.Body() body: CustomerWhereUniqueInput[]
-=======
     @common.Body() body: OrderWhereUniqueInput[],
-    @nestAccessControl.UserRoles() userRoles: string[]
->>>>>>> 8b424a5e
   ): Promise<void> {
     const data = {
       orders: {
@@ -5574,11 +5561,8 @@
 import * as abacUtil from \\"../../auth/abac.util\\";
 import { isRecordNotFoundError } from \\"../../prisma.util\\";
 import { MetaQueryPayload } from \\"../../util/MetaQueryPayload\\";
-<<<<<<< HEAD
 import { ValidateInputInterceptor } from \\"../../interceptors/validateInput.interceptor\\";
-=======
 import { FilterResultInterceptor } from \\"../../interceptors/filterResult.interceptor\\";
->>>>>>> 8b424a5e
 import { CreateCustomerArgs } from \\"./CreateCustomerArgs\\";
 import { UpdateCustomerArgs } from \\"./UpdateCustomerArgs\\";
 import { DeleteCustomerArgs } from \\"./DeleteCustomerArgs\\";
@@ -6541,11 +6525,8 @@
 import { Request } from \\"express\\";
 import { plainToClass } from \\"class-transformer\\";
 import { ApiNestedQuery } from \\"../../decorators/api-nested-query.decorator\\";
-<<<<<<< HEAD
 import { ValidateInputInterceptor } from \\"../../interceptors/validateInput.interceptor\\";
-=======
 import { FilterResultInterceptor } from \\"../../interceptors/filterResult.interceptor\\";
->>>>>>> 8b424a5e
 import { EmptyService } from \\"../empty.service\\";
 import { EmptyCreateInput } from \\"./EmptyCreateInput\\";
 import { EmptyWhereInput } from \\"./EmptyWhereInput\\";
@@ -6772,11 +6753,8 @@
 import * as abacUtil from \\"../../auth/abac.util\\";
 import { isRecordNotFoundError } from \\"../../prisma.util\\";
 import { MetaQueryPayload } from \\"../../util/MetaQueryPayload\\";
-<<<<<<< HEAD
 import { ValidateInputInterceptor } from \\"../../interceptors/validateInput.interceptor\\";
-=======
 import { FilterResultInterceptor } from \\"../../interceptors/filterResult.interceptor\\";
->>>>>>> 8b424a5e
 import { DeleteEmptyArgs } from \\"./DeleteEmptyArgs\\";
 import { EmptyFindManyArgs } from \\"./EmptyFindManyArgs\\";
 import { EmptyFindUniqueArgs } from \\"./EmptyFindUniqueArgs\\";
@@ -7063,33 +7041,19 @@
   }
 }
 ",
-<<<<<<< HEAD
-  "server/src/interceptors/validateInput.interceptor.ts": "import {
-=======
   "server/src/interceptors/filterResult.interceptor.ts": "import {
->>>>>>> 8b424a5e
   CallHandler,
   ExecutionContext,
   Injectable,
   NestInterceptor,
 } from \\"@nestjs/common\\";
 import { Observable } from \\"rxjs\\";
-<<<<<<< HEAD
-import { InjectRolesBuilder, RolesBuilder } from \\"nest-access-control\\";
-import { Reflector } from \\"@nestjs/core\\";
-import * as abacUtil from \\"../auth/abac.util\\";
-import { ForbiddenException } from \\"../errors\\";
-
-@Injectable()
-export class ValidateInputInterceptor implements NestInterceptor {
-=======
 import { map } from \\"rxjs/operators\\";
 import { InjectRolesBuilder, RolesBuilder } from \\"nest-access-control\\";
 import { Reflector } from \\"@nestjs/core\\";
 
 @Injectable()
 export class FilterResultInterceptor implements NestInterceptor {
->>>>>>> 8b424a5e
   constructor(
     @InjectRolesBuilder() private readonly rolesBuilder: RolesBuilder,
     private readonly reflector: Reflector
@@ -7101,16 +7065,6 @@
       [context.getHandler(), context.getClass()]
     );
 
-<<<<<<< HEAD
-    const type = context.getType();
-
-    const inputDataToValidate =
-      type === \\"http\\"
-        ? context.switchToHttp().getRequest().body
-        : context.getArgByIndex(1).data;
-
-=======
->>>>>>> 8b424a5e
     const permission = this.rolesBuilder.permission({
       role: permissionsRoles.role,
       action: permissionsRoles.action,
@@ -7118,20 +7072,6 @@
       resource: permissionsRoles.resource,
     });
 
-<<<<<<< HEAD
-    const invalidAttributes = abacUtil.getInvalidAttributes(
-      permission,
-      inputDataToValidate
-    );
-
-    if (invalidAttributes.length) {
-      throw new ForbiddenException(
-        \\"Insufficient privileges to complete the operation\\"
-      );
-    }
-
-    return next.handle();
-=======
     return next.handle().pipe(
       map((data) => {
         if (Array.isArray(data)) {
@@ -7141,7 +7081,6 @@
         }
       })
     );
->>>>>>> 8b424a5e
   }
 }
 ",
@@ -7974,11 +7913,7 @@
 import { Request } from \\"express\\";
 import { plainToClass } from \\"class-transformer\\";
 import { ApiNestedQuery } from \\"../../decorators/api-nested-query.decorator\\";
-<<<<<<< HEAD
-import { ValidateInputInterceptor } from \\"../../interceptors/validateInput.interceptor\\";
-=======
 import { FilterResultInterceptor } from \\"../../interceptors/filterResult.interceptor\\";
->>>>>>> 8b424a5e
 import { OrderService } from \\"../order.service\\";
 import { OrderCreateInput } from \\"./OrderCreateInput\\";
 import { OrderWhereInput } from \\"./OrderWhereInput\\";
@@ -8262,11 +8197,7 @@
 import * as abacUtil from \\"../../auth/abac.util\\";
 import { isRecordNotFoundError } from \\"../../prisma.util\\";
 import { MetaQueryPayload } from \\"../../util/MetaQueryPayload\\";
-<<<<<<< HEAD
-import { ValidateInputInterceptor } from \\"../../interceptors/validateInput.interceptor\\";
-=======
 import { FilterResultInterceptor } from \\"../../interceptors/filterResult.interceptor\\";
->>>>>>> 8b424a5e
 import { CreateOrderArgs } from \\"./CreateOrderArgs\\";
 import { UpdateOrderArgs } from \\"./UpdateOrderArgs\\";
 import { DeleteOrderArgs } from \\"./DeleteOrderArgs\\";
@@ -9462,11 +9393,7 @@
 import { Request } from \\"express\\";
 import { plainToClass } from \\"class-transformer\\";
 import { ApiNestedQuery } from \\"../../decorators/api-nested-query.decorator\\";
-<<<<<<< HEAD
-import { ValidateInputInterceptor } from \\"../../interceptors/validateInput.interceptor\\";
-=======
 import { FilterResultInterceptor } from \\"../../interceptors/filterResult.interceptor\\";
->>>>>>> 8b424a5e
 import { OrganizationService } from \\"../organization.service\\";
 import { OrganizationCreateInput } from \\"./OrganizationCreateInput\\";
 import { OrganizationWhereInput } from \\"./OrganizationWhereInput\\";
@@ -9720,12 +9647,8 @@
   })
   async connectUsers(
     @common.Param() params: OrganizationWhereUniqueInput,
-<<<<<<< HEAD
-    @common.Body() body: OrganizationWhereUniqueInput[]
-=======
     @common.Body() body: UserWhereUniqueInput[],
     @nestAccessControl.UserRoles() userRoles: string[]
->>>>>>> 8b424a5e
   ): Promise<void> {
     const data = {
       users: {
@@ -9779,12 +9702,8 @@
   })
   async disconnectUsers(
     @common.Param() params: OrganizationWhereUniqueInput,
-<<<<<<< HEAD
-    @common.Body() body: OrganizationWhereUniqueInput[]
-=======
     @common.Body() body: UserWhereUniqueInput[],
     @nestAccessControl.UserRoles() userRoles: string[]
->>>>>>> 8b424a5e
   ): Promise<void> {
     const data = {
       users: {
@@ -9868,12 +9787,8 @@
   })
   async connectCustomers(
     @common.Param() params: OrganizationWhereUniqueInput,
-<<<<<<< HEAD
-    @common.Body() body: OrganizationWhereUniqueInput[]
-=======
     @common.Body() body: CustomerWhereUniqueInput[],
     @nestAccessControl.UserRoles() userRoles: string[]
->>>>>>> 8b424a5e
   ): Promise<void> {
     const data = {
       customers: {
@@ -9927,12 +9842,8 @@
   })
   async disconnectCustomers(
     @common.Param() params: OrganizationWhereUniqueInput,
-<<<<<<< HEAD
-    @common.Body() body: OrganizationWhereUniqueInput[]
-=======
     @common.Body() body: CustomerWhereUniqueInput[],
     @nestAccessControl.UserRoles() userRoles: string[]
->>>>>>> 8b424a5e
   ): Promise<void> {
     const data = {
       customers: {
@@ -10016,12 +9927,8 @@
   })
   async connectVipCustomers(
     @common.Param() params: OrganizationWhereUniqueInput,
-<<<<<<< HEAD
-    @common.Body() body: OrganizationWhereUniqueInput[]
-=======
     @common.Body() body: CustomerWhereUniqueInput[],
     @nestAccessControl.UserRoles() userRoles: string[]
->>>>>>> 8b424a5e
   ): Promise<void> {
     const data = {
       vipCustomers: {
@@ -10075,12 +9982,8 @@
   })
   async disconnectVipCustomers(
     @common.Param() params: OrganizationWhereUniqueInput,
-<<<<<<< HEAD
-    @common.Body() body: OrganizationWhereUniqueInput[]
-=======
     @common.Body() body: CustomerWhereUniqueInput[],
     @nestAccessControl.UserRoles() userRoles: string[]
->>>>>>> 8b424a5e
   ): Promise<void> {
     const data = {
       vipCustomers: {
@@ -10145,11 +10048,7 @@
 import * as abacUtil from \\"../../auth/abac.util\\";
 import { isRecordNotFoundError } from \\"../../prisma.util\\";
 import { MetaQueryPayload } from \\"../../util/MetaQueryPayload\\";
-<<<<<<< HEAD
-import { ValidateInputInterceptor } from \\"../../interceptors/validateInput.interceptor\\";
-=======
 import { FilterResultInterceptor } from \\"../../interceptors/filterResult.interceptor\\";
->>>>>>> 8b424a5e
 import { CreateOrganizationArgs } from \\"./CreateOrganizationArgs\\";
 import { UpdateOrganizationArgs } from \\"./UpdateOrganizationArgs\\";
 import { DeleteOrganizationArgs } from \\"./DeleteOrganizationArgs\\";
@@ -12385,11 +12284,7 @@
 import { Request } from \\"express\\";
 import { plainToClass } from \\"class-transformer\\";
 import { ApiNestedQuery } from \\"../../decorators/api-nested-query.decorator\\";
-<<<<<<< HEAD
-import { ValidateInputInterceptor } from \\"../../interceptors/validateInput.interceptor\\";
-=======
 import { FilterResultInterceptor } from \\"../../interceptors/filterResult.interceptor\\";
->>>>>>> 8b424a5e
 import { UserService } from \\"../user.service\\";
 import { UserCreateInput } from \\"./UserCreateInput\\";
 import { UserWhereInput } from \\"./UserWhereInput\\";
@@ -12855,12 +12750,8 @@
   })
   async connectOrganizations(
     @common.Param() params: UserWhereUniqueInput,
-<<<<<<< HEAD
-    @common.Body() body: UserWhereUniqueInput[]
-=======
     @common.Body() body: OrganizationWhereUniqueInput[],
     @nestAccessControl.UserRoles() userRoles: string[]
->>>>>>> 8b424a5e
   ): Promise<void> {
     const data = {
       organizations: {
@@ -12914,12 +12805,8 @@
   })
   async disconnectOrganizations(
     @common.Param() params: UserWhereUniqueInput,
-<<<<<<< HEAD
-    @common.Body() body: UserWhereUniqueInput[]
-=======
     @common.Body() body: OrganizationWhereUniqueInput[],
     @nestAccessControl.UserRoles() userRoles: string[]
->>>>>>> 8b424a5e
   ): Promise<void> {
     const data = {
       organizations: {
@@ -12984,11 +12871,7 @@
 import * as abacUtil from \\"../../auth/abac.util\\";
 import { isRecordNotFoundError } from \\"../../prisma.util\\";
 import { MetaQueryPayload } from \\"../../util/MetaQueryPayload\\";
-<<<<<<< HEAD
-import { ValidateInputInterceptor } from \\"../../interceptors/validateInput.interceptor\\";
-=======
 import { FilterResultInterceptor } from \\"../../interceptors/filterResult.interceptor\\";
->>>>>>> 8b424a5e
 import { CreateUserArgs } from \\"./CreateUserArgs\\";
 import { UpdateUserArgs } from \\"./UpdateUserArgs\\";
 import { DeleteUserArgs } from \\"./DeleteUserArgs\\";
