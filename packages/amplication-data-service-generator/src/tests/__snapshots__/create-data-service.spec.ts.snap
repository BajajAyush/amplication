// Jest Snapshot v1, https://goo.gl/fbAQLP

exports[`createDataService creates app as expected 1`] = `
Object {
  ".env": "# The variables in this file are only used by docker-compose for local docker deployment
POSTGRESQL_USER=testUsername
POSTGRESQL_PASSWORD=1234
POSTGRESQL_PORT=5433
SERVER_PORT=3000
BCRYPT_SALT=10
",
  "admin-ui/.env": "PORT=3001",
  "admin-ui/src/App.tsx": "import React, { useEffect, useState } from \\"react\\";
import { Admin, DataProvider, Resource } from \\"react-admin\\";
import buildGraphQLProvider from \\"./data-provider/graphqlDataProvider\\";
import { theme } from \\"./theme/theme\\";
import Login from \\"./Login\\";
import \\"./App.scss\\";
import Dashboard from \\"./pages/Dashboard\\";
import { UserList } from \\"./user/UserList\\";
import { UserCreate } from \\"./user/UserCreate\\";
import { UserEdit } from \\"./user/UserEdit\\";
import { UserShow } from \\"./user/UserShow\\";
import { OrderList } from \\"./order/OrderList\\";
import { OrderCreate } from \\"./order/OrderCreate\\";
import { OrderEdit } from \\"./order/OrderEdit\\";
import { OrderShow } from \\"./order/OrderShow\\";
import { OrganizationList } from \\"./organization/OrganizationList\\";
import { OrganizationCreate } from \\"./organization/OrganizationCreate\\";
import { OrganizationEdit } from \\"./organization/OrganizationEdit\\";
import { OrganizationShow } from \\"./organization/OrganizationShow\\";
import { CustomerList } from \\"./customer/CustomerList\\";
import { CustomerCreate } from \\"./customer/CustomerCreate\\";
import { CustomerEdit } from \\"./customer/CustomerEdit\\";
import { CustomerShow } from \\"./customer/CustomerShow\\";
import { EmptyList } from \\"./empty/EmptyList\\";
import { EmptyCreate } from \\"./empty/EmptyCreate\\";
import { EmptyEdit } from \\"./empty/EmptyEdit\\";
import { EmptyShow } from \\"./empty/EmptyShow\\";
import { httpAuthProvider } from \\"./auth-provider/ra-auth-http\\";

const App = (): React.ReactElement => {
  const [dataProvider, setDataProvider] = useState<DataProvider | null>(null);
  useEffect(() => {
    buildGraphQLProvider
      .then((provider: any) => {
        setDataProvider(() => provider);
      })
      .catch((error: any) => {
        console.log(error);
      });
  }, []);
  if (!dataProvider) {
    return <div>Loading</div>;
  }
  return (
    <div className=\\"App\\">
      <Admin
        title={\\"Sample Application\\"}
        dataProvider={dataProvider}
        authProvider={httpAuthProvider}
        theme={theme}
        dashboard={Dashboard}
        loginPage={Login}
      >
        <Resource
          name=\\"User\\"
          list={UserList}
          edit={UserEdit}
          create={UserCreate}
          show={UserShow}
        />
        <Resource
          name=\\"Order\\"
          list={OrderList}
          edit={OrderEdit}
          create={OrderCreate}
          show={OrderShow}
        />
        <Resource
          name=\\"Organization\\"
          list={OrganizationList}
          edit={OrganizationEdit}
          create={OrganizationCreate}
          show={OrganizationShow}
        />
        <Resource
          name=\\"Customer\\"
          list={CustomerList}
          edit={CustomerEdit}
          create={CustomerCreate}
          show={CustomerShow}
        />
        <Resource
          name=\\"Empty\\"
          list={EmptyList}
          edit={EmptyEdit}
          create={EmptyCreate}
          show={EmptyShow}
        />
      </Admin>
    </div>
  );
};

export default App;
",
  "admin-ui/src/Components/Pagination.tsx": "import React from \\"react\\";
import { Pagination as RAPagination, PaginationProps } from \\"react-admin\\";

const PAGINATION_OPTIONS = [10, 25, 50, 100, 200];

const Pagination = (props: PaginationProps) => (
  <RAPagination rowsPerPageOptions={PAGINATION_OPTIONS} {...props} />
);

export default Pagination;
",
  "admin-ui/src/Login.tsx": "import * as React from \\"react\\";
import { useState } from \\"react\\";
import { useLogin, useNotify, Notification, defaultTheme } from \\"react-admin\\";
import { ThemeProvider } from \\"@material-ui/styles\\";
import { createMuiTheme } from \\"@material-ui/core/styles\\";
import { Button } from \\"@material-ui/core\\";
import \\"./login.scss\\";

const CLASS_NAME = \\"login-page\\";

const Login = ({ theme }: { theme?: object }) => {
  const [username, setUsername] = useState(\\"\\");
  const [password, setPassword] = useState(\\"\\");
  const login = useLogin();
  const notify = useNotify();
  const submit = (e: any) => {
    e.preventDefault();
    login({ username, password }).catch(() =>
      notify(\\"Invalid email or password\\")
    );
  };

  return (
    <ThemeProvider theme={createMuiTheme(defaultTheme)}>
      <div className={\`\${CLASS_NAME}\`}>
        <div className={\`\${CLASS_NAME}__wrapper\`}>
          <div className={\`\${CLASS_NAME}__box\`}>
            <img
              src=\\"https://amplication.com/assets/graphql.png\\"
              alt=\\"GraphQL API\\"
            />
            <h2>Connect via GraphQL</h2>
            <div className={\`\${CLASS_NAME}__box__message\`}>
              Connect to the server using GraphQL API with a complete and
              understandable description of the data in your API
            </div>
            <Button
              type=\\"button\\"
              variant=\\"contained\\"
              color=\\"primary\\"
              href=\\"/graphql\\"
            >
              Continue
            </Button>
          </div>
          <div className={\`\${CLASS_NAME}__box\`}>
            <img
              src=\\"https://amplication.com/assets/react-admin.png\\"
              alt=\\"React-Admin\\"
            />
            <h2>Admin UI</h2>
            <div className={\`\${CLASS_NAME}__box__message\`}>
              Sign in to a React-Admin client with ready-made forms for creating
              and editing all the data models of your application.
            </div>
            <form onSubmit={submit}>
              <label>
                <span>Username</span>

                <input
                  name=\\"username\\"
                  type=\\"textbox\\"
                  value={username}
                  onChange={(e) => setUsername(e.target.value)}
                />
              </label>
              <label>
                <span>password</span>

                <input
                  name=\\"password\\"
                  type=\\"password\\"
                  value={password}
                  onChange={(e) => setPassword(e.target.value)}
                />
              </label>
              <Button type=\\"submit\\" variant=\\"contained\\" color=\\"primary\\">
                Log in
              </Button>
            </form>
          </div>
          <div className={\`\${CLASS_NAME}__box\`}>
            <img
              src=\\"https://amplication.com/assets/restapi.png\\"
              alt=\\"REST API\\"
            />
            <h2>Connect via REST API</h2>
            <div className={\`\${CLASS_NAME}__box__message\`}>
              Connect to the server using REST API with a built-in Swagger
              documentation
            </div>
            <Button
              type=\\"button\\"
              variant=\\"contained\\"
              color=\\"primary\\"
              href=\\"/api\\"
            >
              Continue
            </Button>
          </div>

          <Notification />
        </div>
        <div className={\`\${CLASS_NAME}__read-more\`}>
          <span>Read </span>
          <a href=\\"https://docs.amplication.com/docs/api\\" target=\\"docs\\">
            Amplication docs
          </a>
          <span> to learn more</span>
        </div>
      </div>
    </ThemeProvider>
  );
};

export default Login;
",
  "admin-ui/src/api/customer/CreateCustomerArgs.ts": "import { CustomerCreateInput } from \\"./CustomerCreateInput\\";

export type CreateCustomerArgs = {
  data: CustomerCreateInput;
};
",
  "admin-ui/src/api/customer/Customer.ts": "import { Organization } from \\"../organization/Organization\\";
import { Order } from \\"../order/Order\\";

export type Customer = {
  id: string;
  createdAt: Date;
  updatedAt: Date;
  email: string;
  firstName: string | null;
  lastName: string | null;
  isVip: boolean | null;
  birthData: Date | null;
  averageSale: number | null;
  favoriteNumber: number | null;
  geoLocation: string | null;
  comments: string | null;
  favoriteColors?: Array<\\"red\\" | \\"green\\" | \\"purple\\" | \\"yellow\\">;
  customerType?: \\"platinum\\" | \\"gold\\" | \\"bronze\\" | \\"regular\\" | null;
  organization?: Organization | null;
  vipOrganization?: Organization | null;
  orders?: Array<Order>;
};
",
  "admin-ui/src/api/customer/CustomerCreateInput.ts": "import { OrganizationWhereUniqueInput } from \\"../organization/OrganizationWhereUniqueInput\\";

export type CustomerCreateInput = {
  email: string;
  firstName?: string | null;
  lastName?: string | null;
  isVip?: boolean | null;
  birthData?: Date | null;
  averageSale?: number | null;
  favoriteNumber?: number | null;
  geoLocation?: string | null;
  comments?: string | null;
  favoriteColors?: Array<\\"red\\" | \\"green\\" | \\"purple\\" | \\"yellow\\">;
  customerType?: \\"platinum\\" | \\"gold\\" | \\"bronze\\" | \\"regular\\" | null;
  organization?: OrganizationWhereUniqueInput | null;
  vipOrganization?: OrganizationWhereUniqueInput | null;
};
",
  "admin-ui/src/api/customer/CustomerFindManyArgs.ts": "import { CustomerWhereInput } from \\"./CustomerWhereInput\\";
import { CustomerOrderByInput } from \\"./CustomerOrderByInput\\";

export type CustomerFindManyArgs = {
  where?: CustomerWhereInput;
  orderBy?: CustomerOrderByInput;
  skip?: number;
  take?: number;
};
",
  "admin-ui/src/api/customer/CustomerFindUniqueArgs.ts": "import { CustomerWhereUniqueInput } from \\"./CustomerWhereUniqueInput\\";

export type CustomerFindUniqueArgs = {
  where: CustomerWhereUniqueInput;
};
",
  "admin-ui/src/api/customer/CustomerOrderByInput.ts": "import { SortOrder } from \\"../../util/SortOrder\\";

export type CustomerOrderByInput = {
  id?: SortOrder;
  createdAt?: SortOrder;
  updatedAt?: SortOrder;
  email?: SortOrder;
  firstName?: SortOrder;
  lastName?: SortOrder;
  isVip?: SortOrder;
  birthData?: SortOrder;
  averageSale?: SortOrder;
  favoriteNumber?: SortOrder;
  geoLocation?: SortOrder;
  comments?: SortOrder;
  favoriteColors?: SortOrder;
  customerType?: SortOrder;
  organizationId?: SortOrder;
  vipOrganizationId?: SortOrder;
};
",
  "admin-ui/src/api/customer/CustomerUpdateInput.ts": "import { OrganizationWhereUniqueInput } from \\"../organization/OrganizationWhereUniqueInput\\";

export type CustomerUpdateInput = {
  email?: string;
  firstName?: string | null;
  lastName?: string | null;
  isVip?: boolean | null;
  birthData?: Date | null;
  averageSale?: number | null;
  favoriteNumber?: number | null;
  geoLocation?: string | null;
  comments?: string | null;
  favoriteColors?: Array<\\"red\\" | \\"green\\" | \\"purple\\" | \\"yellow\\">;
  customerType?: \\"platinum\\" | \\"gold\\" | \\"bronze\\" | \\"regular\\" | null;
  organization?: OrganizationWhereUniqueInput | null;
  vipOrganization?: OrganizationWhereUniqueInput | null;
};
",
  "admin-ui/src/api/customer/CustomerWhereInput.ts": "import { StringFilter } from \\"../../util/StringFilter\\";
import { DateTimeFilter } from \\"../../util/DateTimeFilter\\";
import { StringNullableFilter } from \\"../../util/StringNullableFilter\\";
import { BooleanNullableFilter } from \\"../../util/BooleanNullableFilter\\";
import { DateTimeNullableFilter } from \\"../../util/DateTimeNullableFilter\\";
import { FloatNullableFilter } from \\"../../util/FloatNullableFilter\\";
import { IntNullableFilter } from \\"../../util/IntNullableFilter\\";
import { OrganizationWhereUniqueInput } from \\"../organization/OrganizationWhereUniqueInput\\";

export type CustomerWhereInput = {
  id?: StringFilter;
  createdAt?: DateTimeFilter;
  updatedAt?: DateTimeFilter;
  email?: StringFilter;
  firstName?: StringNullableFilter;
  lastName?: StringNullableFilter;
  isVip?: BooleanNullableFilter;
  birthData?: DateTimeNullableFilter;
  averageSale?: FloatNullableFilter;
  favoriteNumber?: IntNullableFilter;
  geoLocation?: StringNullableFilter;
  comments?: StringNullableFilter;
  customerType?: \\"platinum\\" | \\"gold\\" | \\"bronze\\" | \\"regular\\";
  organization?: OrganizationWhereUniqueInput;
  vipOrganization?: OrganizationWhereUniqueInput;
};
",
  "admin-ui/src/api/customer/CustomerWhereUniqueInput.ts": "export type CustomerWhereUniqueInput = {
  id: string;
};
",
  "admin-ui/src/api/customer/DeleteCustomerArgs.ts": "import { CustomerWhereUniqueInput } from \\"./CustomerWhereUniqueInput\\";

export type DeleteCustomerArgs = {
  where: CustomerWhereUniqueInput;
};
",
  "admin-ui/src/api/customer/EnumCustomerCustomerType.ts": "export enum EnumCustomerCustomerType {
  Platinum = \\"platinum\\",
  Gold = \\"gold\\",
  Bronze = \\"bronze\\",
  Regular = \\"regular\\",
}
",
  "admin-ui/src/api/customer/EnumCustomerFavoriteColors.ts": "export enum EnumCustomerFavoriteColors {
  Red = \\"red\\",
  Green = \\"green\\",
  Purple = \\"purple\\",
  Yellow = \\"yellow\\",
}
",
  "admin-ui/src/api/customer/UpdateCustomerArgs.ts": "import { CustomerWhereUniqueInput } from \\"./CustomerWhereUniqueInput\\";
import { CustomerUpdateInput } from \\"./CustomerUpdateInput\\";

export type UpdateCustomerArgs = {
  where: CustomerWhereUniqueInput;
  data: CustomerUpdateInput;
};
",
  "admin-ui/src/api/empty/DeleteEmptyArgs.ts": "import { EmptyWhereUniqueInput } from \\"./EmptyWhereUniqueInput\\";

export type DeleteEmptyArgs = {
  where: EmptyWhereUniqueInput;
};
",
  "admin-ui/src/api/empty/Empty.ts": "export type Empty = {
  id: string;
  createdAt: Date;
  updatedAt: Date;
};
",
  "admin-ui/src/api/empty/EmptyCreateInput.ts": "export type EmptyCreateInput = {};
",
  "admin-ui/src/api/empty/EmptyFindManyArgs.ts": "import { EmptyWhereInput } from \\"./EmptyWhereInput\\";
import { EmptyOrderByInput } from \\"./EmptyOrderByInput\\";

export type EmptyFindManyArgs = {
  where?: EmptyWhereInput;
  orderBy?: EmptyOrderByInput;
  skip?: number;
  take?: number;
};
",
  "admin-ui/src/api/empty/EmptyFindUniqueArgs.ts": "import { EmptyWhereUniqueInput } from \\"./EmptyWhereUniqueInput\\";

export type EmptyFindUniqueArgs = {
  where: EmptyWhereUniqueInput;
};
",
  "admin-ui/src/api/empty/EmptyOrderByInput.ts": "import { SortOrder } from \\"../../util/SortOrder\\";

export type EmptyOrderByInput = {
  id?: SortOrder;
  createdAt?: SortOrder;
  updatedAt?: SortOrder;
};
",
  "admin-ui/src/api/empty/EmptyUpdateInput.ts": "export type EmptyUpdateInput = {};
",
  "admin-ui/src/api/empty/EmptyWhereInput.ts": "import { StringFilter } from \\"../../util/StringFilter\\";
import { DateTimeFilter } from \\"../../util/DateTimeFilter\\";

export type EmptyWhereInput = {
  id?: StringFilter;
  createdAt?: DateTimeFilter;
  updatedAt?: DateTimeFilter;
};
",
  "admin-ui/src/api/empty/EmptyWhereUniqueInput.ts": "export type EmptyWhereUniqueInput = {
  id: string;
};
",
  "admin-ui/src/api/order/CreateOrderArgs.ts": "import { OrderCreateInput } from \\"./OrderCreateInput\\";

export type CreateOrderArgs = {
  data: OrderCreateInput;
};
",
  "admin-ui/src/api/order/DeleteOrderArgs.ts": "import { OrderWhereUniqueInput } from \\"./OrderWhereUniqueInput\\";

export type DeleteOrderArgs = {
  where: OrderWhereUniqueInput;
};
",
  "admin-ui/src/api/order/EnumOrderLabel.ts": "export enum EnumOrderLabel {
  Fragile = \\"fragile\\",
}
",
  "admin-ui/src/api/order/EnumOrderStatus.ts": "export enum EnumOrderStatus {
  Pending = \\"pending\\",
  InProgress = \\"inProgress\\",
  Done = \\"done\\",
}
",
  "admin-ui/src/api/order/Order.ts": "import { Customer } from \\"../customer/Customer\\";

export type Order = {
  id: string;
  createdAt: Date;
  updatedAt: Date;
  customer?: Customer;
  status?: \\"pending\\" | \\"inProgress\\" | \\"done\\";
  label?: \\"fragile\\" | null;
};
",
  "admin-ui/src/api/order/OrderCreateInput.ts": "import { CustomerWhereUniqueInput } from \\"../customer/CustomerWhereUniqueInput\\";

export type OrderCreateInput = {
  customer: CustomerWhereUniqueInput;
  status: \\"pending\\" | \\"inProgress\\" | \\"done\\";
  label?: \\"fragile\\" | null;
};
",
  "admin-ui/src/api/order/OrderFindManyArgs.ts": "import { OrderWhereInput } from \\"./OrderWhereInput\\";
import { OrderOrderByInput } from \\"./OrderOrderByInput\\";

export type OrderFindManyArgs = {
  where?: OrderWhereInput;
  orderBy?: OrderOrderByInput;
  skip?: number;
  take?: number;
};
",
  "admin-ui/src/api/order/OrderFindUniqueArgs.ts": "import { OrderWhereUniqueInput } from \\"./OrderWhereUniqueInput\\";

export type OrderFindUniqueArgs = {
  where: OrderWhereUniqueInput;
};
",
  "admin-ui/src/api/order/OrderOrderByInput.ts": "import { SortOrder } from \\"../../util/SortOrder\\";

export type OrderOrderByInput = {
  id?: SortOrder;
  createdAt?: SortOrder;
  updatedAt?: SortOrder;
  customerId?: SortOrder;
  status?: SortOrder;
  label?: SortOrder;
};
",
  "admin-ui/src/api/order/OrderUpdateInput.ts": "import { CustomerWhereUniqueInput } from \\"../customer/CustomerWhereUniqueInput\\";

export type OrderUpdateInput = {
  customer?: CustomerWhereUniqueInput;
  status?: \\"pending\\" | \\"inProgress\\" | \\"done\\";
  label?: \\"fragile\\" | null;
};
",
  "admin-ui/src/api/order/OrderWhereInput.ts": "import { StringFilter } from \\"../../util/StringFilter\\";
import { DateTimeFilter } from \\"../../util/DateTimeFilter\\";
import { CustomerWhereUniqueInput } from \\"../customer/CustomerWhereUniqueInput\\";

export type OrderWhereInput = {
  id?: StringFilter;
  createdAt?: DateTimeFilter;
  updatedAt?: DateTimeFilter;
  customer?: CustomerWhereUniqueInput;
  status?: \\"pending\\" | \\"inProgress\\" | \\"done\\";
  label?: \\"fragile\\";
};
",
  "admin-ui/src/api/order/OrderWhereUniqueInput.ts": "export type OrderWhereUniqueInput = {
  id: string;
};
",
  "admin-ui/src/api/order/UpdateOrderArgs.ts": "import { OrderWhereUniqueInput } from \\"./OrderWhereUniqueInput\\";
import { OrderUpdateInput } from \\"./OrderUpdateInput\\";

export type UpdateOrderArgs = {
  where: OrderWhereUniqueInput;
  data: OrderUpdateInput;
};
",
  "admin-ui/src/api/organization/CreateOrganizationArgs.ts": "import { OrganizationCreateInput } from \\"./OrganizationCreateInput\\";

export type CreateOrganizationArgs = {
  data: OrganizationCreateInput;
};
",
  "admin-ui/src/api/organization/DeleteOrganizationArgs.ts": "import { OrganizationWhereUniqueInput } from \\"./OrganizationWhereUniqueInput\\";

export type DeleteOrganizationArgs = {
  where: OrganizationWhereUniqueInput;
};
",
  "admin-ui/src/api/organization/Organization.ts": "import { User } from \\"../user/User\\";
import { Customer } from \\"../customer/Customer\\";

export type Organization = {
  id: string;
  createdAt: Date;
  updatedAt: Date;
  name: string;
  users?: Array<User>;
  customers?: Array<Customer>;
  vipCustomers?: Array<Customer>;
};
",
  "admin-ui/src/api/organization/OrganizationCreateInput.ts": "export type OrganizationCreateInput = {
  name: string;
};
",
  "admin-ui/src/api/organization/OrganizationFindManyArgs.ts": "import { OrganizationWhereInput } from \\"./OrganizationWhereInput\\";
import { OrganizationOrderByInput } from \\"./OrganizationOrderByInput\\";

export type OrganizationFindManyArgs = {
  where?: OrganizationWhereInput;
  orderBy?: OrganizationOrderByInput;
  skip?: number;
  take?: number;
};
",
  "admin-ui/src/api/organization/OrganizationFindUniqueArgs.ts": "import { OrganizationWhereUniqueInput } from \\"./OrganizationWhereUniqueInput\\";

export type OrganizationFindUniqueArgs = {
  where: OrganizationWhereUniqueInput;
};
",
  "admin-ui/src/api/organization/OrganizationOrderByInput.ts": "import { SortOrder } from \\"../../util/SortOrder\\";

export type OrganizationOrderByInput = {
  id?: SortOrder;
  createdAt?: SortOrder;
  updatedAt?: SortOrder;
  name?: SortOrder;
};
",
  "admin-ui/src/api/organization/OrganizationUpdateInput.ts": "export type OrganizationUpdateInput = {
  name?: string;
};
",
  "admin-ui/src/api/organization/OrganizationWhereInput.ts": "import { StringFilter } from \\"../../util/StringFilter\\";
import { DateTimeFilter } from \\"../../util/DateTimeFilter\\";

export type OrganizationWhereInput = {
  id?: StringFilter;
  createdAt?: DateTimeFilter;
  updatedAt?: DateTimeFilter;
  name?: StringFilter;
};
",
  "admin-ui/src/api/organization/OrganizationWhereUniqueInput.ts": "export type OrganizationWhereUniqueInput = {
  id: string;
};
",
  "admin-ui/src/api/organization/UpdateOrganizationArgs.ts": "import { OrganizationWhereUniqueInput } from \\"./OrganizationWhereUniqueInput\\";
import { OrganizationUpdateInput } from \\"./OrganizationUpdateInput\\";

export type UpdateOrganizationArgs = {
  where: OrganizationWhereUniqueInput;
  data: OrganizationUpdateInput;
};
",
  "admin-ui/src/api/user/CreateUserArgs.ts": "import { UserCreateInput } from \\"./UserCreateInput\\";

export type CreateUserArgs = {
  data: UserCreateInput;
};
",
  "admin-ui/src/api/user/DeleteUserArgs.ts": "import { UserWhereUniqueInput } from \\"./UserWhereUniqueInput\\";

export type DeleteUserArgs = {
  where: UserWhereUniqueInput;
};
",
  "admin-ui/src/api/user/EnumUserInterests.ts": "export enum EnumUserInterests {
  Programming = \\"programming\\",
  Design = \\"design\\",
}
",
  "admin-ui/src/api/user/EnumUserPriority.ts": "export enum EnumUserPriority {
  High = \\"high\\",
  Medium = \\"medium\\",
  Low = \\"low\\",
}
",
  "admin-ui/src/api/user/UpdateUserArgs.ts": "import { UserWhereUniqueInput } from \\"./UserWhereUniqueInput\\";
import { UserUpdateInput } from \\"./UserUpdateInput\\";

export type UpdateUserArgs = {
  where: UserWhereUniqueInput;
  data: UserUpdateInput;
};
",
  "admin-ui/src/api/user/User.ts": "import { Organization } from \\"../organization/Organization\\";
import { JsonValue } from \\"type-fest\\";

export type User = {
  username: string;
  roles: Array<string>;
  id: string;
  name: string;
  bio: string;
  email: string;
  age: number;
  birthDate: Date;
  score: number;
  manager?: User | null;
  employees?: Array<User>;
  organizations?: Array<Organization>;
  interests?: Array<\\"programming\\" | \\"design\\">;
  priority?: \\"high\\" | \\"medium\\" | \\"low\\";
  isCurious: boolean;
  location: string;
  extendedProperties: JsonValue;
};
",
  "admin-ui/src/api/user/UserCreateInput.ts": "import { UserWhereUniqueInput } from \\"./UserWhereUniqueInput\\";
import { JsonValue } from \\"type-fest\\";

export type UserCreateInput = {
  username: string;
  password: string;
  roles: Array<string>;
  name: string;
  bio: string;
  email: string;
  age: number;
  birthDate: Date;
  score: number;
  manager?: UserWhereUniqueInput | null;
  interests?: Array<\\"programming\\" | \\"design\\">;
  priority: \\"high\\" | \\"medium\\" | \\"low\\";
  isCurious: boolean;
  location: string;
  extendedProperties: JsonValue;
};
",
  "admin-ui/src/api/user/UserFindManyArgs.ts": "import { UserWhereInput } from \\"./UserWhereInput\\";
import { UserOrderByInput } from \\"./UserOrderByInput\\";

export type UserFindManyArgs = {
  where?: UserWhereInput;
  orderBy?: UserOrderByInput;
  skip?: number;
  take?: number;
};
",
  "admin-ui/src/api/user/UserFindUniqueArgs.ts": "import { UserWhereUniqueInput } from \\"./UserWhereUniqueInput\\";

export type UserFindUniqueArgs = {
  where: UserWhereUniqueInput;
};
",
  "admin-ui/src/api/user/UserOrderByInput.ts": "import { SortOrder } from \\"../../util/SortOrder\\";

export type UserOrderByInput = {
  username?: SortOrder;
  password?: SortOrder;
  roles?: SortOrder;
  id?: SortOrder;
  name?: SortOrder;
  bio?: SortOrder;
  email?: SortOrder;
  age?: SortOrder;
  birthDate?: SortOrder;
  score?: SortOrder;
  managerId?: SortOrder;
  interests?: SortOrder;
  priority?: SortOrder;
  isCurious?: SortOrder;
  location?: SortOrder;
  extendedProperties?: SortOrder;
};
",
  "admin-ui/src/api/user/UserUpdateInput.ts": "import { UserWhereUniqueInput } from \\"./UserWhereUniqueInput\\";
import { JsonValue } from \\"type-fest\\";

export type UserUpdateInput = {
  username?: string;
  password?: string;
  roles?: Array<string>;
  name?: string;
  bio?: string;
  email?: string;
  age?: number;
  birthDate?: Date;
  score?: number;
  manager?: UserWhereUniqueInput | null;
  interests?: Array<\\"programming\\" | \\"design\\">;
  priority?: \\"high\\" | \\"medium\\" | \\"low\\";
  isCurious?: boolean;
  location?: string;
  extendedProperties?: JsonValue;
};
",
  "admin-ui/src/api/user/UserWhereInput.ts": "import { StringFilter } from \\"../../util/StringFilter\\";
import { IntFilter } from \\"../../util/IntFilter\\";
import { DateTimeFilter } from \\"../../util/DateTimeFilter\\";
import { UserWhereUniqueInput } from \\"./UserWhereUniqueInput\\";
import { BooleanFilter } from \\"../../util/BooleanFilter\\";
import { JsonNullableFilter } from \\"../../util/JsonNullableFilter\\";

export type UserWhereInput = {
  id?: StringFilter;
  name?: StringFilter;
  bio?: StringFilter;
  age?: IntFilter;
  birthDate?: DateTimeFilter;
  manager?: UserWhereUniqueInput;
  priority?: \\"high\\" | \\"medium\\" | \\"low\\";
  isCurious?: BooleanFilter;
  location?: StringFilter;
  extendedProperties?: JsonNullableFilter;
};
",
  "admin-ui/src/api/user/UserWhereUniqueInput.ts": "export type UserWhereUniqueInput = {
  id: string;
};
",
  "admin-ui/src/auth-provider/ra-auth-http.ts": "import { ApolloClient, InMemoryCache, gql } from \\"@apollo/client/core\\";
import { AuthProvider } from \\"react-admin\\";
import {
  CREDENTIALS_LOCAL_STORAGE_ITEM,
  USER_DATA_LOCAL_STORAGE_ITEM,
} from \\"../constants\\";
import { Credentials, LoginMutateResult } from \\"../types\\";

const LOGIN = gql\`
  mutation login($username: String!, $password: String!) {
    login(credentials: { username: $username, password: $password }) {
      username
      roles
    }
  }
\`;

export const httpAuthProvider: AuthProvider = {
  login: async (credentials: Credentials) => {
    const apolloClient = new ApolloClient({
      uri: \\"/graphql\\",
      cache: new InMemoryCache(),
    });

    const userData = await apolloClient.mutate<LoginMutateResult>({
      mutation: LOGIN,
      variables: {
        ...credentials,
      },
    });

    if (userData && userData.data?.login.username) {
      localStorage.setItem(
        CREDENTIALS_LOCAL_STORAGE_ITEM,
        createBasicAuthorizationHeader(
          credentials.username,
          credentials.password
        )
      );
      localStorage.setItem(
        USER_DATA_LOCAL_STORAGE_ITEM,
        JSON.stringify(userData.data)
      );
      return Promise.resolve();
    }
    return Promise.reject();
  },
  logout: () => {
    localStorage.removeItem(CREDENTIALS_LOCAL_STORAGE_ITEM);
    return Promise.resolve();
  },
  checkError: ({ status }: any) => {
    if (status === 401 || status === 403) {
      localStorage.removeItem(CREDENTIALS_LOCAL_STORAGE_ITEM);
      return Promise.reject();
    }
    return Promise.resolve();
  },
  checkAuth: () => {
    return localStorage.getItem(CREDENTIALS_LOCAL_STORAGE_ITEM)
      ? Promise.resolve()
      : Promise.reject();
  },
  getPermissions: () => Promise.reject(\\"Unknown method\\"),
  getIdentity: () => {
    const str = localStorage.getItem(USER_DATA_LOCAL_STORAGE_ITEM);
    const userData: LoginMutateResult = JSON.parse(str || \\"\\");

    return Promise.resolve({
      id: userData.login.username,
      fullName: userData.login.username,
      avatar: undefined,
    });
  },
};

function createBasicAuthorizationHeader(
  username: string,
  password: string
): string {
  return \`Basic \${btoa(\`\${username}:\${password}\`)}\`;
}
",
  "admin-ui/src/auth-provider/ra-auth-jwt.ts": "import { ApolloClient, InMemoryCache, gql } from \\"@apollo/client/core\\";
import { AuthProvider } from \\"react-admin\\";
import {
  CREDENTIALS_LOCAL_STORAGE_ITEM,
  USER_DATA_LOCAL_STORAGE_ITEM,
} from \\"../constants\\";
import { Credentials, LoginMutateResult } from \\"../types\\";

const LOGIN = gql\`
  mutation login($username: String!, $password: String!) {
    login(credentials: { username: $username, password: $password }) {
      username
      accessToken
    }
  }
\`;

export const jwtAuthProvider: AuthProvider = {
  login: async (credentials: Credentials) => {
    const apolloClient = new ApolloClient({
      uri: \\"/graphql\\",
      cache: new InMemoryCache(),
    });

    const userData = await apolloClient.mutate<LoginMutateResult>({
      mutation: LOGIN,
      variables: {
        ...credentials,
      },
    });

    if (userData && userData.data?.login.username) {
      localStorage.setItem(
        CREDENTIALS_LOCAL_STORAGE_ITEM,
        createBearerAuthorizationHeader(userData.data.login?.accessToken)
      );
      localStorage.setItem(
        USER_DATA_LOCAL_STORAGE_ITEM,
        JSON.stringify(userData.data)
      );
      return Promise.resolve();
    }
    return Promise.reject();
  },
  logout: () => {
    localStorage.removeItem(CREDENTIALS_LOCAL_STORAGE_ITEM);
    return Promise.resolve();
  },
  checkError: ({ status }: any) => {
    if (status === 401 || status === 403) {
      localStorage.removeItem(CREDENTIALS_LOCAL_STORAGE_ITEM);
      return Promise.reject();
    }
    return Promise.resolve();
  },
  checkAuth: () => {
    return localStorage.getItem(CREDENTIALS_LOCAL_STORAGE_ITEM)
      ? Promise.resolve()
      : Promise.reject();
  },
  getPermissions: () => Promise.reject(\\"Unknown method\\"),
  getIdentity: () => {
    const str = localStorage.getItem(USER_DATA_LOCAL_STORAGE_ITEM);
    const userData: LoginMutateResult = JSON.parse(str || \\"\\");

    return Promise.resolve({
      id: userData.login.username,
      fullName: userData.login.username,
      avatar: undefined,
    });
  },
};

export function createBearerAuthorizationHeader(accessToken: string) {
  return \`Bearer \${accessToken}\`;
}
",
  "admin-ui/src/auth.ts": "import { EventEmitter } from \\"events\\";
import { CREDENTIALS_LOCAL_STORAGE_ITEM } from \\"./constants\\";
import { Credentials } from \\"./types\\";

const eventEmitter = new EventEmitter();

export function isAuthenticated(): boolean {
  return Boolean(getCredentials());
}

export function listen(listener: (authenticated: boolean) => void): void {
  eventEmitter.on(\\"change\\", () => {
    listener(isAuthenticated());
  });
}

export function setCredentials(credentials: Credentials) {
  localStorage.setItem(
    CREDENTIALS_LOCAL_STORAGE_ITEM,
    JSON.stringify(credentials)
  );
}

export function getCredentials(): Credentials | null {
  const raw = localStorage.getItem(CREDENTIALS_LOCAL_STORAGE_ITEM);
  if (raw === null) {
    return null;
  }
  return JSON.parse(raw);
}

export function removeCredentials(): void {
  localStorage.removeItem(CREDENTIALS_LOCAL_STORAGE_ITEM);
}
",
  "admin-ui/src/constants.ts": "export const CREDENTIALS_LOCAL_STORAGE_ITEM = \\"credentials\\";
export const USER_DATA_LOCAL_STORAGE_ITEM = \\"userData\\";
",
  "admin-ui/src/customer/CustomerCreate.tsx": "import * as React from \\"react\\";

import {
  Create,
  SimpleForm,
  CreateProps,
  TextInput,
  BooleanInput,
  DateInput,
  NumberInput,
  SelectArrayInput,
  SelectInput,
  ReferenceInput,
} from \\"react-admin\\";

import { OrganizationTitle } from \\"../organization/OrganizationTitle\\";

export const CustomerCreate = (props: CreateProps): React.ReactElement => {
  return (
    <Create {...props}>
      <SimpleForm>
        <TextInput label=\\"Email\\" source=\\"email\\" type=\\"email\\" />
        <TextInput label=\\"First Name\\" source=\\"firstName\\" />
        <TextInput label=\\"Last Name\\" source=\\"lastName\\" />
        <BooleanInput label=\\"VIP\\" source=\\"isVip\\" />
        <DateInput label=\\"Birth Data\\" source=\\"birthData\\" />
        <NumberInput
          label=\\"Average Sale (-1500.00 - 1500.00)\\"
          source=\\"averageSale\\"
        />
        <NumberInput
          step={1}
          label=\\"Favorite Number (1 - 20)\\"
          source=\\"favoriteNumber\\"
        />
        <TextInput label=\\"Geographic Location\\" source=\\"geoLocation\\" />
        <TextInput
          label=\\"Comments (up to 500 characters)\\"
          multiline
          source=\\"comments\\"
        />
        <SelectArrayInput
          label=\\"Favorite Colors (multi-select)\\"
          source=\\"favoriteColors\\"
          choices={[
            { label: \\"Red\\", value: \\"red\\" },
            { label: \\"Green\\", value: \\"green\\" },
            { label: \\"Purple\\", value: \\"purple\\" },
            { label: \\"yellow\\", value: \\"yellow\\" },
          ]}
          optionText=\\"label\\"
          optionValue=\\"value\\"
        />
        <SelectInput
          source=\\"customerType\\"
          label=\\"Customer Type\\"
          choices={[
            { label: \\"Platinum\\", value: \\"platinum\\" },
            { label: \\"Gold\\", value: \\"gold\\" },
            { label: \\"Bronze\\", value: \\"bronze\\" },
            { label: \\"Regular\\", value: \\"regular\\" },
          ]}
          optionText=\\"label\\"
          allowEmpty
          optionValue=\\"value\\"
        />
        <ReferenceInput
          source=\\"organization.id\\"
          reference=\\"Organization\\"
          label=\\"Organization\\"
        >
          <SelectInput optionText={OrganizationTitle} />
        </ReferenceInput>
        <ReferenceInput
          source=\\"organization.id\\"
          reference=\\"Organization\\"
          label=\\"VIP Organization\\"
        >
          <SelectInput optionText={OrganizationTitle} />
        </ReferenceInput>
      </SimpleForm>
    </Create>
  );
};
",
  "admin-ui/src/customer/CustomerEdit.tsx": "import * as React from \\"react\\";

import {
  Edit,
  SimpleForm,
  EditProps,
  TextInput,
  BooleanInput,
  DateInput,
  NumberInput,
  SelectArrayInput,
  SelectInput,
  ReferenceInput,
} from \\"react-admin\\";

import { OrganizationTitle } from \\"../organization/OrganizationTitle\\";

export const CustomerEdit = (props: EditProps): React.ReactElement => {
  return (
    <Edit {...props}>
      <SimpleForm>
        <TextInput label=\\"Email\\" source=\\"email\\" type=\\"email\\" />
        <TextInput label=\\"First Name\\" source=\\"firstName\\" />
        <TextInput label=\\"Last Name\\" source=\\"lastName\\" />
        <BooleanInput label=\\"VIP\\" source=\\"isVip\\" />
        <DateInput label=\\"Birth Data\\" source=\\"birthData\\" />
        <NumberInput
          label=\\"Average Sale (-1500.00 - 1500.00)\\"
          source=\\"averageSale\\"
        />
        <NumberInput
          step={1}
          label=\\"Favorite Number (1 - 20)\\"
          source=\\"favoriteNumber\\"
        />
        <TextInput label=\\"Geographic Location\\" source=\\"geoLocation\\" />
        <TextInput
          label=\\"Comments (up to 500 characters)\\"
          multiline
          source=\\"comments\\"
        />
        <SelectArrayInput
          label=\\"Favorite Colors (multi-select)\\"
          source=\\"favoriteColors\\"
          choices={[
            { label: \\"Red\\", value: \\"red\\" },
            { label: \\"Green\\", value: \\"green\\" },
            { label: \\"Purple\\", value: \\"purple\\" },
            { label: \\"yellow\\", value: \\"yellow\\" },
          ]}
          optionText=\\"label\\"
          optionValue=\\"value\\"
        />
        <SelectInput
          source=\\"customerType\\"
          label=\\"Customer Type\\"
          choices={[
            { label: \\"Platinum\\", value: \\"platinum\\" },
            { label: \\"Gold\\", value: \\"gold\\" },
            { label: \\"Bronze\\", value: \\"bronze\\" },
            { label: \\"Regular\\", value: \\"regular\\" },
          ]}
          optionText=\\"label\\"
          allowEmpty
          optionValue=\\"value\\"
        />
        <ReferenceInput
          source=\\"organization.id\\"
          reference=\\"Organization\\"
          label=\\"Organization\\"
        >
          <SelectInput optionText={OrganizationTitle} />
        </ReferenceInput>
        <ReferenceInput
          source=\\"organization.id\\"
          reference=\\"Organization\\"
          label=\\"VIP Organization\\"
        >
          <SelectInput optionText={OrganizationTitle} />
        </ReferenceInput>
      </SimpleForm>
    </Edit>
  );
};
",
  "admin-ui/src/customer/CustomerList.tsx": "import * as React from \\"react\\";

import {
  List,
  Datagrid,
  ListProps,
  TextField,
  DateField,
  BooleanField,
  ReferenceField,
} from \\"react-admin\\";

import Pagination from \\"../Components/Pagination\\";
import { ORGANIZATION_TITLE_FIELD } from \\"../organization/OrganizationTitle\\";

export const CustomerList = (props: ListProps): React.ReactElement => {
  return (
    <List
      {...props}
      bulkActionButtons={false}
      title={\\"Customers\\"}
      perPage={50}
      pagination={<Pagination />}
    >
      <Datagrid rowClick=\\"show\\">
        <TextField label=\\"Id\\" source=\\"id\\" />
        <DateField source=\\"createdAt\\" label=\\"Created At\\" />
        <DateField source=\\"updatedAt\\" label=\\"Updated At\\" />
        <TextField label=\\"Email\\" source=\\"email\\" />
        <TextField label=\\"First Name\\" source=\\"firstName\\" />
        <TextField label=\\"Last Name\\" source=\\"lastName\\" />
        <BooleanField label=\\"VIP\\" source=\\"isVip\\" />
        <TextField label=\\"Birth Data\\" source=\\"birthData\\" />
        <TextField
          label=\\"Average Sale (-1500.00 - 1500.00)\\"
          source=\\"averageSale\\"
        />
        <TextField label=\\"Favorite Number (1 - 20)\\" source=\\"favoriteNumber\\" />
        <TextField label=\\"Geographic Location\\" source=\\"geoLocation\\" />
        <TextField label=\\"Comments (up to 500 characters)\\" source=\\"comments\\" />
        <TextField
          label=\\"Favorite Colors (multi-select)\\"
          source=\\"favoriteColors\\"
        />
        <TextField label=\\"Customer Type\\" source=\\"customerType\\" />
        <ReferenceField
          label=\\"Organization\\"
          source=\\"organization.id\\"
          reference=\\"Organization\\"
        >
          <TextField source={ORGANIZATION_TITLE_FIELD} />
        </ReferenceField>
        <ReferenceField
          label=\\"VIP Organization\\"
          source=\\"organization.id\\"
          reference=\\"Organization\\"
        >
          <TextField source={ORGANIZATION_TITLE_FIELD} />
        </ReferenceField>
      </Datagrid>
    </List>
  );
};
",
  "admin-ui/src/customer/CustomerShow.tsx": "import * as React from \\"react\\";

import {
  Show,
  SimpleShowLayout,
  ShowProps,
  TextField,
  DateField,
  BooleanField,
  ReferenceField,
  ReferenceManyField,
  Datagrid,
} from \\"react-admin\\";

import { CUSTOMER_TITLE_FIELD } from \\"./CustomerTitle\\";
import { ORGANIZATION_TITLE_FIELD } from \\"../organization/OrganizationTitle\\";

export const CustomerShow = (props: ShowProps): React.ReactElement => {
  return (
    <Show {...props}>
      <SimpleShowLayout>
        <TextField label=\\"Id\\" source=\\"id\\" />
        <DateField source=\\"createdAt\\" label=\\"Created At\\" />
        <DateField source=\\"updatedAt\\" label=\\"Updated At\\" />
        <TextField label=\\"Email\\" source=\\"email\\" />
        <TextField label=\\"First Name\\" source=\\"firstName\\" />
        <TextField label=\\"Last Name\\" source=\\"lastName\\" />
        <BooleanField label=\\"VIP\\" source=\\"isVip\\" />
        <TextField label=\\"Birth Data\\" source=\\"birthData\\" />
        <TextField
          label=\\"Average Sale (-1500.00 - 1500.00)\\"
          source=\\"averageSale\\"
        />
        <TextField label=\\"Favorite Number (1 - 20)\\" source=\\"favoriteNumber\\" />
        <TextField label=\\"Geographic Location\\" source=\\"geoLocation\\" />
        <TextField label=\\"Comments (up to 500 characters)\\" source=\\"comments\\" />
        <TextField
          label=\\"Favorite Colors (multi-select)\\"
          source=\\"favoriteColors\\"
        />
        <TextField label=\\"Customer Type\\" source=\\"customerType\\" />
        <ReferenceField
          label=\\"Organization\\"
          source=\\"organization.id\\"
          reference=\\"Organization\\"
        >
          <TextField source={ORGANIZATION_TITLE_FIELD} />
        </ReferenceField>
        <ReferenceField
          label=\\"VIP Organization\\"
          source=\\"organization.id\\"
          reference=\\"Organization\\"
        >
          <TextField source={ORGANIZATION_TITLE_FIELD} />
        </ReferenceField>
        <ReferenceManyField
          reference=\\"Order\\"
          target=\\"CustomerId\\"
          label=\\"Orders\\"
        >
          <Datagrid rowClick=\\"show\\">
            <TextField label=\\"Id\\" source=\\"id\\" />
            <DateField source=\\"createdAt\\" label=\\"Created At\\" />
            <DateField source=\\"updatedAt\\" label=\\"Updated At\\" />
            <ReferenceField
              label=\\"Customer\\"
              source=\\"customer.id\\"
              reference=\\"Customer\\"
            >
              <TextField source={CUSTOMER_TITLE_FIELD} />
            </ReferenceField>
            <TextField label=\\"Status\\" source=\\"status\\" />
            <TextField label=\\"Label\\" source=\\"label\\" />
          </Datagrid>
        </ReferenceManyField>
      </SimpleShowLayout>
    </Show>
  );
};
",
  "admin-ui/src/customer/CustomerTitle.ts": "import { Customer as TCustomer } from \\"../api/customer/Customer\\";

export const CUSTOMER_TITLE_FIELD = \\"firstName\\";

export const CustomerTitle = (record: TCustomer): string => {
  return record.firstName || record.id;
};
",
  "admin-ui/src/data-provider/graphqlDataProvider.ts": "import buildGraphQLProvider from \\"ra-data-graphql-amplication\\";
import { ApolloClient, InMemoryCache, createHttpLink } from \\"@apollo/client\\";
import { setContext } from \\"@apollo/client/link/context\\";
import { CREDENTIALS_LOCAL_STORAGE_ITEM } from \\"../constants\\";

const httpLink = createHttpLink({
  uri: \\"/graphql\\",
});

const authLink = setContext((_, { headers }) => {
  const token = localStorage.getItem(CREDENTIALS_LOCAL_STORAGE_ITEM);
  return {
    headers: {
      ...headers,
      authorization: token ? token : \\"\\",
    },
  };
});

const apolloClient = new ApolloClient({
  cache: new InMemoryCache(),
  link: authLink.concat(httpLink),
});

export default buildGraphQLProvider({
  client: apolloClient,
});
",
  "admin-ui/src/empty/EmptyCreate.tsx": "import * as React from \\"react\\";
import { Create, SimpleForm, CreateProps } from \\"react-admin\\";

export const EmptyCreate = (props: CreateProps): React.ReactElement => {
  return (
    <Create {...props}>
      <SimpleForm>
        <div />
      </SimpleForm>
    </Create>
  );
};
",
  "admin-ui/src/empty/EmptyEdit.tsx": "import * as React from \\"react\\";
import { Edit, SimpleForm, EditProps } from \\"react-admin\\";

export const EmptyEdit = (props: EditProps): React.ReactElement => {
  return (
    <Edit {...props}>
      <SimpleForm>
        <div />
      </SimpleForm>
    </Edit>
  );
};
",
  "admin-ui/src/empty/EmptyList.tsx": "import * as React from \\"react\\";
import { List, Datagrid, ListProps, TextField, DateField } from \\"react-admin\\";
import Pagination from \\"../Components/Pagination\\";

export const EmptyList = (props: ListProps): React.ReactElement => {
  return (
    <List
      {...props}
      bulkActionButtons={false}
      title={\\"Empties\\"}
      perPage={50}
      pagination={<Pagination />}
    >
      <Datagrid rowClick=\\"show\\">
        <TextField label=\\"Id\\" source=\\"id\\" />
        <DateField source=\\"createdAt\\" label=\\"Created At\\" />
        <DateField source=\\"updatedAt\\" label=\\"Updated At\\" />
      </Datagrid>
    </List>
  );
};
",
  "admin-ui/src/empty/EmptyShow.tsx": "import * as React from \\"react\\";
import {
  Show,
  SimpleShowLayout,
  ShowProps,
  TextField,
  DateField,
} from \\"react-admin\\";

export const EmptyShow = (props: ShowProps): React.ReactElement => {
  return (
    <Show {...props}>
      <SimpleShowLayout>
        <TextField label=\\"Id\\" source=\\"id\\" />
        <DateField source=\\"createdAt\\" label=\\"Created At\\" />
        <DateField source=\\"updatedAt\\" label=\\"Updated At\\" />
      </SimpleShowLayout>
    </Show>
  );
};
",
  "admin-ui/src/empty/EmptyTitle.ts": "import { Empty as TEmpty } from \\"../api/empty/Empty\\";

export const EMPTY_TITLE_FIELD = \\"id\\";

export const EmptyTitle = (record: TEmpty): string => {
  return record.id || record.id;
};
",
  "admin-ui/src/index.tsx": "import React from \\"react\\";
import ReactDOM from \\"react-dom\\";
import \\"./index.css\\";
// @ts-ignore
import App from \\"./App\\";
import reportWebVitals from \\"./reportWebVitals\\";

ReactDOM.render(
  <React.StrictMode>
    <App />
  </React.StrictMode>,
  document.getElementById(\\"root\\")
);

// If you want to start measuring performance in your app, pass a function
// to log results (for example: reportWebVitals(console.log))
// or send to an analytics endpoint. Learn more: https://bit.ly/CRA-vitals
reportWebVitals();
",
  "admin-ui/src/order/OrderCreate.tsx": "import * as React from \\"react\\";
import {
  Create,
  SimpleForm,
  CreateProps,
  ReferenceInput,
  SelectInput,
} from \\"react-admin\\";
import { CustomerTitle } from \\"../customer/CustomerTitle\\";

export const OrderCreate = (props: CreateProps): React.ReactElement => {
  return (
    <Create {...props}>
      <SimpleForm>
        <ReferenceInput
          source=\\"customer.id\\"
          reference=\\"Customer\\"
          label=\\"Customer\\"
        >
          <SelectInput optionText={CustomerTitle} />
        </ReferenceInput>
        <SelectInput
          source=\\"status\\"
          label=\\"Status\\"
          choices={[
            { label: \\"Pending\\", value: \\"pending\\" },
            { label: \\"In Progress\\", value: \\"inProgress\\" },
            { label: \\"Done\\", value: \\"done\\" },
          ]}
          optionText=\\"label\\"
          optionValue=\\"value\\"
        />
        <SelectInput
          source=\\"label\\"
          label=\\"Label\\"
          choices={[{ label: \\"Fragile\\", value: \\"fragile\\" }]}
          optionText=\\"label\\"
          allowEmpty
          optionValue=\\"value\\"
        />
      </SimpleForm>
    </Create>
  );
};
",
  "admin-ui/src/order/OrderEdit.tsx": "import * as React from \\"react\\";
import {
  Edit,
  SimpleForm,
  EditProps,
  ReferenceInput,
  SelectInput,
} from \\"react-admin\\";
import { CustomerTitle } from \\"../customer/CustomerTitle\\";

export const OrderEdit = (props: EditProps): React.ReactElement => {
  return (
    <Edit {...props}>
      <SimpleForm>
        <ReferenceInput
          source=\\"customer.id\\"
          reference=\\"Customer\\"
          label=\\"Customer\\"
        >
          <SelectInput optionText={CustomerTitle} />
        </ReferenceInput>
        <SelectInput
          source=\\"status\\"
          label=\\"Status\\"
          choices={[
            { label: \\"Pending\\", value: \\"pending\\" },
            { label: \\"In Progress\\", value: \\"inProgress\\" },
            { label: \\"Done\\", value: \\"done\\" },
          ]}
          optionText=\\"label\\"
          optionValue=\\"value\\"
        />
        <SelectInput
          source=\\"label\\"
          label=\\"Label\\"
          choices={[{ label: \\"Fragile\\", value: \\"fragile\\" }]}
          optionText=\\"label\\"
          allowEmpty
          optionValue=\\"value\\"
        />
      </SimpleForm>
    </Edit>
  );
};
",
  "admin-ui/src/order/OrderList.tsx": "import * as React from \\"react\\";
import {
  List,
  Datagrid,
  ListProps,
  TextField,
  DateField,
  ReferenceField,
} from \\"react-admin\\";
import Pagination from \\"../Components/Pagination\\";
import { CUSTOMER_TITLE_FIELD } from \\"../customer/CustomerTitle\\";

export const OrderList = (props: ListProps): React.ReactElement => {
  return (
    <List
      {...props}
      bulkActionButtons={false}
      title={\\"Orders\\"}
      perPage={50}
      pagination={<Pagination />}
    >
      <Datagrid rowClick=\\"show\\">
        <TextField label=\\"Id\\" source=\\"id\\" />
        <DateField source=\\"createdAt\\" label=\\"Created At\\" />
        <DateField source=\\"updatedAt\\" label=\\"Updated At\\" />
        <ReferenceField
          label=\\"Customer\\"
          source=\\"customer.id\\"
          reference=\\"Customer\\"
        >
          <TextField source={CUSTOMER_TITLE_FIELD} />
        </ReferenceField>
        <TextField label=\\"Status\\" source=\\"status\\" />
        <TextField label=\\"Label\\" source=\\"label\\" />
      </Datagrid>
    </List>
  );
};
",
  "admin-ui/src/order/OrderShow.tsx": "import * as React from \\"react\\";
import {
  Show,
  SimpleShowLayout,
  ShowProps,
  TextField,
  DateField,
  ReferenceField,
} from \\"react-admin\\";
import { CUSTOMER_TITLE_FIELD } from \\"../customer/CustomerTitle\\";

export const OrderShow = (props: ShowProps): React.ReactElement => {
  return (
    <Show {...props}>
      <SimpleShowLayout>
        <TextField label=\\"Id\\" source=\\"id\\" />
        <DateField source=\\"createdAt\\" label=\\"Created At\\" />
        <DateField source=\\"updatedAt\\" label=\\"Updated At\\" />
        <ReferenceField
          label=\\"Customer\\"
          source=\\"customer.id\\"
          reference=\\"Customer\\"
        >
          <TextField source={CUSTOMER_TITLE_FIELD} />
        </ReferenceField>
        <TextField label=\\"Status\\" source=\\"status\\" />
        <TextField label=\\"Label\\" source=\\"label\\" />
      </SimpleShowLayout>
    </Show>
  );
};
",
  "admin-ui/src/order/OrderTitle.ts": "import { Order as TOrder } from \\"../api/order/Order\\";

export const ORDER_TITLE_FIELD = \\"id\\";

export const OrderTitle = (record: TOrder): string => {
  return record.id || record.id;
};
",
  "admin-ui/src/organization/OrganizationCreate.tsx": "import * as React from \\"react\\";
import { Create, SimpleForm, CreateProps, TextInput } from \\"react-admin\\";

export const OrganizationCreate = (props: CreateProps): React.ReactElement => {
  return (
    <Create {...props}>
      <SimpleForm>
        <TextInput label=\\"Name\\" source=\\"name\\" />
      </SimpleForm>
    </Create>
  );
};
",
  "admin-ui/src/organization/OrganizationEdit.tsx": "import * as React from \\"react\\";
import { Edit, SimpleForm, EditProps, TextInput } from \\"react-admin\\";

export const OrganizationEdit = (props: EditProps): React.ReactElement => {
  return (
    <Edit {...props}>
      <SimpleForm>
        <TextInput label=\\"Name\\" source=\\"name\\" />
      </SimpleForm>
    </Edit>
  );
};
",
  "admin-ui/src/organization/OrganizationList.tsx": "import * as React from \\"react\\";
import { List, Datagrid, ListProps, TextField, DateField } from \\"react-admin\\";
import Pagination from \\"../Components/Pagination\\";

export const OrganizationList = (props: ListProps): React.ReactElement => {
  return (
    <List
      {...props}
      bulkActionButtons={false}
      title={\\"Organizations\\"}
      perPage={50}
      pagination={<Pagination />}
    >
      <Datagrid rowClick=\\"show\\">
        <TextField label=\\"Id\\" source=\\"id\\" />
        <DateField source=\\"createdAt\\" label=\\"Created At\\" />
        <DateField source=\\"updatedAt\\" label=\\"Updated At\\" />
        <TextField label=\\"Name\\" source=\\"name\\" />
      </Datagrid>
    </List>
  );
};
",
  "admin-ui/src/organization/OrganizationShow.tsx": "import * as React from \\"react\\";

import {
  Show,
  SimpleShowLayout,
  ShowProps,
  TextField,
  DateField,
  ReferenceManyField,
  Datagrid,
  BooleanField,
  ReferenceField,
} from \\"react-admin\\";

import { ORGANIZATION_TITLE_FIELD } from \\"./OrganizationTitle\\";

export const OrganizationShow = (props: ShowProps): React.ReactElement => {
  return (
    <Show {...props}>
      <SimpleShowLayout>
        <TextField label=\\"Id\\" source=\\"id\\" />
        <DateField source=\\"createdAt\\" label=\\"Created At\\" />
        <DateField source=\\"updatedAt\\" label=\\"Updated At\\" />
        <TextField label=\\"Name\\" source=\\"name\\" />
        <ReferenceManyField
          reference=\\"Customer\\"
          target=\\"OrganizationId\\"
          label=\\"Customers\\"
        >
          <Datagrid rowClick=\\"show\\">
            <TextField label=\\"Id\\" source=\\"id\\" />
            <DateField source=\\"createdAt\\" label=\\"Created At\\" />
            <DateField source=\\"updatedAt\\" label=\\"Updated At\\" />
            <TextField label=\\"Email\\" source=\\"email\\" />
            <TextField label=\\"First Name\\" source=\\"firstName\\" />
            <TextField label=\\"Last Name\\" source=\\"lastName\\" />
            <BooleanField label=\\"VIP\\" source=\\"isVip\\" />
            <TextField label=\\"Birth Data\\" source=\\"birthData\\" />
            <TextField
              label=\\"Average Sale (-1500.00 - 1500.00)\\"
              source=\\"averageSale\\"
            />
            <TextField
              label=\\"Favorite Number (1 - 20)\\"
              source=\\"favoriteNumber\\"
            />
            <TextField label=\\"Geographic Location\\" source=\\"geoLocation\\" />
            <TextField
              label=\\"Comments (up to 500 characters)\\"
              source=\\"comments\\"
            />
            <TextField
              label=\\"Favorite Colors (multi-select)\\"
              source=\\"favoriteColors\\"
            />
            <TextField label=\\"Customer Type\\" source=\\"customerType\\" />
            <ReferenceField
              label=\\"Organization\\"
              source=\\"organization.id\\"
              reference=\\"Organization\\"
            >
              <TextField source={ORGANIZATION_TITLE_FIELD} />
            </ReferenceField>
            <ReferenceField
              label=\\"VIP Organization\\"
              source=\\"organization.id\\"
              reference=\\"Organization\\"
            >
              <TextField source={ORGANIZATION_TITLE_FIELD} />
            </ReferenceField>
          </Datagrid>
        </ReferenceManyField>
        <ReferenceManyField
          reference=\\"Customer\\"
          target=\\"OrganizationId\\"
          label=\\"Customers\\"
        >
          <Datagrid rowClick=\\"show\\">
            <TextField label=\\"Id\\" source=\\"id\\" />
            <DateField source=\\"createdAt\\" label=\\"Created At\\" />
            <DateField source=\\"updatedAt\\" label=\\"Updated At\\" />
            <TextField label=\\"Email\\" source=\\"email\\" />
            <TextField label=\\"First Name\\" source=\\"firstName\\" />
            <TextField label=\\"Last Name\\" source=\\"lastName\\" />
            <BooleanField label=\\"VIP\\" source=\\"isVip\\" />
            <TextField label=\\"Birth Data\\" source=\\"birthData\\" />
            <TextField
              label=\\"Average Sale (-1500.00 - 1500.00)\\"
              source=\\"averageSale\\"
            />
            <TextField
              label=\\"Favorite Number (1 - 20)\\"
              source=\\"favoriteNumber\\"
            />
            <TextField label=\\"Geographic Location\\" source=\\"geoLocation\\" />
            <TextField
              label=\\"Comments (up to 500 characters)\\"
              source=\\"comments\\"
            />
            <TextField
              label=\\"Favorite Colors (multi-select)\\"
              source=\\"favoriteColors\\"
            />
            <TextField label=\\"Customer Type\\" source=\\"customerType\\" />
            <ReferenceField
              label=\\"Organization\\"
              source=\\"organization.id\\"
              reference=\\"Organization\\"
            >
              <TextField source={ORGANIZATION_TITLE_FIELD} />
            </ReferenceField>
            <ReferenceField
              label=\\"VIP Organization\\"
              source=\\"organization.id\\"
              reference=\\"Organization\\"
            >
              <TextField source={ORGANIZATION_TITLE_FIELD} />
            </ReferenceField>
          </Datagrid>
        </ReferenceManyField>
      </SimpleShowLayout>
    </Show>
  );
};
",
  "admin-ui/src/organization/OrganizationTitle.ts": "import { Organization as TOrganization } from \\"../api/organization/Organization\\";

export const ORGANIZATION_TITLE_FIELD = \\"name\\";

export const OrganizationTitle = (record: TOrganization): string => {
  return record.name || record.id;
};
",
  "admin-ui/src/pages/Dashboard.tsx": "import * as React from \\"react\\";
import Card from \\"@material-ui/core/Card\\";
import CardContent from \\"@material-ui/core/CardContent\\";
import { Title } from \\"react-admin\\";
const Dashboard = () => (
  <Card>
    <Title title=\\"Welcome to the administration\\" />
    <CardContent>Welcome</CardContent>
  </Card>
);

export default Dashboard;
",
  "admin-ui/src/reportWebVitals.ts": "import { ReportHandler } from \\"web-vitals\\";

const reportWebVitals = (onPerfEntry?: ReportHandler) => {
  if (onPerfEntry && onPerfEntry instanceof Function) {
    import(\\"web-vitals\\").then(({ getCLS, getFID, getFCP, getLCP, getTTFB }) => {
      getCLS(onPerfEntry);
      getFID(onPerfEntry);
      getFCP(onPerfEntry);
      getLCP(onPerfEntry);
      getTTFB(onPerfEntry);
    });
  }
};

export default reportWebVitals;
",
  "admin-ui/src/setupTests.ts": "// jest-dom adds custom jest matchers for asserting on DOM nodes.
// allows you to do things like:
// expect(element).toHaveTextContent(/react/i)
// learn more: https://github.com/testing-library/jest-dom
import \\"@testing-library/jest-dom\\";
",
  "admin-ui/src/theme/theme.ts": "import { defaultTheme } from \\"react-admin\\";
import { createTheme, ThemeOptions } from \\"@material-ui/core/styles\\";
import { merge } from \\"lodash\\";
import createPalette from \\"@material-ui/core/styles/createPalette\\";

const palette = createPalette(
  merge({}, defaultTheme.palette, {
    primary: {
      main: \\"#20a4f3\\",
    },
    secondary: {
      main: \\"#7950ed\\",
    },
    error: {
      main: \\"#e93c51\\",
    },
    warning: {
      main: \\"#f6aa50\\",
    },
    info: {
      main: \\"#144bc1\\",
    },
    success: {
      main: \\"#31c587\\",
    },
  })
);

const themeOptions: ThemeOptions = {
  palette,
};

export const theme = createTheme(merge({}, defaultTheme, themeOptions));
",
  "admin-ui/src/types.ts": "export type Credentials = {
  username: string;
  password: string;
};
export type LoginMutateResult = {
  login: {
    username: string;
    accessToken: string;
  };
};
",
  "admin-ui/src/user/EnumRoles.ts": "export enum EnumRoles {
  User = \\"user\\",
  Admin = \\"admin\\",
  AreaManager = \\"areaManager\\",
}
",
  "admin-ui/src/user/RolesOptions.ts": "//@ts-ignore
import { ROLES } from \\"./roles\\";

declare interface Role {
  name: string;
  displayName: string;
}

export const ROLES_OPTIONS = ROLES.map((role: Role) => ({
  value: role.name,
  label: role.displayName,
}));
",
  "admin-ui/src/user/UserCreate.tsx": "import * as React from \\"react\\";

import {
  Create,
  SimpleForm,
  CreateProps,
  TextInput,
  PasswordInput,
  SelectArrayInput,
  NumberInput,
  DateTimeInput,
  ReferenceInput,
  SelectInput,
  BooleanInput,
} from \\"react-admin\\";

import { UserTitle } from \\"./UserTitle\\";
import { ROLES_OPTIONS } from \\"../user/RolesOptions\\";

export const UserCreate = (props: CreateProps): React.ReactElement => {
  return (
    <Create {...props}>
      <SimpleForm>
        <TextInput label=\\"Username\\" source=\\"username\\" />
        <PasswordInput label=\\"Password\\" source=\\"password\\" />
        <SelectArrayInput
          source=\\"roles\\"
          choices={ROLES_OPTIONS}
          optionText=\\"label\\"
          optionValue=\\"value\\"
        />
        <TextInput label=\\"Name\\" source=\\"name\\" />
        <TextInput label=\\"Bio\\" multiline source=\\"bio\\" />
        <TextInput label=\\"Email\\" source=\\"email\\" type=\\"email\\" />
        <NumberInput step={1} label=\\"Age\\" source=\\"age\\" />
        <DateTimeInput label=\\"Birth Date\\" source=\\"birthDate\\" />
        <NumberInput label=\\"Score\\" source=\\"score\\" />
        <ReferenceInput source=\\"user.id\\" reference=\\"User\\" label=\\"Manager\\">
          <SelectInput optionText={UserTitle} />
        </ReferenceInput>
        <SelectArrayInput
          label=\\"Interests\\"
          source=\\"interests\\"
          choices={[
            { label: \\"Programming\\", value: \\"programming\\" },
            { label: \\"Design\\", value: \\"design\\" },
          ]}
          optionText=\\"label\\"
          optionValue=\\"value\\"
        />
        <SelectInput
          source=\\"priority\\"
          label=\\"Priority\\"
          choices={[
            { label: \\"High\\", value: \\"high\\" },
            { label: \\"Medium\\", value: \\"medium\\" },
            { label: \\"Low\\", value: \\"low\\" },
          ]}
          optionText=\\"label\\"
          optionValue=\\"value\\"
        />
        <BooleanInput label=\\"Is Curious\\" source=\\"isCurious\\" />
        <TextInput label=\\"Location\\" source=\\"location\\" />
        <div />
      </SimpleForm>
    </Create>
  );
};
",
  "admin-ui/src/user/UserEdit.tsx": "import * as React from \\"react\\";

import {
  Edit,
  SimpleForm,
  EditProps,
  TextInput,
  PasswordInput,
  SelectArrayInput,
  NumberInput,
  DateTimeInput,
  ReferenceInput,
  SelectInput,
  BooleanInput,
} from \\"react-admin\\";

import { UserTitle } from \\"./UserTitle\\";
import { ROLES_OPTIONS } from \\"../user/RolesOptions\\";

export const UserEdit = (props: EditProps): React.ReactElement => {
  return (
    <Edit {...props}>
      <SimpleForm>
        <TextInput label=\\"Username\\" source=\\"username\\" />
        <PasswordInput label=\\"Password\\" source=\\"password\\" />
        <SelectArrayInput
          source=\\"roles\\"
          choices={ROLES_OPTIONS}
          optionText=\\"label\\"
          optionValue=\\"value\\"
        />
        <TextInput label=\\"Name\\" source=\\"name\\" />
        <TextInput label=\\"Bio\\" multiline source=\\"bio\\" />
        <TextInput label=\\"Email\\" source=\\"email\\" type=\\"email\\" />
        <NumberInput step={1} label=\\"Age\\" source=\\"age\\" />
        <DateTimeInput label=\\"Birth Date\\" source=\\"birthDate\\" />
        <NumberInput label=\\"Score\\" source=\\"score\\" />
        <ReferenceInput source=\\"user.id\\" reference=\\"User\\" label=\\"Manager\\">
          <SelectInput optionText={UserTitle} />
        </ReferenceInput>
        <SelectArrayInput
          label=\\"Interests\\"
          source=\\"interests\\"
          choices={[
            { label: \\"Programming\\", value: \\"programming\\" },
            { label: \\"Design\\", value: \\"design\\" },
          ]}
          optionText=\\"label\\"
          optionValue=\\"value\\"
        />
        <SelectInput
          source=\\"priority\\"
          label=\\"Priority\\"
          choices={[
            { label: \\"High\\", value: \\"high\\" },
            { label: \\"Medium\\", value: \\"medium\\" },
            { label: \\"Low\\", value: \\"low\\" },
          ]}
          optionText=\\"label\\"
          optionValue=\\"value\\"
        />
        <BooleanInput label=\\"Is Curious\\" source=\\"isCurious\\" />
        <TextInput label=\\"Location\\" source=\\"location\\" />
        <div />
      </SimpleForm>
    </Edit>
  );
};
",
  "admin-ui/src/user/UserList.tsx": "import * as React from \\"react\\";
import {
  List,
  Datagrid,
  ListProps,
  TextField,
  ReferenceField,
  BooleanField,
} from \\"react-admin\\";
import Pagination from \\"../Components/Pagination\\";
import { USER_TITLE_FIELD } from \\"./UserTitle\\";

export const UserList = (props: ListProps): React.ReactElement => {
  return (
    <List
      {...props}
      bulkActionButtons={false}
      title={\\"Users\\"}
      perPage={50}
      pagination={<Pagination />}
    >
      <Datagrid rowClick=\\"show\\">
        <TextField label=\\"Username\\" source=\\"username\\" />
        <TextField label=\\"Roles\\" source=\\"roles\\" />
        <TextField label=\\"Id\\" source=\\"id\\" />
        <TextField label=\\"Name\\" source=\\"name\\" />
        <TextField label=\\"Bio\\" source=\\"bio\\" />
        <TextField label=\\"Email\\" source=\\"email\\" />
        <TextField label=\\"Age\\" source=\\"age\\" />
        <TextField label=\\"Birth Date\\" source=\\"birthDate\\" />
        <TextField label=\\"Score\\" source=\\"score\\" />
        <ReferenceField label=\\"Manager\\" source=\\"user.id\\" reference=\\"User\\">
          <TextField source={USER_TITLE_FIELD} />
        </ReferenceField>
        <TextField label=\\"Interests\\" source=\\"interests\\" />
        <TextField label=\\"Priority\\" source=\\"priority\\" />
        <BooleanField label=\\"Is Curious\\" source=\\"isCurious\\" />
        <TextField label=\\"Location\\" source=\\"location\\" />
        <TextField label=\\"Extended Properties\\" source=\\"extendedProperties\\" />
      </Datagrid>
    </List>
  );
};
",
  "admin-ui/src/user/UserShow.tsx": "import * as React from \\"react\\";
import {
  Show,
  SimpleShowLayout,
  ShowProps,
  TextField,
  ReferenceField,
  BooleanField,
} from \\"react-admin\\";
import { USER_TITLE_FIELD } from \\"./UserTitle\\";

export const UserShow = (props: ShowProps): React.ReactElement => {
  return (
    <Show {...props}>
      <SimpleShowLayout>
        <TextField label=\\"Username\\" source=\\"username\\" />
        <TextField label=\\"Roles\\" source=\\"roles\\" />
        <TextField label=\\"Id\\" source=\\"id\\" />
        <TextField label=\\"Name\\" source=\\"name\\" />
        <TextField label=\\"Bio\\" source=\\"bio\\" />
        <TextField label=\\"Email\\" source=\\"email\\" />
        <TextField label=\\"Age\\" source=\\"age\\" />
        <TextField label=\\"Birth Date\\" source=\\"birthDate\\" />
        <TextField label=\\"Score\\" source=\\"score\\" />
        <ReferenceField label=\\"Manager\\" source=\\"user.id\\" reference=\\"User\\">
          <TextField source={USER_TITLE_FIELD} />
        </ReferenceField>
        <TextField label=\\"Interests\\" source=\\"interests\\" />
        <TextField label=\\"Priority\\" source=\\"priority\\" />
        <BooleanField label=\\"Is Curious\\" source=\\"isCurious\\" />
        <TextField label=\\"Location\\" source=\\"location\\" />
        <TextField label=\\"Extended Properties\\" source=\\"extendedProperties\\" />
      </SimpleShowLayout>
    </Show>
  );
};
",
  "admin-ui/src/user/UserTitle.ts": "import { User as TUser } from \\"../api/user/User\\";

export const USER_TITLE_FIELD = \\"username\\";

export const UserTitle = (record: TUser): string => {
  return record.username || record.id;
};
",
  "admin-ui/src/user/roles.ts": "export const ROLES = [
  {
    name: \\"user\\",
    displayName: \\"User\\",
  },
  {
    name: \\"admin\\",
    displayName: \\"Admin\\",
  },
  {
    name: \\"areaManager\\",
    displayName: \\"Area Manager\\",
  },
];
",
  "admin-ui/src/util/BooleanFilter.ts": "export class BooleanFilter {
  equals?: boolean;
  not?: boolean;
}
",
  "admin-ui/src/util/BooleanNullableFilter.ts": "export class BooleanNullableFilter {
  equals?: boolean | null;
  not?: boolean | null;
}
",
  "admin-ui/src/util/DateTimeFilter.ts": "export class DateTimeFilter {
  equals?: Date;
  not?: Date;
  in?: Date[];
  notIn?: Date[];
  lt?: Date;
  lte?: Date;
  gt?: Date;
  gte?: Date;
}
",
  "admin-ui/src/util/DateTimeNullableFilter.ts": "export class DateTimeNullableFilter {
  equals?: Date | null;
  in?: Date[] | null;
  notIn?: Date[] | null;
  lt?: Date;
  lte?: Date;
  gt?: Date;
  gte?: Date;
  not?: Date;
}
",
  "admin-ui/src/util/FloatFilter.ts": "export class FloatFilter {
  equals?: number;
  in?: number[];
  notIn?: number[];
  lt?: number;
  lte?: number;
  gt?: number;
  gte?: number;
  not?: number;
}
",
  "admin-ui/src/util/FloatNullableFilter.ts": "export class FloatNullableFilter {
  equals?: number | null;
  in?: number[] | null;
  notIn?: number[] | null;
  lt?: number;
  lte?: number;
  gt?: number;
  gte?: number;
  not?: number;
}
",
  "admin-ui/src/util/IntFilter.ts": "export class IntFilter {
  equals?: number;
  in?: number[];
  notIn?: number[];
  lt?: number;
  lte?: number;
  gt?: number;
  gte?: number;
  not?: number;
}
",
  "admin-ui/src/util/IntNullableFilter.ts": "export class IntNullableFilter {
  equals?: number | null;
  in?: number[] | null;
  notIn?: number[] | null;
  lt?: number;
  lte?: number;
  gt?: number;
  gte?: number;
  not?: number;
}
",
  "admin-ui/src/util/JsonNullableFilter.ts": "import { JsonValue } from \\"type-fest\\";
export class JsonNullableFilter {
  equals?: JsonValue | null;
  not?: JsonValue | null;
}
",
  "admin-ui/src/util/MetaQueryPayload.ts": "export class MetaQueryPayload {
  count!: number;
}
",
  "admin-ui/src/util/QueryMode.ts": "export enum QueryMode {
  Default = \\"default\\",
  Insensitive = \\"insensitive\\",
}
",
  "admin-ui/src/util/SortOrder.ts": "export enum SortOrder {
  Asc = \\"asc\\",
  Desc = \\"desc\\",
}
",
  "admin-ui/src/util/StringFilter.ts": "import { QueryMode } from \\"./QueryMode\\";

export class StringFilter {
  equals?: string;
  in?: string[];
  notIn?: string[];
  lt?: string;
  lte?: string;
  gt?: string;
  gte?: string;
  contains?: string;
  startsWith?: string;
  endsWith?: string;
  mode?: QueryMode;
  not?: string;
}
",
  "admin-ui/src/util/StringNullableFilter.ts": "import { QueryMode } from \\"./QueryMode\\";
export class StringNullableFilter {
  equals?: string | null;
  in?: string[] | null;
  notIn?: string[] | null;
  lt?: string;
  lte?: string;
  gt?: string;
  gte?: string;
  contains?: string;
  startsWith?: string;
  endsWith?: string;
  mode?: QueryMode;
  not?: string;
}
",
  "server/.env": "POSTGRESQL_USER=testUsername
POSTGRESQL_PASSWORD=1234
POSTGRESQL_PORT=5433
POSTGRESQL_URL=postgres://testUsername:1234@localhost:5433/db-name
BCRYPT_SALT=10
COMPOSE_PROJECT_NAME=amp_\${appId}
JWT_SECRET_KEY=Change_ME!!!
JWT_EXPIRATION=2d",
  "server/prisma/schema.prisma": "datasource postgres {
  provider = \\"postgresql\\"
  url      = env(\\"POSTGRESQL_URL\\")
}

generator client {
  provider = \\"prisma-client-js\\"
}

model User {
  username           String              @unique
  password           String
  roles              String[]
  id                 String              @id @default(cuid())
  name               String
  bio                String
  email              String
  age                Int
  birthDate          DateTime
  score              Float
  manager            User?               @relation(name: \\"employees\\", fields: [managerId], references: [id])
  managerId          String?
  employees          User[]              @relation(name: \\"employees\\")
  organizations      Organization[]
  interests          EnumUserInterests[]
  priority           EnumUserPriority
  isCurious          Boolean
  location           String
  extendedProperties Json
}

model Order {
  id         String          @id @default(cuid())
  createdAt  DateTime        @default(now())
  updatedAt  DateTime        @updatedAt
  customer   Customer        @relation(fields: [customerId], references: [id])
  customerId String
  status     EnumOrderStatus
  label      EnumOrderLabel?
}

model Organization {
  id           String     @id @default(cuid())
  createdAt    DateTime   @default(now())
  updatedAt    DateTime   @updatedAt
  name         String
  users        User[]
  customers    Customer[] @relation(name: \\"CustomersOnOrganization\\")
  vipCustomers Customer[] @relation(name: \\"vipCustomers\\")
}

model Customer {
  id                String                       @id @default(cuid())
  createdAt         DateTime                     @default(now())
  updatedAt         DateTime                     @updatedAt
  email             String
  firstName         String?
  lastName          String?
  isVip             Boolean?
  birthData         DateTime?
  averageSale       Float?
  favoriteNumber    Int?
  geoLocation       String?
  comments          String?
  favoriteColors    EnumCustomerFavoriteColors[]
  customerType      EnumCustomerCustomerType?
  organization      Organization?                @relation(name: \\"CustomersOnOrganization\\", fields: [organizationId], references: [id])
  organizationId    String?
  vipOrganization   Organization?                @relation(name: \\"vipCustomers\\", fields: [vipOrganizationId], references: [id])
  vipOrganizationId String?
  orders            Order[]
}

model Empty {
  id        String   @id @default(cuid())
  createdAt DateTime @default(now())
  updatedAt DateTime @updatedAt
}

enum EnumUserInterests {
  programming
  design
}

enum EnumUserPriority {
  high
  medium
  low
}

enum EnumOrderStatus {
  pending
  inProgress
  done
}

enum EnumOrderLabel {
  fragile
}

enum EnumCustomerFavoriteColors {
  red
  green
  purple
  yellow
}

enum EnumCustomerCustomerType {
  platinum
  gold
  bronze
  regular
}",
  "server/scripts/clean.ts": "/**
 * Clean all the tables and types created by Prisma in the database
 */

import { PrismaClient } from \\"@prisma/client\\";

if (require.main === module) {
  clean().catch((error) => {
    console.error(error);
    process.exit(1);
  });
}

async function clean() {
  console.info(\\"Dropping all tables in the database...\\");
  const prisma = new PrismaClient();
  const tables = await getTables(prisma);
  const types = await getTypes(prisma);
  await dropTables(prisma, tables);
  await dropTypes(prisma, types);
  console.info(\\"Cleaned database successfully\\");
  await prisma.$disconnect();
}

async function dropTables(
  prisma: PrismaClient,
  tables: string[]
): Promise<void> {
  for (const table of tables) {
    await prisma.$executeRaw(\`DROP TABLE public.\\"\${table}\\" CASCADE;\`);
  }
}

async function dropTypes(prisma: PrismaClient, types: string[]) {
  for (const type of types) {
    await prisma.$executeRaw(\`DROP TYPE IF EXISTS \\"\${type}\\" CASCADE;\`);
  }
}

async function getTables(prisma: PrismaClient): Promise<string[]> {
  const results: Array<{
    tablename: string;
  }> = await prisma.$queryRaw\`SELECT tablename from pg_tables where schemaname = 'public';\`;
  return results.map((result) => result.tablename);
}

async function getTypes(prisma: PrismaClient): Promise<string[]> {
  const results: Array<{
    typname: string;
  }> = await prisma.$queryRaw\`
SELECT t.typname
FROM pg_type t 
JOIN pg_catalog.pg_namespace n ON n.oid = t.typnamespace
WHERE n.nspname = 'public';
\`;
  return results.map((result) => result.typname);
}
",
  "server/scripts/customSeed.ts": "import { PrismaClient } from \\"@prisma/client\\";

export async function customSeed() {
  const client = new PrismaClient();
  const username = \\"admin\\";

  //replace this sample code to populate your database
  //with data that is required for your application to start
  await client.user.update({
    where: { username: username },
    data: {
      username,
    },
  });

  client.$disconnect();
}
",
  "server/scripts/seed.ts": "import * as dotenv from \\"dotenv\\";
import { PrismaClient } from \\"@prisma/client\\";
import { Salt, parseSalt } from \\"../src/auth/password.service\\";
import { hash } from \\"bcrypt\\";
import { customSeed } from \\"./customSeed\\";
import { EnumUserPriority } from \\"../src/user/base/EnumUserPriority\\";

if (require.main === module) {
  dotenv.config();

  const { BCRYPT_SALT } = process.env;

  if (!BCRYPT_SALT) {
    throw new Error(\\"BCRYPT_SALT environment variable must be defined\\");
  }

  const salt = parseSalt(BCRYPT_SALT);

  seed(salt).catch((error) => {
    console.error(error);
    process.exit(1);
  });
}

async function seed(bcryptSalt: Salt) {
  console.info(\\"Seeding database...\\");

  const client = new PrismaClient();
  const data = {
    username: \\"admin\\",
    password: await hash(\\"admin\\", bcryptSalt),
    roles: [\\"user\\"],
    name: \\"\\",
    bio: \\"\\",
    email: \\"example@example.com\\",
    age: 0,
    birthDate: new Date(),
    score: 0,
    interests: [],
    priority: EnumUserPriority.High,
    isCurious: false,
    location: \\"(32.085300, 34.781769)\\",
    extendedProperties: false,
  };
  await client.user.upsert({
    where: { username: data.username },
    update: {},
    create: data,
  });
  client.$disconnect();

  console.info(\\"Seeding database with custom seed...\\");
  customSeed();

  console.info(\\"Seeded database successfully\\");
}
",
  "server/src/app.module.ts": "import { Module } from \\"@nestjs/common\\";
import { UserModule } from \\"./user/user.module\\";
import { OrderModule } from \\"./order/order.module\\";
import { OrganizationModule } from \\"./organization/organization.module\\";
import { CustomerModule } from \\"./customer/customer.module\\";
import { EmptyModule } from \\"./empty/empty.module\\";
import { ACLModule } from \\"./auth/acl.module\\";
import { AuthModule } from \\"./auth/auth.module\\";
import { HealthModule } from \\"./health/health.module\\";
import { SecretsManagerModule } from \\"./providers/secrets/secretsManager.module\\";
import { MorganModule } from \\"nest-morgan\\";
import { ConfigModule, ConfigService } from \\"@nestjs/config\\";
import { ServeStaticModule } from \\"@nestjs/serve-static\\";
import { ServeStaticOptionsService } from \\"./serveStaticOptions.service\\";
import { GraphQLModule } from \\"@nestjs/graphql\\";

@Module({
  controllers: [],
  imports: [
    UserModule,
    OrderModule,
    OrganizationModule,
    CustomerModule,
    EmptyModule,
    ACLModule,
    AuthModule,
    HealthModule,
    SecretsManagerModule,
    MorganModule,
    ConfigModule.forRoot({ isGlobal: true }),
    ServeStaticModule.forRootAsync({
      useClass: ServeStaticOptionsService,
    }),
    GraphQLModule.forRootAsync({
      useFactory: (configService) => {
        const playground = configService.get(\\"GRAPHQL_PLAYGROUND\\");
        const introspection = configService.get(\\"GRAPHQL_INTROSPECTION\\");
        return {
          autoSchemaFile: true,
          playground,
          introspection: playground || introspection,
        };
      },
      inject: [ConfigService],
      imports: [ConfigModule],
    }),
  ],
  providers: [],
})
export class AppModule {}
",
  "server/src/auth/Credentials.ts": "import { ApiProperty } from \\"@nestjs/swagger\\";
import { InputType, Field } from \\"@nestjs/graphql\\";
import { IsString } from \\"class-validator\\";

@InputType()
export class Credentials {
  @ApiProperty({
    required: true,
    type: String,
  })
  @IsString()
  @Field(() => String, { nullable: false })
  username!: string;
  @ApiProperty({
    required: true,
    type: String,
  })
  @IsString()
  @Field(() => String, { nullable: false })
  password!: string;
}
",
  "server/src/auth/IAuthStrategy.ts": "import { UserInfo } from \\"./UserInfo\\";

export interface IAuthStrategy {
  validate: (...any: any) => Promise<UserInfo>;
}
",
  "server/src/auth/ITokenService.ts": "export interface ITokenService {
  createToken: (username: string, password: string) => Promise<string>;
}
",
  "server/src/auth/LoginArgs.ts": "import { ArgsType, Field } from \\"@nestjs/graphql\\";
import { Credentials } from \\"./Credentials\\";

@ArgsType()
export class LoginArgs {
  @Field(() => Credentials, { nullable: false })
  credentials!: Credentials;
}
",
  "server/src/auth/UserInfo.ts": "import { Field, ObjectType } from \\"@nestjs/graphql\\";
// @ts-ignore
// eslint-disable-next-line
import { User } from \\"../user/user\\";

@ObjectType()
export class UserInfo implements Partial<User> {
  @Field(() => String)
  username!: string;
  @Field(() => [String])
  roles!: string[];
  @Field(() => String)
  accessToken?: string;
}
",
  "server/src/auth/abac.util.ts": "import { Permission } from \\"accesscontrol\\";

/**
 * @returns attributes not allowed to appear on given data according to given
 * attributeMatchers
 */
export function getInvalidAttributes(
  permission: Permission,
  // eslint-disable-next-line @typescript-eslint/ban-types
  data: Object
): string[] {
  const filteredData = permission.filter(data);
  return Object.keys(data).filter((key) => !(key in filteredData));
}
",
  "server/src/auth/acl.module.ts": "import { AccessControlModule, RolesBuilder } from \\"nest-access-control\\";
// @ts-ignore
// eslint-disable-next-line import/no-unresolved
import grants from \\"../grants.json\\";

// eslint-disable-next-line @typescript-eslint/naming-convention
export const ACLModule = AccessControlModule.forRoles(new RolesBuilder(grants));
",
  "server/src/auth/auth.controller.ts": "import { Body, Controller, Post } from \\"@nestjs/common\\";
import { ApiTags } from \\"@nestjs/swagger\\";
import { AuthService } from \\"./auth.service\\";
import { Credentials } from \\"./Credentials\\";
import { UserInfo } from \\"./UserInfo\\";

@ApiTags(\\"auth\\")
@Controller()
export class AuthController {
  constructor(private readonly authService: AuthService) {}
  @Post(\\"login\\")
  async login(@Body() body: Credentials): Promise<UserInfo> {
    return this.authService.login(body);
  }
}
",
  "server/src/auth/auth.module.ts": "import { forwardRef, Module } from \\"@nestjs/common\\";
import { ConfigService } from \\"@nestjs/config\\";
import { JwtModule } from \\"@nestjs/jwt\\";
import { PassportModule } from \\"@nestjs/passport\\";
import { JWT_EXPIRATION, JWT_SECRET_KEY } from \\"../constants\\";
import { SecretsManagerModule } from \\"../providers/secrets/secretsManager.module\\";
import { SecretsManagerService } from \\"../providers/secrets/secretsManager.service\\";
// @ts-ignore
// eslint-disable-next-line
import { UserModule } from \\"../user/user.module\\";
import { AuthController } from \\"./auth.controller\\";
import { AuthResolver } from \\"./auth.resolver\\";
import { AuthService } from \\"./auth.service\\";
import { BasicStrategy } from \\"./basic/basic.strategy\\";
import { JwtStrategy } from \\"./jwt/jwt.strategy\\";
import { jwtSecretFactory } from \\"./jwt/jwtSecretFactory\\";
import { PasswordService } from \\"./password.service\\";
//@ts-ignore
import { TokenService } from \\"./token.service\\";

@Module({
  imports: [
    forwardRef(() => UserModule),
    PassportModule,
    SecretsManagerModule,
    JwtModule.registerAsync({
      imports: [SecretsManagerModule],
      inject: [SecretsManagerService, ConfigService],
      useFactory: async (
        secretsService: SecretsManagerService,
        configService: ConfigService
      ) => {
        const secret = await secretsService.getSecret<string>(JWT_SECRET_KEY);
        const expiresIn = configService.get(JWT_EXPIRATION);
        if (!secret) {
          throw new Error(\\"Didn't get a valid jwt secret\\");
        }
        if (!expiresIn) {
          throw new Error(\\"Jwt expire in value is not valid\\");
        }
        return {
          secret: secret,
          signOptions: { expiresIn },
        };
      },
    }),
  ],
  providers: [
    AuthService,
    BasicStrategy,
    PasswordService,
    AuthResolver,
    JwtStrategy,
    jwtSecretFactory,
    TokenService,
  ],
  controllers: [AuthController],
  exports: [AuthService, PasswordService],
})
export class AuthModule {}
",
  "server/src/auth/auth.resolver.ts": "import * as common from \\"@nestjs/common\\";
import { Args, Mutation, Query, Resolver } from \\"@nestjs/graphql\\";
import * as gqlACGuard from \\"../auth/gqlAC.guard\\";
import { AuthService } from \\"./auth.service\\";
import { GqlDefaultAuthGuard } from \\"./gqlDefaultAuth.guard\\";
import { UserData } from \\"./gqlUserData.decorator\\";
import { LoginArgs } from \\"./LoginArgs\\";
import { UserInfo } from \\"./UserInfo\\";

@Resolver(UserInfo)
export class AuthResolver {
  constructor(private readonly authService: AuthService) {}
  @Mutation(() => UserInfo)
  async login(@Args() args: LoginArgs): Promise<UserInfo> {
    return this.authService.login(args.credentials);
  }

  @Query(() => UserInfo)
  @common.UseGuards(GqlDefaultAuthGuard, gqlACGuard.GqlACGuard)
  async userInfo(@UserData() userInfo: UserInfo): Promise<UserInfo> {
    return userInfo;
  }
}
",
  "server/src/auth/auth.service.spec.ts": "import { Test, TestingModule } from \\"@nestjs/testing\\";
// @ts-ignore
// eslint-disable-next-line
import { User } from \\"src/user/base/User\\";
// @ts-ignore
// eslint-disable-next-line
import { UserService } from \\"../user/user.service\\";
import { AuthService } from \\"./auth.service\\";
import { Credentials } from \\"./Credentials\\";
import { PasswordService } from \\"./password.service\\";
// @ts-ignore
// eslint-disable-next-line
import { TokenService } from \\"./token.service\\";

const VALID_CREDENTIALS: Credentials = {
  username: \\"Valid User\\",
  password: \\"Valid User Password\\",
};
const INVALID_CREDENTIALS: Credentials = {
  username: \\"Invalid User\\",
  password: \\"Invalid User Password\\",
};
const USER: User = {
  ...VALID_CREDENTIALS,
  createdAt: new Date(),
  firstName: \\"ofek\\",
  id: \\"1\\",
  lastName: \\"gabay\\",
  roles: [\\"admin\\"],
  updatedAt: new Date(),
};

const SIGN_TOKEN = \\"SIGN_TOKEN\\";

const userService = {
  findOne(args: { where: { username: string } }): User | null {
    if (args.where.username === VALID_CREDENTIALS.username) {
      return USER;
    }
    return null;
  },
};

const passwordService = {
  compare(password: string, encrypted: string) {
    return true;
  },
};

<<<<<<< HEAD
const tokenService = {
  createToken(username: string, password: string) {
    return signToken;
=======
const jwtService = {
  signAsync() {
    return Promise.resolve(SIGN_TOKEN);
>>>>>>> 14fc5f3b
  },
};

describe(\\"AuthService\\", () => {
  //ARRANGE
  let service: AuthService;
  beforeEach(async () => {
    const module: TestingModule = await Test.createTestingModule({
      providers: [
        {
          provide: UserService,
          useValue: userService,
        },
        {
          provide: PasswordService,
          useValue: passwordService,
        },
        {
          provide: TokenService,
          useValue: tokenService,
        },
        AuthService,
      ],
    }).compile();

    service = module.get<AuthService>(AuthService);
  });

  it(\\"should be defined\\", () => {
    expect(service).toBeDefined();
  });

  describe(\\"Testing the authService.validateUser()\\", () => {
    it(\\"should validate a valid user\\", async () => {
      await expect(
        service.validateUser(
          VALID_CREDENTIALS.username,
          VALID_CREDENTIALS.password
        )
      ).resolves.toEqual({
        username: USER.username,
        roles: USER.roles,
      });
    });

    it(\\"should not validate a invalid user\\", async () => {
      await expect(
        service.validateUser(
          INVALID_CREDENTIALS.username,
          INVALID_CREDENTIALS.password
        )
      ).resolves.toBe(null);
    });
  });

  describe(\\"Testing the authService.login()\\", () => {
    it(\\"should return userInfo object for correct username and password\\", async () => {
      const loginResult = await service.login(VALID_CREDENTIALS);
      expect(loginResult).toEqual({
        username: USER.username,
        roles: USER.roles,
        accessToken: SIGN_TOKEN,
      });
    });
  });
});
",
  "server/src/auth/auth.service.ts": "import { Injectable, UnauthorizedException } from \\"@nestjs/common\\";
// @ts-ignore
// eslint-disable-next-line
import { UserService } from \\"../user/user.service\\";
import { Credentials } from \\"./Credentials\\";
import { PasswordService } from \\"./password.service\\";
import { TokenService } from \\"./token.service\\";
import { UserInfo } from \\"./UserInfo\\";

@Injectable()
export class AuthService {
  constructor(
    private readonly userService: UserService,
    private readonly passwordService: PasswordService,
    private readonly tokenService: TokenService
  ) {}

  async validateUser(
    username: string,
    password: string
  ): Promise<UserInfo | null> {
    const user = await this.userService.findOne({
      where: { username },
    });
    if (user && (await this.passwordService.compare(password, user.password))) {
      const { roles } = user;
      return { username, roles };
    }
    return null;
  }
  async login(credentials: Credentials): Promise<UserInfo> {
    const { username, password } = credentials;
    const user = await this.validateUser(
      credentials.username,
      credentials.password
    );
    if (!user) {
      throw new UnauthorizedException(\\"The passed credentials are incorrect\\");
    }
    //@ts-ignore
    const accessToken = await this.tokenService.createToken(username, password);
    return {
      accessToken,
      ...user,
    };
  }
}
",
  "server/src/auth/base/token.service.base.ts": "/* eslint-disable import/no-unresolved */
import { Injectable } from \\"@nestjs/common\\";
import { INVALID_PASSWORD_ERROR, INVALID_USERNAME_ERROR } from \\"../constants\\";
import { ITokenService } from \\"../ITokenService\\";
/**
 * TokenServiceBase is a basic http implementation of ITokenService
 */
@Injectable()
export class TokenServiceBase implements ITokenService {
  /**
   *
   * @param username
   * @param password
   * @returns a base64 string of the username and password
   */
  createToken(username: string, password: string): Promise<string> {
    if (!username) return Promise.reject(INVALID_USERNAME_ERROR);
    if (!password) return Promise.reject(INVALID_PASSWORD_ERROR);
    return Promise.resolve(
      Buffer.from(\`\${username}:\${password}\`).toString(\\"base64\\")
    );
  }
}
",
  "server/src/auth/basic/base/basic.strategy.base.ts": "import { UnauthorizedException } from \\"@nestjs/common\\";
import { PassportStrategy } from \\"@nestjs/passport\\";
import { BasicStrategy as Strategy } from \\"passport-http\\";
import { AuthService } from \\"../../auth.service\\";
import { IAuthStrategy } from \\"../../IAuthStrategy\\";
import { UserInfo } from \\"../../UserInfo\\";

export class BasicStrategyBase
  extends PassportStrategy(Strategy)
  implements IAuthStrategy {
  constructor(protected readonly authService: AuthService) {
    super();
  }

  async validate(username: string, password: string): Promise<UserInfo> {
    const user = await this.authService.validateUser(username, password);
    if (!user) {
      throw new UnauthorizedException();
    }
    return user;
  }
}
",
  "server/src/auth/basic/basic.strategy.ts": "import { Injectable } from \\"@nestjs/common\\";
import { AuthService } from \\"../auth.service\\";
import { BasicStrategyBase } from \\"./base/basic.strategy.base\\";

@Injectable()
export class BasicStrategy extends BasicStrategyBase {
  constructor(protected readonly authService: AuthService) {
    super(authService);
  }
}
",
  "server/src/auth/basic/basicAuth.guard.ts": "import { AuthGuard } from \\"@nestjs/passport\\";

export class BasicAuthGuard extends AuthGuard(\\"basic\\") {}
",
  "server/src/auth/constants.ts": "export const INVALID_USERNAME_ERROR = \\"Invalid username\\";
export const INVALID_PASSWORD_ERROR = \\"Invalid password\\";
",
  "server/src/auth/defaultAuth.guard.ts": "import { BasicAuthGuard } from \\"./basic/basicAuth.guard\\";

export class DefaultAuthGuard extends BasicAuthGuard {}
",
  "server/src/auth/gqlAC.guard.ts": "import { ExecutionContext } from \\"@nestjs/common\\";
import { GqlExecutionContext } from \\"@nestjs/graphql\\";
import { ACGuard } from \\"nest-access-control\\";

export class GqlACGuard<User extends any = any> extends ACGuard<User> {
  async getUser(context: ExecutionContext): Promise<User> {
    const ctx = GqlExecutionContext.create(context);
    const request = ctx.getContext<{ req: { user: User } }>().req;
    return request.user;
  }
}
",
  "server/src/auth/gqlDefaultAuth.guard.ts": "import { ExecutionContext } from \\"@nestjs/common\\";
import { GqlExecutionContext } from \\"@nestjs/graphql\\";
import type { Request } from \\"express\\";
// @ts-ignore
// eslint-disable-next-line
import { DefaultAuthGuard } from \\"./defaultAuth.guard\\";

export class GqlDefaultAuthGuard extends DefaultAuthGuard {
  // This method is required for the interface - do not delete it.
  getRequest(context: ExecutionContext): Request {
    const ctx = GqlExecutionContext.create(context);
    return ctx.getContext<{ req: Request }>().req;
  }
}
",
  "server/src/auth/gqlUserData.decorator.ts": "import { createParamDecorator, ExecutionContext } from \\"@nestjs/common\\";
import { GqlExecutionContext } from \\"@nestjs/graphql\\";
import { UserInfo } from \\"./UserInfo\\";

/**
 * Access the user data from the request object i.e \`req.user\`.
 */
export function getUser(executionContext: ExecutionContext): UserInfo {
  const gqlExecutionContext = GqlExecutionContext.create(executionContext);
  return gqlExecutionContext.getContext().req.user;
}

export const UserData = createParamDecorator((data, ctx: ExecutionContext) =>
  getUser(ctx)
);
",
  "server/src/auth/gqlUserRoles.decorator.ts": "import { createParamDecorator, ExecutionContext } from \\"@nestjs/common\\";
import { GqlExecutionContext } from \\"@nestjs/graphql\\";

/**
 * Access the user roles from the request object i.e \`req.user.roles\`.
 *
 * You can pass an optional property key to the decorator to get it from the user object
 * e.g \`@UserRoles('permissions')\` will return the \`req.user.permissions\` instead.
 */
export const UserRoles = createParamDecorator(
  (data: string, context: ExecutionContext) => {
    const ctx = GqlExecutionContext.create(context);
    const request = ctx.getContext<{ req: { user: any } }>().req;
    return data ? request.user[data] : request.user.roles;
  }
);
",
  "server/src/auth/jwt/base/jwt.strategy.base.ts": "import { UnauthorizedException } from \\"@nestjs/common\\";
import { PassportStrategy } from \\"@nestjs/passport\\";
import { ExtractJwt, Strategy } from \\"passport-jwt\\";
import { IAuthStrategy } from \\"../../IAuthStrategy\\";
// @ts-ignore
// eslint-disable-next-line
import { UserService } from \\"../../user/user.service\\";
import { UserInfo } from \\"../../UserInfo\\";

export class JwtStrategyBase
  extends PassportStrategy(Strategy)
  implements IAuthStrategy {
  constructor(
    protected readonly userService: UserService,
    protected readonly secretOrKey: string
  ) {
    super({
      jwtFromRequest: ExtractJwt.fromAuthHeaderAsBearerToken(),
      ignoreExpiration: false,
      secretOrKey,
    });
  }

  async validate(payload: UserInfo): Promise<UserInfo> {
    const { username } = payload;
    const user = await this.userService.findOne({
      where: { username },
    });
    if (!user) {
      throw new UnauthorizedException();
    }
    return user;
  }
}
",
  "server/src/auth/jwt/jwt.strategy.ts": "import { Inject, Injectable } from \\"@nestjs/common\\";
import { JWT_SECRET_KEY } from \\"../../constants\\";
// @ts-ignore
// eslint-disable-next-line
import { UserService } from \\"../../user/user.service\\";
import { JwtStrategyBase } from \\"./base/jwt.strategy.base\\";
@Injectable()
export class JwtStrategy extends JwtStrategyBase {
  constructor(
    protected readonly userService: UserService,
    @Inject(JWT_SECRET_KEY) secretOrKey: string
  ) {
    super(userService, secretOrKey);
  }
}
",
  "server/src/auth/jwt/jwtAuth.guard.ts": "import { AuthGuard } from \\"@nestjs/passport\\";

export class JwtAuthGuard extends AuthGuard(\\"jwt\\") {}
",
  "server/src/auth/jwt/jwtSecretFactory.ts": "import { JWT_SECRET_KEY } from \\"../../constants\\";
import { SecretsManagerService } from \\"../../providers/secrets/secretsManager.service\\";

export const jwtSecretFactory = {
  provide: JWT_SECRET_KEY,
  useFactory: async (
    secretsService: SecretsManagerService
  ): Promise<string> => {
    const secret = await secretsService.getSecret<string>(JWT_SECRET_KEY);
    if (secret) {
      return secret;
    }
    throw new Error(\\"jwtSecretFactory missing secret\\");
  },
  inject: [SecretsManagerService],
};
",
  "server/src/auth/password.service.spec.ts": "import { ConfigService } from \\"@nestjs/config\\";
import { Test, TestingModule } from \\"@nestjs/testing\\";
import { PasswordService } from \\"./password.service\\";
import * as bcrypt from \\"bcrypt\\";

const EXAMPLE_PASSWORD = \\"examplePassword\\";
const EXAMPLE_HASHED_PASSWORD = \\"exampleHashedPassword\\";

const EXAMPLE_SALT_OR_ROUNDS = 1;

const configServiceGetMock = jest.fn(() => {
  return EXAMPLE_SALT_OR_ROUNDS;
});

jest.mock(\\"bcrypt\\");

//@ts-ignore
bcrypt.hash.mockImplementation(async () => EXAMPLE_HASHED_PASSWORD);

//@ts-ignore
bcrypt.compare.mockImplementation(async () => true);

describe(\\"PasswordService\\", () => {
  let service: PasswordService;

  beforeEach(async () => {
    jest.clearAllMocks();
    const module: TestingModule = await Test.createTestingModule({
      providers: [
        PasswordService,
        {
          provide: ConfigService,
          useClass: jest.fn(() => ({
            get: configServiceGetMock,
          })),
        },
      ],
      imports: [],
    }).compile();

    service = module.get<PasswordService>(PasswordService);
  });

  it(\\"should be defined\\", () => {
    expect(service).toBeDefined();
  });

  it(\\"should have salt defined\\", () => {
    expect(service.salt).toEqual(EXAMPLE_SALT_OR_ROUNDS);
  });

  it(\\"should compare a password\\", async () => {
    const args = {
      password: EXAMPLE_PASSWORD,
      hashedPassword: EXAMPLE_HASHED_PASSWORD,
    };
    await expect(
      service.compare(args.password, args.hashedPassword)
    ).resolves.toEqual(true);
  });

  it(\\"should hash a password\\", async () => {
    await expect(service.hash(EXAMPLE_PASSWORD)).resolves.toEqual(
      EXAMPLE_HASHED_PASSWORD
    );
  });
});
",
  "server/src/auth/password.service.ts": "import { Injectable } from \\"@nestjs/common\\";
import { hash, compare } from \\"bcrypt\\";
import { ConfigService } from \\"@nestjs/config\\";

/** Salt or number of rounds to generate a salt */
export type Salt = string | number;

const BCRYPT_SALT_VAR = \\"BCRYPT_SALT\\";
const UNDEFINED_SALT_OR_ROUNDS_ERROR = \`\${BCRYPT_SALT_VAR} is not defined\`;
const SALT_OR_ROUNDS_TYPE_ERROR = \`\${BCRYPT_SALT_VAR} must be a positive integer or text\`;

@Injectable()
export class PasswordService {
  /**
   * the salt to be used to hash the password. if specified as a number then a
   * salt will be generated with the specified number of rounds and used
   */
  salt: Salt;

  constructor(private configService: ConfigService) {
    const saltOrRounds = this.configService.get(BCRYPT_SALT_VAR);
    this.salt = parseSalt(saltOrRounds);
  }

  /**
   *
   * @param password the password to be encrypted.
   * @param encrypted the encrypted password to be compared against.
   * @returns whether the password match the encrypted password
   */
  compare(password: string, encrypted: string): Promise<boolean> {
    return compare(password, encrypted);
  }

  /**
   * @param password the password to be encrypted
   * @return encrypted password
   */
  hash(password: string): Promise<string> {
    return hash(password, this.salt);
  }
}

/**
 * Parses a salt environment variable value.
 * If a number string value is given tries to parse it as a number of rounds to generate a salt
 * @param value salt environment variable value
 * @returns salt or number of rounds to generate a salt
 */
export function parseSalt(value: string | undefined): Salt {
  if (value === undefined) {
    throw new Error(UNDEFINED_SALT_OR_ROUNDS_ERROR);
  }

  const rounds = Number(value);

  if (Number.isNaN(rounds)) {
    return value;
  }
  if (!Number.isInteger(rounds) || rounds < 0) {
    throw new Error(SALT_OR_ROUNDS_TYPE_ERROR);
  }
  return rounds;
}
",
  "server/src/auth/token.service.ts": "import { ITokenService } from \\"./ITokenService\\";
//@ts-ignore
// eslint-disable-next-line import/no-unresolved
import { TokenServiceBase } from \\"./base/token.service.base\\";
//@ts-ignore
export class TokenService extends TokenServiceBase implements ITokenService {}
",
  "server/src/constants.ts": "export const JWT_SECRET_KEY = \\"JWT_SECRET_KEY\\";
export const JWT_EXPIRATION = \\"JWT_EXPIRATION\\";
",
  "server/src/customer/base/CreateCustomerArgs.ts": "import { ArgsType, Field } from \\"@nestjs/graphql\\";
import { CustomerCreateInput } from \\"./CustomerCreateInput\\";

@ArgsType()
class CreateCustomerArgs {
  @Field(() => CustomerCreateInput, { nullable: false })
  data!: CustomerCreateInput;
}

export { CreateCustomerArgs };
",
  "server/src/customer/base/Customer.ts": "import { ObjectType, Field } from \\"@nestjs/graphql\\";
import { ApiProperty } from \\"@nestjs/swagger\\";

import {
  IsString,
  IsDate,
  IsOptional,
  IsBoolean,
  IsNumber,
  IsInt,
  IsEnum,
  ValidateNested,
} from \\"class-validator\\";

import { Type } from \\"class-transformer\\";
import { EnumCustomerFavoriteColors } from \\"./EnumCustomerFavoriteColors\\";
import { EnumCustomerCustomerType } from \\"./EnumCustomerCustomerType\\";
import { Organization } from \\"../../organization/base/Organization\\";
import { Order } from \\"../../order/base/Order\\";
@ObjectType()
class Customer {
  @ApiProperty({
    required: true,
    type: String,
  })
  @IsString()
  @Field(() => String)
  id!: string;

  @ApiProperty({
    required: true,
  })
  @IsDate()
  @Type(() => Date)
  @Field(() => Date)
  createdAt!: Date;

  @ApiProperty({
    required: true,
  })
  @IsDate()
  @Type(() => Date)
  @Field(() => Date)
  updatedAt!: Date;

  @ApiProperty({
    required: true,
    type: String,
  })
  @IsString()
  @Field(() => String)
  email!: string;

  @ApiProperty({
    required: false,
    type: String,
  })
  @IsString()
  @IsOptional()
  @Field(() => String, {
    nullable: true,
  })
  firstName!: string | null;

  @ApiProperty({
    required: false,
    type: String,
  })
  @IsString()
  @IsOptional()
  @Field(() => String, {
    nullable: true,
  })
  lastName!: string | null;

  @ApiProperty({
    required: false,
    type: Boolean,
  })
  @IsBoolean()
  @IsOptional()
  @Field(() => Boolean, {
    nullable: true,
  })
  isVip!: boolean | null;

  @ApiProperty({
    required: false,
  })
  @IsDate()
  @Type(() => Date)
  @IsOptional()
  @Field(() => Date, {
    nullable: true,
  })
  birthData!: Date | null;

  @ApiProperty({
    required: false,
    type: Number,
  })
  @IsNumber()
  @IsOptional()
  @Field(() => Number, {
    nullable: true,
  })
  averageSale!: number | null;

  @ApiProperty({
    required: false,
    type: Number,
  })
  @IsInt()
  @IsOptional()
  @Field(() => Number, {
    nullable: true,
  })
  favoriteNumber!: number | null;

  @ApiProperty({
    required: false,
    type: String,
  })
  @IsString()
  @IsOptional()
  @Field(() => String, {
    nullable: true,
  })
  geoLocation!: string | null;

  @ApiProperty({
    required: false,
    type: String,
  })
  @IsString()
  @IsOptional()
  @Field(() => String, {
    nullable: true,
  })
  comments!: string | null;

  @ApiProperty({
    required: false,
    enum: EnumCustomerFavoriteColors,
    isArray: true,
  })
  @IsEnum(EnumCustomerFavoriteColors, {
    each: true,
  })
  @IsOptional()
  @Field(() => [EnumCustomerFavoriteColors], {
    nullable: true,
  })
  favoriteColors?: Array<\\"red\\" | \\"green\\" | \\"purple\\" | \\"yellow\\">;

  @ApiProperty({
    required: false,
    enum: EnumCustomerCustomerType,
  })
  @IsEnum(EnumCustomerCustomerType)
  @IsOptional()
  @Field(() => EnumCustomerCustomerType, {
    nullable: true,
  })
  customerType?: \\"platinum\\" | \\"gold\\" | \\"bronze\\" | \\"regular\\" | null;

  @ApiProperty({
    required: false,
    type: () => Organization,
  })
  @ValidateNested()
  @Type(() => Organization)
  @IsOptional()
  organization?: Organization | null;

  @ApiProperty({
    required: false,
    type: () => Organization,
  })
  @ValidateNested()
  @Type(() => Organization)
  @IsOptional()
  vipOrganization?: Organization | null;

  @ApiProperty({
    required: false,
    type: () => [Order],
  })
  @ValidateNested()
  @Type(() => Order)
  @IsOptional()
  orders?: Array<Order>;
}
export { Customer };
",
  "server/src/customer/base/CustomerCreateInput.ts": "import { InputType, Field } from \\"@nestjs/graphql\\";
import { ApiProperty } from \\"@nestjs/swagger\\";

import {
  IsString,
  IsOptional,
  IsBoolean,
  IsDate,
  IsNumber,
  IsInt,
  IsEnum,
  ValidateNested,
} from \\"class-validator\\";

import { Type } from \\"class-transformer\\";
import { EnumCustomerFavoriteColors } from \\"./EnumCustomerFavoriteColors\\";
import { EnumCustomerCustomerType } from \\"./EnumCustomerCustomerType\\";
import { OrganizationWhereUniqueInput } from \\"../../organization/base/OrganizationWhereUniqueInput\\";
@InputType()
class CustomerCreateInput {
  @ApiProperty({
    required: true,
    type: String,
  })
  @IsString()
  @Field(() => String)
  email!: string;

  @ApiProperty({
    required: false,
    type: String,
  })
  @IsString()
  @IsOptional()
  @Field(() => String, {
    nullable: true,
  })
  firstName?: string | null;

  @ApiProperty({
    required: false,
    type: String,
  })
  @IsString()
  @IsOptional()
  @Field(() => String, {
    nullable: true,
  })
  lastName?: string | null;

  @ApiProperty({
    required: false,
    type: Boolean,
  })
  @IsBoolean()
  @IsOptional()
  @Field(() => Boolean, {
    nullable: true,
  })
  isVip?: boolean | null;

  @ApiProperty({
    required: false,
  })
  @IsDate()
  @Type(() => Date)
  @IsOptional()
  @Field(() => Date, {
    nullable: true,
  })
  birthData?: Date | null;

  @ApiProperty({
    required: false,
    type: Number,
  })
  @IsNumber()
  @IsOptional()
  @Field(() => Number, {
    nullable: true,
  })
  averageSale?: number | null;

  @ApiProperty({
    required: false,
    type: Number,
  })
  @IsInt()
  @IsOptional()
  @Field(() => Number, {
    nullable: true,
  })
  favoriteNumber?: number | null;

  @ApiProperty({
    required: false,
    type: String,
  })
  @IsString()
  @IsOptional()
  @Field(() => String, {
    nullable: true,
  })
  geoLocation?: string | null;

  @ApiProperty({
    required: false,
    type: String,
  })
  @IsString()
  @IsOptional()
  @Field(() => String, {
    nullable: true,
  })
  comments?: string | null;

  @ApiProperty({
    required: false,
    enum: EnumCustomerFavoriteColors,
    isArray: true,
  })
  @IsEnum(EnumCustomerFavoriteColors, {
    each: true,
  })
  @IsOptional()
  @Field(() => [EnumCustomerFavoriteColors], {
    nullable: true,
  })
  favoriteColors?: Array<\\"red\\" | \\"green\\" | \\"purple\\" | \\"yellow\\">;

  @ApiProperty({
    required: false,
    enum: EnumCustomerCustomerType,
  })
  @IsEnum(EnumCustomerCustomerType)
  @IsOptional()
  @Field(() => EnumCustomerCustomerType, {
    nullable: true,
  })
  customerType?: \\"platinum\\" | \\"gold\\" | \\"bronze\\" | \\"regular\\" | null;

  @ApiProperty({
    required: false,
    type: () => OrganizationWhereUniqueInput,
  })
  @ValidateNested()
  @Type(() => OrganizationWhereUniqueInput)
  @IsOptional()
  @Field(() => OrganizationWhereUniqueInput, {
    nullable: true,
  })
  organization?: OrganizationWhereUniqueInput | null;

  @ApiProperty({
    required: false,
    type: () => OrganizationWhereUniqueInput,
  })
  @ValidateNested()
  @Type(() => OrganizationWhereUniqueInput)
  @IsOptional()
  @Field(() => OrganizationWhereUniqueInput, {
    nullable: true,
  })
  vipOrganization?: OrganizationWhereUniqueInput | null;
}
export { CustomerCreateInput };
",
  "server/src/customer/base/CustomerFindManyArgs.ts": "import { ArgsType, Field } from \\"@nestjs/graphql\\";
import { ApiProperty } from \\"@nestjs/swagger\\";
import { CustomerWhereInput } from \\"./CustomerWhereInput\\";
import { Type } from \\"class-transformer\\";
import { CustomerOrderByInput } from \\"./CustomerOrderByInput\\";

@ArgsType()
class CustomerFindManyArgs {
  @ApiProperty({
    required: false,
    type: () => CustomerWhereInput,
  })
  @Field(() => CustomerWhereInput, { nullable: true })
  @Type(() => CustomerWhereInput)
  where?: CustomerWhereInput;

  @ApiProperty({
    required: false,
    type: CustomerOrderByInput,
  })
  @Field(() => CustomerOrderByInput, { nullable: true })
  @Type(() => CustomerOrderByInput)
  orderBy?: CustomerOrderByInput;

  @ApiProperty({
    required: false,
    type: Number,
  })
  @Field(() => Number, { nullable: true })
  @Type(() => Number)
  skip?: number;

  @ApiProperty({
    required: false,
    type: Number,
  })
  @Field(() => Number, { nullable: true })
  @Type(() => Number)
  take?: number;
}

export { CustomerFindManyArgs };
",
  "server/src/customer/base/CustomerFindUniqueArgs.ts": "import { ArgsType, Field } from \\"@nestjs/graphql\\";
import { CustomerWhereUniqueInput } from \\"./CustomerWhereUniqueInput\\";

@ArgsType()
class CustomerFindUniqueArgs {
  @Field(() => CustomerWhereUniqueInput, { nullable: false })
  where!: CustomerWhereUniqueInput;
}

export { CustomerFindUniqueArgs };
",
  "server/src/customer/base/CustomerOrderByInput.ts": "import { InputType, Field } from \\"@nestjs/graphql\\";
import { ApiProperty } from \\"@nestjs/swagger\\";
import { SortOrder } from \\"../../util/SortOrder\\";

@InputType({
  isAbstract: true,
  description: undefined,
})
class CustomerOrderByInput {
  @ApiProperty({
    required: false,
    enum: [\\"Asc\\", \\"Desc\\"],
  })
  @Field(() => SortOrder, {
    nullable: true,
  })
  id?: SortOrder;

  @ApiProperty({
    required: false,
    enum: [\\"Asc\\", \\"Desc\\"],
  })
  @Field(() => SortOrder, {
    nullable: true,
  })
  createdAt?: SortOrder;

  @ApiProperty({
    required: false,
    enum: [\\"Asc\\", \\"Desc\\"],
  })
  @Field(() => SortOrder, {
    nullable: true,
  })
  updatedAt?: SortOrder;

  @ApiProperty({
    required: false,
    enum: [\\"Asc\\", \\"Desc\\"],
  })
  @Field(() => SortOrder, {
    nullable: true,
  })
  email?: SortOrder;

  @ApiProperty({
    required: false,
    enum: [\\"Asc\\", \\"Desc\\"],
  })
  @Field(() => SortOrder, {
    nullable: true,
  })
  firstName?: SortOrder;

  @ApiProperty({
    required: false,
    enum: [\\"Asc\\", \\"Desc\\"],
  })
  @Field(() => SortOrder, {
    nullable: true,
  })
  lastName?: SortOrder;

  @ApiProperty({
    required: false,
    enum: [\\"Asc\\", \\"Desc\\"],
  })
  @Field(() => SortOrder, {
    nullable: true,
  })
  isVip?: SortOrder;

  @ApiProperty({
    required: false,
    enum: [\\"Asc\\", \\"Desc\\"],
  })
  @Field(() => SortOrder, {
    nullable: true,
  })
  birthData?: SortOrder;

  @ApiProperty({
    required: false,
    enum: [\\"Asc\\", \\"Desc\\"],
  })
  @Field(() => SortOrder, {
    nullable: true,
  })
  averageSale?: SortOrder;

  @ApiProperty({
    required: false,
    enum: [\\"Asc\\", \\"Desc\\"],
  })
  @Field(() => SortOrder, {
    nullable: true,
  })
  favoriteNumber?: SortOrder;

  @ApiProperty({
    required: false,
    enum: [\\"Asc\\", \\"Desc\\"],
  })
  @Field(() => SortOrder, {
    nullable: true,
  })
  geoLocation?: SortOrder;

  @ApiProperty({
    required: false,
    enum: [\\"Asc\\", \\"Desc\\"],
  })
  @Field(() => SortOrder, {
    nullable: true,
  })
  comments?: SortOrder;

  @ApiProperty({
    required: false,
    enum: [\\"Asc\\", \\"Desc\\"],
  })
  @Field(() => SortOrder, {
    nullable: true,
  })
  favoriteColors?: SortOrder;

  @ApiProperty({
    required: false,
    enum: [\\"Asc\\", \\"Desc\\"],
  })
  @Field(() => SortOrder, {
    nullable: true,
  })
  customerType?: SortOrder;

  @ApiProperty({
    required: false,
    enum: [\\"Asc\\", \\"Desc\\"],
  })
  @Field(() => SortOrder, {
    nullable: true,
  })
  organizationId?: SortOrder;

  @ApiProperty({
    required: false,
    enum: [\\"Asc\\", \\"Desc\\"],
  })
  @Field(() => SortOrder, {
    nullable: true,
  })
  vipOrganizationId?: SortOrder;
}

export { CustomerOrderByInput };
",
  "server/src/customer/base/CustomerUpdateInput.ts": "import { InputType, Field } from \\"@nestjs/graphql\\";
import { ApiProperty } from \\"@nestjs/swagger\\";

import {
  IsString,
  IsOptional,
  IsBoolean,
  IsDate,
  IsNumber,
  IsInt,
  IsEnum,
  ValidateNested,
} from \\"class-validator\\";

import { Type } from \\"class-transformer\\";
import { EnumCustomerFavoriteColors } from \\"./EnumCustomerFavoriteColors\\";
import { EnumCustomerCustomerType } from \\"./EnumCustomerCustomerType\\";
import { OrganizationWhereUniqueInput } from \\"../../organization/base/OrganizationWhereUniqueInput\\";
@InputType()
class CustomerUpdateInput {
  @ApiProperty({
    required: false,
    type: String,
  })
  @IsString()
  @IsOptional()
  @Field(() => String, {
    nullable: true,
  })
  email?: string;

  @ApiProperty({
    required: false,
    type: String,
  })
  @IsString()
  @IsOptional()
  @Field(() => String, {
    nullable: true,
  })
  firstName?: string | null;

  @ApiProperty({
    required: false,
    type: String,
  })
  @IsString()
  @IsOptional()
  @Field(() => String, {
    nullable: true,
  })
  lastName?: string | null;

  @ApiProperty({
    required: false,
    type: Boolean,
  })
  @IsBoolean()
  @IsOptional()
  @Field(() => Boolean, {
    nullable: true,
  })
  isVip?: boolean | null;

  @ApiProperty({
    required: false,
  })
  @IsDate()
  @Type(() => Date)
  @IsOptional()
  @Field(() => Date, {
    nullable: true,
  })
  birthData?: Date | null;

  @ApiProperty({
    required: false,
    type: Number,
  })
  @IsNumber()
  @IsOptional()
  @Field(() => Number, {
    nullable: true,
  })
  averageSale?: number | null;

  @ApiProperty({
    required: false,
    type: Number,
  })
  @IsInt()
  @IsOptional()
  @Field(() => Number, {
    nullable: true,
  })
  favoriteNumber?: number | null;

  @ApiProperty({
    required: false,
    type: String,
  })
  @IsString()
  @IsOptional()
  @Field(() => String, {
    nullable: true,
  })
  geoLocation?: string | null;

  @ApiProperty({
    required: false,
    type: String,
  })
  @IsString()
  @IsOptional()
  @Field(() => String, {
    nullable: true,
  })
  comments?: string | null;

  @ApiProperty({
    required: false,
    enum: EnumCustomerFavoriteColors,
    isArray: true,
  })
  @IsEnum(EnumCustomerFavoriteColors, {
    each: true,
  })
  @IsOptional()
  @Field(() => [EnumCustomerFavoriteColors], {
    nullable: true,
  })
  favoriteColors?: Array<\\"red\\" | \\"green\\" | \\"purple\\" | \\"yellow\\">;

  @ApiProperty({
    required: false,
    enum: EnumCustomerCustomerType,
  })
  @IsEnum(EnumCustomerCustomerType)
  @IsOptional()
  @Field(() => EnumCustomerCustomerType, {
    nullable: true,
  })
  customerType?: \\"platinum\\" | \\"gold\\" | \\"bronze\\" | \\"regular\\" | null;

  @ApiProperty({
    required: false,
    type: () => OrganizationWhereUniqueInput,
  })
  @ValidateNested()
  @Type(() => OrganizationWhereUniqueInput)
  @IsOptional()
  @Field(() => OrganizationWhereUniqueInput, {
    nullable: true,
  })
  organization?: OrganizationWhereUniqueInput | null;

  @ApiProperty({
    required: false,
    type: () => OrganizationWhereUniqueInput,
  })
  @ValidateNested()
  @Type(() => OrganizationWhereUniqueInput)
  @IsOptional()
  @Field(() => OrganizationWhereUniqueInput, {
    nullable: true,
  })
  vipOrganization?: OrganizationWhereUniqueInput | null;
}
export { CustomerUpdateInput };
",
  "server/src/customer/base/CustomerWhereInput.ts": "import { InputType, Field } from \\"@nestjs/graphql\\";
import { ApiProperty } from \\"@nestjs/swagger\\";
import { StringFilter } from \\"../../util/StringFilter\\";
import { Type } from \\"class-transformer\\";
import { IsOptional, IsEnum, ValidateNested } from \\"class-validator\\";
import { DateTimeFilter } from \\"../../util/DateTimeFilter\\";
import { StringNullableFilter } from \\"../../util/StringNullableFilter\\";
import { BooleanNullableFilter } from \\"../../util/BooleanNullableFilter\\";
import { DateTimeNullableFilter } from \\"../../util/DateTimeNullableFilter\\";
import { FloatNullableFilter } from \\"../../util/FloatNullableFilter\\";
import { IntNullableFilter } from \\"../../util/IntNullableFilter\\";
import { EnumCustomerCustomerType } from \\"./EnumCustomerCustomerType\\";
import { OrganizationWhereUniqueInput } from \\"../../organization/base/OrganizationWhereUniqueInput\\";
@InputType()
class CustomerWhereInput {
  @ApiProperty({
    required: false,
    type: StringFilter,
  })
  @Type(() => StringFilter)
  @IsOptional()
  @Field(() => StringFilter, {
    nullable: true,
  })
  id?: StringFilter;

  @ApiProperty({
    required: false,
    type: DateTimeFilter,
  })
  @Type(() => DateTimeFilter)
  @IsOptional()
  @Field(() => DateTimeFilter, {
    nullable: true,
  })
  createdAt?: DateTimeFilter;

  @ApiProperty({
    required: false,
    type: DateTimeFilter,
  })
  @Type(() => DateTimeFilter)
  @IsOptional()
  @Field(() => DateTimeFilter, {
    nullable: true,
  })
  updatedAt?: DateTimeFilter;

  @ApiProperty({
    required: false,
    type: StringFilter,
  })
  @Type(() => StringFilter)
  @IsOptional()
  @Field(() => StringFilter, {
    nullable: true,
  })
  email?: StringFilter;

  @ApiProperty({
    required: false,
    type: StringNullableFilter,
  })
  @Type(() => StringNullableFilter)
  @IsOptional()
  @Field(() => StringNullableFilter, {
    nullable: true,
  })
  firstName?: StringNullableFilter;

  @ApiProperty({
    required: false,
    type: StringNullableFilter,
  })
  @Type(() => StringNullableFilter)
  @IsOptional()
  @Field(() => StringNullableFilter, {
    nullable: true,
  })
  lastName?: StringNullableFilter;

  @ApiProperty({
    required: false,
    type: BooleanNullableFilter,
  })
  @Type(() => BooleanNullableFilter)
  @IsOptional()
  @Field(() => BooleanNullableFilter, {
    nullable: true,
  })
  isVip?: BooleanNullableFilter;

  @ApiProperty({
    required: false,
    type: DateTimeNullableFilter,
  })
  @Type(() => DateTimeNullableFilter)
  @IsOptional()
  @Field(() => DateTimeNullableFilter, {
    nullable: true,
  })
  birthData?: DateTimeNullableFilter;

  @ApiProperty({
    required: false,
    type: FloatNullableFilter,
  })
  @Type(() => FloatNullableFilter)
  @IsOptional()
  @Field(() => FloatNullableFilter, {
    nullable: true,
  })
  averageSale?: FloatNullableFilter;

  @ApiProperty({
    required: false,
    type: IntNullableFilter,
  })
  @Type(() => IntNullableFilter)
  @IsOptional()
  @Field(() => IntNullableFilter, {
    nullable: true,
  })
  favoriteNumber?: IntNullableFilter;

  @ApiProperty({
    required: false,
    type: StringNullableFilter,
  })
  @Type(() => StringNullableFilter)
  @IsOptional()
  @Field(() => StringNullableFilter, {
    nullable: true,
  })
  geoLocation?: StringNullableFilter;

  @ApiProperty({
    required: false,
    type: StringNullableFilter,
  })
  @Type(() => StringNullableFilter)
  @IsOptional()
  @Field(() => StringNullableFilter, {
    nullable: true,
  })
  comments?: StringNullableFilter;

  @ApiProperty({
    required: false,
    enum: EnumCustomerCustomerType,
  })
  @IsEnum(EnumCustomerCustomerType)
  @IsOptional()
  @Field(() => EnumCustomerCustomerType, {
    nullable: true,
  })
  customerType?: \\"platinum\\" | \\"gold\\" | \\"bronze\\" | \\"regular\\";

  @ApiProperty({
    required: false,
    type: () => OrganizationWhereUniqueInput,
  })
  @ValidateNested()
  @Type(() => OrganizationWhereUniqueInput)
  @IsOptional()
  @Field(() => OrganizationWhereUniqueInput, {
    nullable: true,
  })
  organization?: OrganizationWhereUniqueInput;

  @ApiProperty({
    required: false,
    type: () => OrganizationWhereUniqueInput,
  })
  @ValidateNested()
  @Type(() => OrganizationWhereUniqueInput)
  @IsOptional()
  @Field(() => OrganizationWhereUniqueInput, {
    nullable: true,
  })
  vipOrganization?: OrganizationWhereUniqueInput;
}
export { CustomerWhereInput };
",
  "server/src/customer/base/CustomerWhereUniqueInput.ts": "import { InputType, Field } from \\"@nestjs/graphql\\";
import { ApiProperty } from \\"@nestjs/swagger\\";
import { IsString } from \\"class-validator\\";
@InputType()
class CustomerWhereUniqueInput {
  @ApiProperty({
    required: true,
    type: String,
  })
  @IsString()
  @Field(() => String)
  id!: string;
}
export { CustomerWhereUniqueInput };
",
  "server/src/customer/base/DeleteCustomerArgs.ts": "import { ArgsType, Field } from \\"@nestjs/graphql\\";
import { CustomerWhereUniqueInput } from \\"./CustomerWhereUniqueInput\\";

@ArgsType()
class DeleteCustomerArgs {
  @Field(() => CustomerWhereUniqueInput, { nullable: false })
  where!: CustomerWhereUniqueInput;
}

export { DeleteCustomerArgs };
",
  "server/src/customer/base/EnumCustomerCustomerType.ts": "import { registerEnumType } from \\"@nestjs/graphql\\";

export enum EnumCustomerCustomerType {
  Platinum = \\"platinum\\",
  Gold = \\"gold\\",
  Bronze = \\"bronze\\",
  Regular = \\"regular\\",
}

registerEnumType(EnumCustomerCustomerType, {
  name: \\"EnumCustomerCustomerType\\",
});
",
  "server/src/customer/base/EnumCustomerFavoriteColors.ts": "import { registerEnumType } from \\"@nestjs/graphql\\";

export enum EnumCustomerFavoriteColors {
  Red = \\"red\\",
  Green = \\"green\\",
  Purple = \\"purple\\",
  Yellow = \\"yellow\\",
}

registerEnumType(EnumCustomerFavoriteColors, {
  name: \\"EnumCustomerFavoriteColors\\",
});
",
  "server/src/customer/base/UpdateCustomerArgs.ts": "import { ArgsType, Field } from \\"@nestjs/graphql\\";
import { CustomerWhereUniqueInput } from \\"./CustomerWhereUniqueInput\\";
import { CustomerUpdateInput } from \\"./CustomerUpdateInput\\";

@ArgsType()
class UpdateCustomerArgs {
  @Field(() => CustomerWhereUniqueInput, { nullable: false })
  where!: CustomerWhereUniqueInput;
  @Field(() => CustomerUpdateInput, { nullable: false })
  data!: CustomerUpdateInput;
}

export { UpdateCustomerArgs };
",
  "server/src/customer/base/customer.controller.base.spec.ts": "import { Test } from \\"@nestjs/testing\\";
import { INestApplication, HttpStatus, ExecutionContext } from \\"@nestjs/common\\";
import request from \\"supertest\\";
import { MorganModule } from \\"nest-morgan\\";
import { ACGuard } from \\"nest-access-control\\";
import { DefaultAuthGuard } from \\"../../auth/defaultAuth.guard\\";
import { ACLModule } from \\"../../auth/acl.module\\";
import { CustomerController } from \\"../customer.controller\\";
import { CustomerService } from \\"../customer.service\\";

const nonExistingId = \\"nonExistingId\\";
const existingId = \\"existingId\\";
const CREATE_INPUT = {
  id: \\"exampleId\\",
  createdAt: new Date(),
  updatedAt: new Date(),
  email: \\"exampleEmail\\",
  firstName: \\"exampleFirstName\\",
  lastName: \\"exampleLastName\\",
  isVip: \\"true\\",
  birthData: new Date(),
  averageSale: 42.42,
  favoriteNumber: 42,
  geoLocation: \\"exampleGeoLocation\\",
  comments: \\"exampleComments\\",
};
const CREATE_RESULT = {
  id: \\"exampleId\\",
  createdAt: new Date(),
  updatedAt: new Date(),
  email: \\"exampleEmail\\",
  firstName: \\"exampleFirstName\\",
  lastName: \\"exampleLastName\\",
  isVip: \\"true\\",
  birthData: new Date(),
  averageSale: 42.42,
  favoriteNumber: 42,
  geoLocation: \\"exampleGeoLocation\\",
  comments: \\"exampleComments\\",
};
const FIND_MANY_RESULT = [
  {
    id: \\"exampleId\\",
    createdAt: new Date(),
    updatedAt: new Date(),
    email: \\"exampleEmail\\",
    firstName: \\"exampleFirstName\\",
    lastName: \\"exampleLastName\\",
    isVip: \\"true\\",
    birthData: new Date(),
    averageSale: 42.42,
    favoriteNumber: 42,
    geoLocation: \\"exampleGeoLocation\\",
    comments: \\"exampleComments\\",
  },
];
const FIND_ONE_RESULT = {
  id: \\"exampleId\\",
  createdAt: new Date(),
  updatedAt: new Date(),
  email: \\"exampleEmail\\",
  firstName: \\"exampleFirstName\\",
  lastName: \\"exampleLastName\\",
  isVip: \\"true\\",
  birthData: new Date(),
  averageSale: 42.42,
  favoriteNumber: 42,
  geoLocation: \\"exampleGeoLocation\\",
  comments: \\"exampleComments\\",
};

const service = {
  create() {
    return CREATE_RESULT;
  },
  findMany: () => FIND_MANY_RESULT,
  findOne: ({ where }: { where: { id: string } }) => {
    switch (where.id) {
      case existingId:
        return FIND_ONE_RESULT;
      case nonExistingId:
        return null;
    }
  },
};

const basicAuthGuard = {
  canActivate: (context: ExecutionContext) => {
    const argumentHost = context.switchToHttp();
    const request = argumentHost.getRequest();
    request.user = {
      roles: [\\"user\\"],
    };
    return true;
  },
};

const acGuard = {
  canActivate: () => {
    return true;
  },
};

describe(\\"Customer\\", () => {
  let app: INestApplication;

  beforeAll(async () => {
    const moduleRef = await Test.createTestingModule({
      providers: [
        {
          provide: CustomerService,
          useValue: service,
        },
      ],
      controllers: [CustomerController],
      imports: [MorganModule.forRoot(), ACLModule],
    })
      .overrideGuard(DefaultAuthGuard)
      .useValue(basicAuthGuard)
      .overrideGuard(ACGuard)
      .useValue(acGuard)
      .compile();

    app = moduleRef.createNestApplication();
    await app.init();
  });

  test(\\"POST /customers\\", async () => {
    await request(app.getHttpServer())
      .post(\\"/customers\\")
      .send(CREATE_INPUT)
      .expect(HttpStatus.CREATED)
      .expect({
        ...CREATE_RESULT,
        createdAt: CREATE_RESULT.createdAt.toISOString(),
        updatedAt: CREATE_RESULT.updatedAt.toISOString(),
        birthData: CREATE_RESULT.birthData.toISOString(),
      });
  });

  test(\\"GET /customers\\", async () => {
    await request(app.getHttpServer())
      .get(\\"/customers\\")
      .expect(HttpStatus.OK)
      .expect([
        {
          ...FIND_MANY_RESULT[0],
          createdAt: FIND_MANY_RESULT[0].createdAt.toISOString(),
          updatedAt: FIND_MANY_RESULT[0].updatedAt.toISOString(),
          birthData: FIND_MANY_RESULT[0].birthData.toISOString(),
        },
      ]);
  });

  test(\\"GET /customers/:id non existing\\", async () => {
    await request(app.getHttpServer())
      .get(\`\${\\"/customers\\"}/\${nonExistingId}\`)
      .expect(404)
      .expect({
        statusCode: 404,
        message: \`No resource was found for {\\"\${\\"id\\"}\\":\\"\${nonExistingId}\\"}\`,
        error: \\"Not Found\\",
      });
  });

  test(\\"GET /customers/:id existing\\", async () => {
    await request(app.getHttpServer())
      .get(\`\${\\"/customers\\"}/\${existingId}\`)
      .expect(HttpStatus.OK)
      .expect({
        ...FIND_ONE_RESULT,
        createdAt: FIND_ONE_RESULT.createdAt.toISOString(),
        updatedAt: FIND_ONE_RESULT.updatedAt.toISOString(),
        birthData: FIND_ONE_RESULT.birthData.toISOString(),
      });
  });

  afterAll(async () => {
    await app.close();
  });
});
",
  "server/src/customer/base/customer.controller.base.ts": "import * as common from \\"@nestjs/common\\";
import * as swagger from \\"@nestjs/swagger\\";
import * as nestMorgan from \\"nest-morgan\\";
import * as nestAccessControl from \\"nest-access-control\\";
import * as defaultAuthGuard from \\"../../auth/defaultAuth.guard\\";
import * as abacUtil from \\"../../auth/abac.util\\";
import { isRecordNotFoundError } from \\"../../prisma.util\\";
import * as errors from \\"../../errors\\";
import { Request } from \\"express\\";
import { plainToClass } from \\"class-transformer\\";
import { CustomerService } from \\"../customer.service\\";
import { CustomerCreateInput } from \\"./CustomerCreateInput\\";
import { CustomerWhereInput } from \\"./CustomerWhereInput\\";
import { CustomerWhereUniqueInput } from \\"./CustomerWhereUniqueInput\\";
import { CustomerFindManyArgs } from \\"./CustomerFindManyArgs\\";
import { CustomerUpdateInput } from \\"./CustomerUpdateInput\\";
import { Customer } from \\"./Customer\\";
import { OrderWhereInput } from \\"../../order/base/OrderWhereInput\\";
import { Order } from \\"../../order/base/Order\\";
@swagger.ApiBasicAuth()
export class CustomerControllerBase {
  constructor(
    protected readonly service: CustomerService,
    protected readonly rolesBuilder: nestAccessControl.RolesBuilder
  ) {}

  @common.UseInterceptors(nestMorgan.MorganInterceptor(\\"combined\\"))
  @common.UseGuards(
    defaultAuthGuard.DefaultAuthGuard,
    nestAccessControl.ACGuard
  )
  @common.Post()
  @nestAccessControl.UseRoles({
    resource: \\"Customer\\",
    action: \\"create\\",
    possession: \\"any\\",
  })
  @swagger.ApiCreatedResponse({ type: Customer })
  @swagger.ApiForbiddenResponse({ type: errors.ForbiddenException })
  async create(
    @common.Body() data: CustomerCreateInput,
    @nestAccessControl.UserRoles() userRoles: string[]
  ): Promise<Customer> {
    const permission = this.rolesBuilder.permission({
      role: userRoles,
      action: \\"create\\",
      possession: \\"any\\",
      resource: \\"Customer\\",
    });
    const invalidAttributes = abacUtil.getInvalidAttributes(permission, data);
    if (invalidAttributes.length) {
      const properties = invalidAttributes
        .map((attribute: string) => JSON.stringify(attribute))
        .join(\\", \\");
      const roles = userRoles
        .map((role: string) => JSON.stringify(role))
        .join(\\",\\");
      throw new errors.ForbiddenException(
        \`providing the properties: \${properties} on \${\\"Customer\\"} creation is forbidden for roles: \${roles}\`
      );
    }
    return await this.service.create({
      data: {
        ...data,

        organization: data.organization
          ? {
              connect: data.organization,
            }
          : undefined,

        vipOrganization: data.vipOrganization
          ? {
              connect: data.vipOrganization,
            }
          : undefined,
      },
      select: {
        id: true,
        createdAt: true,
        updatedAt: true,
        email: true,
        firstName: true,
        lastName: true,
        isVip: true,
        birthData: true,
        averageSale: true,
        favoriteNumber: true,
        geoLocation: true,
        comments: true,
        favoriteColors: true,
        customerType: true,

        organization: {
          select: {
            id: true,
          },
        },

        vipOrganization: {
          select: {
            id: true,
          },
        },
      },
    });
  }

  @common.UseInterceptors(nestMorgan.MorganInterceptor(\\"combined\\"))
  @common.UseGuards(
    defaultAuthGuard.DefaultAuthGuard,
    nestAccessControl.ACGuard
  )
  @common.Get()
  @nestAccessControl.UseRoles({
    resource: \\"Customer\\",
    action: \\"read\\",
    possession: \\"any\\",
  })
  @swagger.ApiOkResponse({ type: [Customer] })
  @swagger.ApiForbiddenResponse()
  @swagger.ApiQuery({
    type: () => CustomerFindManyArgs,
    style: \\"deepObject\\",
    explode: true,
  })
  async findMany(
    @common.Req() request: Request,
    @nestAccessControl.UserRoles() userRoles: string[]
  ): Promise<Customer[]> {
    const args = plainToClass(CustomerFindManyArgs, request.query);

    const permission = this.rolesBuilder.permission({
      role: userRoles,
      action: \\"read\\",
      possession: \\"any\\",
      resource: \\"Customer\\",
    });
    const results = await this.service.findMany({
      ...args,
      select: {
        id: true,
        createdAt: true,
        updatedAt: true,
        email: true,
        firstName: true,
        lastName: true,
        isVip: true,
        birthData: true,
        averageSale: true,
        favoriteNumber: true,
        geoLocation: true,
        comments: true,
        favoriteColors: true,
        customerType: true,

        organization: {
          select: {
            id: true,
          },
        },

        vipOrganization: {
          select: {
            id: true,
          },
        },
      },
    });
    return results.map((result) => permission.filter(result));
  }

  @common.UseInterceptors(nestMorgan.MorganInterceptor(\\"combined\\"))
  @common.UseGuards(
    defaultAuthGuard.DefaultAuthGuard,
    nestAccessControl.ACGuard
  )
  @common.Get(\\"/:id\\")
  @nestAccessControl.UseRoles({
    resource: \\"Customer\\",
    action: \\"read\\",
    possession: \\"own\\",
  })
  @swagger.ApiOkResponse({ type: Customer })
  @swagger.ApiNotFoundResponse({ type: errors.NotFoundException })
  @swagger.ApiForbiddenResponse({ type: errors.ForbiddenException })
  async findOne(
    @common.Param() params: CustomerWhereUniqueInput,
    @nestAccessControl.UserRoles() userRoles: string[]
  ): Promise<Customer | null> {
    const permission = this.rolesBuilder.permission({
      role: userRoles,
      action: \\"read\\",
      possession: \\"own\\",
      resource: \\"Customer\\",
    });
    const result = await this.service.findOne({
      where: params,
      select: {
        id: true,
        createdAt: true,
        updatedAt: true,
        email: true,
        firstName: true,
        lastName: true,
        isVip: true,
        birthData: true,
        averageSale: true,
        favoriteNumber: true,
        geoLocation: true,
        comments: true,
        favoriteColors: true,
        customerType: true,

        organization: {
          select: {
            id: true,
          },
        },

        vipOrganization: {
          select: {
            id: true,
          },
        },
      },
    });
    if (result === null) {
      throw new errors.NotFoundException(
        \`No resource was found for \${JSON.stringify(params)}\`
      );
    }
    return permission.filter(result);
  }

  @common.UseInterceptors(nestMorgan.MorganInterceptor(\\"combined\\"))
  @common.UseGuards(
    defaultAuthGuard.DefaultAuthGuard,
    nestAccessControl.ACGuard
  )
  @common.Patch(\\"/:id\\")
  @nestAccessControl.UseRoles({
    resource: \\"Customer\\",
    action: \\"update\\",
    possession: \\"any\\",
  })
  @swagger.ApiOkResponse({ type: Customer })
  @swagger.ApiNotFoundResponse({ type: errors.NotFoundException })
  @swagger.ApiForbiddenResponse({ type: errors.ForbiddenException })
  async update(
    @common.Param() params: CustomerWhereUniqueInput,
    @common.Body()
    data: CustomerUpdateInput,
    @nestAccessControl.UserRoles() userRoles: string[]
  ): Promise<Customer | null> {
    const permission = this.rolesBuilder.permission({
      role: userRoles,
      action: \\"update\\",
      possession: \\"any\\",
      resource: \\"Customer\\",
    });
    const invalidAttributes = abacUtil.getInvalidAttributes(permission, data);
    if (invalidAttributes.length) {
      const properties = invalidAttributes
        .map((attribute: string) => JSON.stringify(attribute))
        .join(\\", \\");
      const roles = userRoles
        .map((role: string) => JSON.stringify(role))
        .join(\\",\\");
      throw new errors.ForbiddenException(
        \`providing the properties: \${properties} on \${\\"Customer\\"} update is forbidden for roles: \${roles}\`
      );
    }
    try {
      return await this.service.update({
        where: params,
        data: {
          ...data,

          organization: data.organization
            ? {
                connect: data.organization,
              }
            : undefined,

          vipOrganization: data.vipOrganization
            ? {
                connect: data.vipOrganization,
              }
            : undefined,
        },
        select: {
          id: true,
          createdAt: true,
          updatedAt: true,
          email: true,
          firstName: true,
          lastName: true,
          isVip: true,
          birthData: true,
          averageSale: true,
          favoriteNumber: true,
          geoLocation: true,
          comments: true,
          favoriteColors: true,
          customerType: true,

          organization: {
            select: {
              id: true,
            },
          },

          vipOrganization: {
            select: {
              id: true,
            },
          },
        },
      });
    } catch (error) {
      if (isRecordNotFoundError(error)) {
        throw new errors.NotFoundException(
          \`No resource was found for \${JSON.stringify(params)}\`
        );
      }
      throw error;
    }
  }

  @common.UseInterceptors(nestMorgan.MorganInterceptor(\\"combined\\"))
  @common.UseGuards(
    defaultAuthGuard.DefaultAuthGuard,
    nestAccessControl.ACGuard
  )
  @common.Delete(\\"/:id\\")
  @nestAccessControl.UseRoles({
    resource: \\"Customer\\",
    action: \\"delete\\",
    possession: \\"any\\",
  })
  @swagger.ApiOkResponse({ type: Customer })
  @swagger.ApiNotFoundResponse({ type: errors.NotFoundException })
  @swagger.ApiForbiddenResponse({ type: errors.ForbiddenException })
  async delete(
    @common.Param() params: CustomerWhereUniqueInput
  ): Promise<Customer | null> {
    try {
      return await this.service.delete({
        where: params,
        select: {
          id: true,
          createdAt: true,
          updatedAt: true,
          email: true,
          firstName: true,
          lastName: true,
          isVip: true,
          birthData: true,
          averageSale: true,
          favoriteNumber: true,
          geoLocation: true,
          comments: true,
          favoriteColors: true,
          customerType: true,

          organization: {
            select: {
              id: true,
            },
          },

          vipOrganization: {
            select: {
              id: true,
            },
          },
        },
      });
    } catch (error) {
      if (isRecordNotFoundError(error)) {
        throw new errors.NotFoundException(
          \`No resource was found for \${JSON.stringify(params)}\`
        );
      }
      throw error;
    }
  }

  @common.UseInterceptors(nestMorgan.MorganInterceptor(\\"combined\\"))
  @common.UseGuards(
    defaultAuthGuard.DefaultAuthGuard,
    nestAccessControl.ACGuard
  )
  @common.Get(\\"/:id/orders\\")
  @nestAccessControl.UseRoles({
    resource: \\"Customer\\",
    action: \\"read\\",
    possession: \\"any\\",
  })
  @swagger.ApiQuery({
    type: () => OrderWhereInput,
    style: \\"deepObject\\",
    explode: true,
  })
  async findManyOrders(
    @common.Req() request: Request,
    @common.Param() params: CustomerWhereUniqueInput,
    @nestAccessControl.UserRoles() userRoles: string[]
  ): Promise<Order[]> {
    const query: OrderWhereInput = request.query;
    const permission = this.rolesBuilder.permission({
      role: userRoles,
      action: \\"read\\",
      possession: \\"any\\",
      resource: \\"Order\\",
    });
    const results = await this.service.findOrders(params.id, {
      where: query,
      select: {
        id: true,
        createdAt: true,
        updatedAt: true,

        customer: {
          select: {
            id: true,
          },
        },

        status: true,
        label: true,
      },
    });
    return results.map((result) => permission.filter(result));
  }

  @common.UseInterceptors(nestMorgan.MorganInterceptor(\\"combined\\"))
  @common.UseGuards(
    defaultAuthGuard.DefaultAuthGuard,
    nestAccessControl.ACGuard
  )
  @common.Post(\\"/:id/orders\\")
  @nestAccessControl.UseRoles({
    resource: \\"Customer\\",
    action: \\"update\\",
    possession: \\"any\\",
  })
  async createOrders(
    @common.Param() params: CustomerWhereUniqueInput,
    @common.Body() body: CustomerWhereUniqueInput[],
    @nestAccessControl.UserRoles() userRoles: string[]
  ): Promise<void> {
    const data = {
      orders: {
        connect: body,
      },
    };
    const permission = this.rolesBuilder.permission({
      role: userRoles,
      action: \\"update\\",
      possession: \\"any\\",
      resource: \\"Customer\\",
    });
    const invalidAttributes = abacUtil.getInvalidAttributes(permission, data);
    if (invalidAttributes.length) {
      const roles = userRoles
        .map((role: string) => JSON.stringify(role))
        .join(\\",\\");
      throw new common.ForbiddenException(
        \`Updating the relationship: \${
          invalidAttributes[0]
        } of \${\\"Customer\\"} is forbidden for roles: \${roles}\`
      );
    }
    await this.service.update({
      where: params,
      data,
      select: { id: true },
    });
  }

  @common.UseInterceptors(nestMorgan.MorganInterceptor(\\"combined\\"))
  @common.UseGuards(
    defaultAuthGuard.DefaultAuthGuard,
    nestAccessControl.ACGuard
  )
  @common.Patch(\\"/:id/orders\\")
  @nestAccessControl.UseRoles({
    resource: \\"Customer\\",
    action: \\"update\\",
    possession: \\"any\\",
  })
  async updateOrders(
    @common.Param() params: CustomerWhereUniqueInput,
    @common.Body() body: CustomerWhereUniqueInput[],
    @nestAccessControl.UserRoles() userRoles: string[]
  ): Promise<void> {
    const data = {
      orders: {
        set: body,
      },
    };
    const permission = this.rolesBuilder.permission({
      role: userRoles,
      action: \\"update\\",
      possession: \\"any\\",
      resource: \\"Customer\\",
    });
    const invalidAttributes = abacUtil.getInvalidAttributes(permission, data);
    if (invalidAttributes.length) {
      const roles = userRoles
        .map((role: string) => JSON.stringify(role))
        .join(\\",\\");
      throw new common.ForbiddenException(
        \`Updating the relationship: \${
          invalidAttributes[0]
        } of \${\\"Customer\\"} is forbidden for roles: \${roles}\`
      );
    }
    await this.service.update({
      where: params,
      data,
      select: { id: true },
    });
  }

  @common.UseInterceptors(nestMorgan.MorganInterceptor(\\"combined\\"))
  @common.UseGuards(
    defaultAuthGuard.DefaultAuthGuard,
    nestAccessControl.ACGuard
  )
  @common.Delete(\\"/:id/orders\\")
  @nestAccessControl.UseRoles({
    resource: \\"Customer\\",
    action: \\"update\\",
    possession: \\"any\\",
  })
  async deleteOrders(
    @common.Param() params: CustomerWhereUniqueInput,
    @common.Body() body: CustomerWhereUniqueInput[],
    @nestAccessControl.UserRoles() userRoles: string[]
  ): Promise<void> {
    const data = {
      orders: {
        disconnect: body,
      },
    };
    const permission = this.rolesBuilder.permission({
      role: userRoles,
      action: \\"update\\",
      possession: \\"any\\",
      resource: \\"Customer\\",
    });
    const invalidAttributes = abacUtil.getInvalidAttributes(permission, data);
    if (invalidAttributes.length) {
      const roles = userRoles
        .map((role: string) => JSON.stringify(role))
        .join(\\",\\");
      throw new common.ForbiddenException(
        \`Updating the relationship: \${
          invalidAttributes[0]
        } of \${\\"Customer\\"} is forbidden for roles: \${roles}\`
      );
    }
    await this.service.update({
      where: params,
      data,
      select: { id: true },
    });
  }
}
",
  "server/src/customer/base/customer.module.base.ts": "import { Module, forwardRef } from \\"@nestjs/common\\";
import { MorganModule } from \\"nest-morgan\\";
import { PrismaModule } from \\"nestjs-prisma\\";
import { ACLModule } from \\"../../auth/acl.module\\";
import { AuthModule } from \\"../../auth/auth.module\\";

@Module({
  imports: [
    ACLModule,
    forwardRef(() => AuthModule),
    MorganModule,
    PrismaModule,
  ],

  exports: [ACLModule, AuthModule, MorganModule, PrismaModule],
})
export class CustomerModuleBase {}
",
  "server/src/customer/base/customer.resolver.base.ts": "import * as common from \\"@nestjs/common\\";
import * as graphql from \\"@nestjs/graphql\\";
import * as apollo from \\"apollo-server-express\\";
import * as nestAccessControl from \\"nest-access-control\\";
import { GqlDefaultAuthGuard } from \\"../../auth/gqlDefaultAuth.guard\\";
import * as gqlACGuard from \\"../../auth/gqlAC.guard\\";
import * as gqlUserRoles from \\"../../auth/gqlUserRoles.decorator\\";
import * as abacUtil from \\"../../auth/abac.util\\";
import { isRecordNotFoundError } from \\"../../prisma.util\\";
import { MetaQueryPayload } from \\"../../util/MetaQueryPayload\\";
import { CreateCustomerArgs } from \\"./CreateCustomerArgs\\";
import { UpdateCustomerArgs } from \\"./UpdateCustomerArgs\\";
import { DeleteCustomerArgs } from \\"./DeleteCustomerArgs\\";
import { CustomerFindManyArgs } from \\"./CustomerFindManyArgs\\";
import { CustomerFindUniqueArgs } from \\"./CustomerFindUniqueArgs\\";
import { Customer } from \\"./Customer\\";
import { OrderFindManyArgs } from \\"../../order/base/OrderFindManyArgs\\";
import { Order } from \\"../../order/base/Order\\";
import { Organization } from \\"../../organization/base/Organization\\";
import { CustomerService } from \\"../customer.service\\";

@graphql.Resolver(() => Customer)
@common.UseGuards(GqlDefaultAuthGuard, gqlACGuard.GqlACGuard)
export class CustomerResolverBase {
  constructor(
    protected readonly service: CustomerService,
    protected readonly rolesBuilder: nestAccessControl.RolesBuilder
  ) {}

  @graphql.Query(() => MetaQueryPayload)
  @nestAccessControl.UseRoles({
    resource: \\"Customer\\",
    action: \\"read\\",
    possession: \\"any\\",
  })
  async _customersMeta(
    @graphql.Args() args: CustomerFindManyArgs
  ): Promise<MetaQueryPayload> {
    const results = await this.service.count({
      ...args,
      skip: undefined,
      take: undefined,
    });
    return {
      count: results,
    };
  }

  @graphql.Query(() => [Customer])
  @nestAccessControl.UseRoles({
    resource: \\"Customer\\",
    action: \\"read\\",
    possession: \\"any\\",
  })
  async customers(
    @graphql.Args() args: CustomerFindManyArgs,
    @gqlUserRoles.UserRoles() userRoles: string[]
  ): Promise<Customer[]> {
    const permission = this.rolesBuilder.permission({
      role: userRoles,
      action: \\"read\\",
      possession: \\"any\\",
      resource: \\"Customer\\",
    });
    const results = await this.service.findMany(args);
    return results.map((result) => permission.filter(result));
  }

  @graphql.Query(() => Customer, { nullable: true })
  @nestAccessControl.UseRoles({
    resource: \\"Customer\\",
    action: \\"read\\",
    possession: \\"own\\",
  })
  async customer(
    @graphql.Args() args: CustomerFindUniqueArgs,
    @gqlUserRoles.UserRoles() userRoles: string[]
  ): Promise<Customer | null> {
    const permission = this.rolesBuilder.permission({
      role: userRoles,
      action: \\"read\\",
      possession: \\"own\\",
      resource: \\"Customer\\",
    });
    const result = await this.service.findOne(args);
    if (result === null) {
      return null;
    }
    return permission.filter(result);
  }

  @graphql.Mutation(() => Customer)
  @nestAccessControl.UseRoles({
    resource: \\"Customer\\",
    action: \\"create\\",
    possession: \\"any\\",
  })
  async createCustomer(
    @graphql.Args() args: CreateCustomerArgs,
    @gqlUserRoles.UserRoles() userRoles: string[]
  ): Promise<Customer> {
    const permission = this.rolesBuilder.permission({
      role: userRoles,
      action: \\"create\\",
      possession: \\"any\\",
      resource: \\"Customer\\",
    });
    const invalidAttributes = abacUtil.getInvalidAttributes(
      permission,
      args.data
    );
    if (invalidAttributes.length) {
      const properties = invalidAttributes
        .map((attribute: string) => JSON.stringify(attribute))
        .join(\\", \\");
      const roles = userRoles
        .map((role: string) => JSON.stringify(role))
        .join(\\",\\");
      throw new apollo.ApolloError(
        \`providing the properties: \${properties} on \${\\"Customer\\"} creation is forbidden for roles: \${roles}\`
      );
    }
    // @ts-ignore
    return await this.service.create({
      ...args,
      data: {
        ...args.data,

        organization: args.data.organization
          ? {
              connect: args.data.organization,
            }
          : undefined,

        vipOrganization: args.data.vipOrganization
          ? {
              connect: args.data.vipOrganization,
            }
          : undefined,
      },
    });
  }

  @graphql.Mutation(() => Customer)
  @nestAccessControl.UseRoles({
    resource: \\"Customer\\",
    action: \\"update\\",
    possession: \\"any\\",
  })
  async updateCustomer(
    @graphql.Args() args: UpdateCustomerArgs,
    @gqlUserRoles.UserRoles() userRoles: string[]
  ): Promise<Customer | null> {
    const permission = this.rolesBuilder.permission({
      role: userRoles,
      action: \\"update\\",
      possession: \\"any\\",
      resource: \\"Customer\\",
    });
    const invalidAttributes = abacUtil.getInvalidAttributes(
      permission,
      args.data
    );
    if (invalidAttributes.length) {
      const properties = invalidAttributes
        .map((attribute: string) => JSON.stringify(attribute))
        .join(\\", \\");
      const roles = userRoles
        .map((role: string) => JSON.stringify(role))
        .join(\\",\\");
      throw new apollo.ApolloError(
        \`providing the properties: \${properties} on \${\\"Customer\\"} update is forbidden for roles: \${roles}\`
      );
    }
    try {
      // @ts-ignore
      return await this.service.update({
        ...args,
        data: {
          ...args.data,

          organization: args.data.organization
            ? {
                connect: args.data.organization,
              }
            : undefined,

          vipOrganization: args.data.vipOrganization
            ? {
                connect: args.data.vipOrganization,
              }
            : undefined,
        },
      });
    } catch (error) {
      if (isRecordNotFoundError(error)) {
        throw new apollo.ApolloError(
          \`No resource was found for \${JSON.stringify(args.where)}\`
        );
      }
      throw error;
    }
  }

  @graphql.Mutation(() => Customer)
  @nestAccessControl.UseRoles({
    resource: \\"Customer\\",
    action: \\"delete\\",
    possession: \\"any\\",
  })
  async deleteCustomer(
    @graphql.Args() args: DeleteCustomerArgs
  ): Promise<Customer | null> {
    try {
      // @ts-ignore
      return await this.service.delete(args);
    } catch (error) {
      if (isRecordNotFoundError(error)) {
        throw new apollo.ApolloError(
          \`No resource was found for \${JSON.stringify(args.where)}\`
        );
      }
      throw error;
    }
  }

  @graphql.ResolveField(() => [Order])
  @nestAccessControl.UseRoles({
    resource: \\"Customer\\",
    action: \\"read\\",
    possession: \\"any\\",
  })
  async orders(
    @graphql.Parent() parent: Customer,
    @graphql.Args() args: OrderFindManyArgs,
    @gqlUserRoles.UserRoles() userRoles: string[]
  ): Promise<Order[]> {
    const permission = this.rolesBuilder.permission({
      role: userRoles,
      action: \\"read\\",
      possession: \\"any\\",
      resource: \\"Order\\",
    });
    const results = await this.service.findOrders(parent.id, args);

    if (!results) {
      return [];
    }

    return results.map((result) => permission.filter(result));
  }

  @graphql.ResolveField(() => Organization, { nullable: true })
  @nestAccessControl.UseRoles({
    resource: \\"Customer\\",
    action: \\"read\\",
    possession: \\"any\\",
  })
  async organization(
    @graphql.Parent() parent: Customer,
    @gqlUserRoles.UserRoles() userRoles: string[]
  ): Promise<Organization | null> {
    const permission = this.rolesBuilder.permission({
      role: userRoles,
      action: \\"read\\",
      possession: \\"any\\",
      resource: \\"Organization\\",
    });
    const result = await this.service.getOrganization(parent.id);

    if (!result) {
      return null;
    }
    return permission.filter(result);
  }

  @graphql.ResolveField(() => Organization, { nullable: true })
  @nestAccessControl.UseRoles({
    resource: \\"Customer\\",
    action: \\"read\\",
    possession: \\"any\\",
  })
  async vipOrganization(
    @graphql.Parent() parent: Customer,
    @gqlUserRoles.UserRoles() userRoles: string[]
  ): Promise<Organization | null> {
    const permission = this.rolesBuilder.permission({
      role: userRoles,
      action: \\"read\\",
      possession: \\"any\\",
      resource: \\"Organization\\",
    });
    const result = await this.service.getVipOrganization(parent.id);

    if (!result) {
      return null;
    }
    return permission.filter(result);
  }
}
",
  "server/src/customer/base/customer.service.base.ts": "import { PrismaService } from \\"nestjs-prisma\\";
import { Prisma, Customer, Order, Organization } from \\"@prisma/client\\";

export class CustomerServiceBase {
  constructor(protected readonly prisma: PrismaService) {}

  async count<T extends Prisma.CustomerFindManyArgs>(
    args: Prisma.SelectSubset<T, Prisma.CustomerFindManyArgs>
  ): Promise<number> {
    return this.prisma.customer.count(args);
  }

  async findMany<T extends Prisma.CustomerFindManyArgs>(
    args: Prisma.SelectSubset<T, Prisma.CustomerFindManyArgs>
  ): Promise<Customer[]> {
    return this.prisma.customer.findMany(args);
  }
  async findOne<T extends Prisma.CustomerFindUniqueArgs>(
    args: Prisma.SelectSubset<T, Prisma.CustomerFindUniqueArgs>
  ): Promise<Customer | null> {
    return this.prisma.customer.findUnique(args);
  }
  async create<T extends Prisma.CustomerCreateArgs>(
    args: Prisma.SelectSubset<T, Prisma.CustomerCreateArgs>
  ): Promise<Customer> {
    return this.prisma.customer.create<T>(args);
  }
  async update<T extends Prisma.CustomerUpdateArgs>(
    args: Prisma.SelectSubset<T, Prisma.CustomerUpdateArgs>
  ): Promise<Customer> {
    return this.prisma.customer.update<T>(args);
  }
  async delete<T extends Prisma.CustomerDeleteArgs>(
    args: Prisma.SelectSubset<T, Prisma.CustomerDeleteArgs>
  ): Promise<Customer> {
    return this.prisma.customer.delete(args);
  }

  async findOrders(
    parentId: string,
    args: Prisma.OrderFindManyArgs
  ): Promise<Order[]> {
    return this.prisma.customer
      .findUnique({
        where: { id: parentId },
      })
      .orders(args);
  }

  async getOrganization(parentId: string): Promise<Organization | null> {
    return this.prisma.customer
      .findUnique({
        where: { id: parentId },
      })
      .organization();
  }

  async getVipOrganization(parentId: string): Promise<Organization | null> {
    return this.prisma.customer
      .findUnique({
        where: { id: parentId },
      })
      .vipOrganization();
  }
}
",
  "server/src/customer/customer.controller.ts": "import * as common from \\"@nestjs/common\\";
import * as swagger from \\"@nestjs/swagger\\";
import * as nestAccessControl from \\"nest-access-control\\";
import { CustomerService } from \\"./customer.service\\";
import { CustomerControllerBase } from \\"./base/customer.controller.base\\";

@swagger.ApiTags(\\"customers\\")
@common.Controller(\\"customers\\")
export class CustomerController extends CustomerControllerBase {
  constructor(
    protected readonly service: CustomerService,
    @nestAccessControl.InjectRolesBuilder()
    protected readonly rolesBuilder: nestAccessControl.RolesBuilder
  ) {
    super(service, rolesBuilder);
  }
}
",
  "server/src/customer/customer.module.ts": "import { Module } from \\"@nestjs/common\\";
import { CustomerModuleBase } from \\"./base/customer.module.base\\";
import { CustomerService } from \\"./customer.service\\";
import { CustomerController } from \\"./customer.controller\\";
import { CustomerResolver } from \\"./customer.resolver\\";

@Module({
  imports: [CustomerModuleBase],
  controllers: [CustomerController],
  providers: [CustomerService, CustomerResolver],
  exports: [CustomerService],
})
export class CustomerModule {}
",
  "server/src/customer/customer.resolver.ts": "import * as common from \\"@nestjs/common\\";
import * as graphql from \\"@nestjs/graphql\\";
import * as nestAccessControl from \\"nest-access-control\\";
import { GqlDefaultAuthGuard } from \\"../auth/gqlDefaultAuth.guard\\";
import * as gqlACGuard from \\"../auth/gqlAC.guard\\";
import { CustomerResolverBase } from \\"./base/customer.resolver.base\\";
import { Customer } from \\"./base/Customer\\";
import { CustomerService } from \\"./customer.service\\";

@graphql.Resolver(() => Customer)
@common.UseGuards(GqlDefaultAuthGuard, gqlACGuard.GqlACGuard)
export class CustomerResolver extends CustomerResolverBase {
  constructor(
    protected readonly service: CustomerService,
    @nestAccessControl.InjectRolesBuilder()
    protected readonly rolesBuilder: nestAccessControl.RolesBuilder
  ) {
    super(service, rolesBuilder);
  }
}
",
  "server/src/customer/customer.service.ts": "import { Injectable } from \\"@nestjs/common\\";
import { PrismaService } from \\"nestjs-prisma\\";
import { CustomerServiceBase } from \\"./base/customer.service.base\\";

@Injectable()
export class CustomerService extends CustomerServiceBase {
  constructor(protected readonly prisma: PrismaService) {
    super(prisma);
  }
}
",
  "server/src/empty/base/DeleteEmptyArgs.ts": "import { ArgsType, Field } from \\"@nestjs/graphql\\";
import { EmptyWhereUniqueInput } from \\"./EmptyWhereUniqueInput\\";

@ArgsType()
class DeleteEmptyArgs {
  @Field(() => EmptyWhereUniqueInput, { nullable: false })
  where!: EmptyWhereUniqueInput;
}

export { DeleteEmptyArgs };
",
  "server/src/empty/base/Empty.ts": "import { ObjectType, Field } from \\"@nestjs/graphql\\";
import { ApiProperty } from \\"@nestjs/swagger\\";
import { IsString, IsDate } from \\"class-validator\\";
import { Type } from \\"class-transformer\\";
@ObjectType()
class Empty {
  @ApiProperty({
    required: true,
    type: String,
  })
  @IsString()
  @Field(() => String)
  id!: string;

  @ApiProperty({
    required: true,
  })
  @IsDate()
  @Type(() => Date)
  @Field(() => Date)
  createdAt!: Date;

  @ApiProperty({
    required: true,
  })
  @IsDate()
  @Type(() => Date)
  @Field(() => Date)
  updatedAt!: Date;
}
export { Empty };
",
  "server/src/empty/base/EmptyCreateInput.ts": "class EmptyCreateInput {}
export { EmptyCreateInput };
",
  "server/src/empty/base/EmptyFindManyArgs.ts": "import { ArgsType, Field } from \\"@nestjs/graphql\\";
import { ApiProperty } from \\"@nestjs/swagger\\";
import { EmptyWhereInput } from \\"./EmptyWhereInput\\";
import { Type } from \\"class-transformer\\";
import { EmptyOrderByInput } from \\"./EmptyOrderByInput\\";

@ArgsType()
class EmptyFindManyArgs {
  @ApiProperty({
    required: false,
    type: () => EmptyWhereInput,
  })
  @Field(() => EmptyWhereInput, { nullable: true })
  @Type(() => EmptyWhereInput)
  where?: EmptyWhereInput;

  @ApiProperty({
    required: false,
    type: EmptyOrderByInput,
  })
  @Field(() => EmptyOrderByInput, { nullable: true })
  @Type(() => EmptyOrderByInput)
  orderBy?: EmptyOrderByInput;

  @ApiProperty({
    required: false,
    type: Number,
  })
  @Field(() => Number, { nullable: true })
  @Type(() => Number)
  skip?: number;

  @ApiProperty({
    required: false,
    type: Number,
  })
  @Field(() => Number, { nullable: true })
  @Type(() => Number)
  take?: number;
}

export { EmptyFindManyArgs };
",
  "server/src/empty/base/EmptyFindUniqueArgs.ts": "import { ArgsType, Field } from \\"@nestjs/graphql\\";
import { EmptyWhereUniqueInput } from \\"./EmptyWhereUniqueInput\\";

@ArgsType()
class EmptyFindUniqueArgs {
  @Field(() => EmptyWhereUniqueInput, { nullable: false })
  where!: EmptyWhereUniqueInput;
}

export { EmptyFindUniqueArgs };
",
  "server/src/empty/base/EmptyOrderByInput.ts": "import { InputType, Field } from \\"@nestjs/graphql\\";
import { ApiProperty } from \\"@nestjs/swagger\\";
import { SortOrder } from \\"../../util/SortOrder\\";

@InputType({
  isAbstract: true,
  description: undefined,
})
class EmptyOrderByInput {
  @ApiProperty({
    required: false,
    enum: [\\"Asc\\", \\"Desc\\"],
  })
  @Field(() => SortOrder, {
    nullable: true,
  })
  id?: SortOrder;

  @ApiProperty({
    required: false,
    enum: [\\"Asc\\", \\"Desc\\"],
  })
  @Field(() => SortOrder, {
    nullable: true,
  })
  createdAt?: SortOrder;

  @ApiProperty({
    required: false,
    enum: [\\"Asc\\", \\"Desc\\"],
  })
  @Field(() => SortOrder, {
    nullable: true,
  })
  updatedAt?: SortOrder;
}

export { EmptyOrderByInput };
",
  "server/src/empty/base/EmptyUpdateInput.ts": "class EmptyUpdateInput {}
export { EmptyUpdateInput };
",
  "server/src/empty/base/EmptyWhereInput.ts": "import { InputType, Field } from \\"@nestjs/graphql\\";
import { ApiProperty } from \\"@nestjs/swagger\\";
import { StringFilter } from \\"../../util/StringFilter\\";
import { Type } from \\"class-transformer\\";
import { IsOptional } from \\"class-validator\\";
import { DateTimeFilter } from \\"../../util/DateTimeFilter\\";
@InputType()
class EmptyWhereInput {
  @ApiProperty({
    required: false,
    type: StringFilter,
  })
  @Type(() => StringFilter)
  @IsOptional()
  @Field(() => StringFilter, {
    nullable: true,
  })
  id?: StringFilter;

  @ApiProperty({
    required: false,
    type: DateTimeFilter,
  })
  @Type(() => DateTimeFilter)
  @IsOptional()
  @Field(() => DateTimeFilter, {
    nullable: true,
  })
  createdAt?: DateTimeFilter;

  @ApiProperty({
    required: false,
    type: DateTimeFilter,
  })
  @Type(() => DateTimeFilter)
  @IsOptional()
  @Field(() => DateTimeFilter, {
    nullable: true,
  })
  updatedAt?: DateTimeFilter;
}
export { EmptyWhereInput };
",
  "server/src/empty/base/EmptyWhereUniqueInput.ts": "import { InputType, Field } from \\"@nestjs/graphql\\";
import { ApiProperty } from \\"@nestjs/swagger\\";
import { IsString } from \\"class-validator\\";
@InputType()
class EmptyWhereUniqueInput {
  @ApiProperty({
    required: true,
    type: String,
  })
  @IsString()
  @Field(() => String)
  id!: string;
}
export { EmptyWhereUniqueInput };
",
  "server/src/empty/base/empty.controller.base.spec.ts": "import { Test } from \\"@nestjs/testing\\";
import { INestApplication, HttpStatus, ExecutionContext } from \\"@nestjs/common\\";
import request from \\"supertest\\";
import { MorganModule } from \\"nest-morgan\\";
import { ACGuard } from \\"nest-access-control\\";
import { DefaultAuthGuard } from \\"../../auth/defaultAuth.guard\\";
import { ACLModule } from \\"../../auth/acl.module\\";
import { EmptyController } from \\"../empty.controller\\";
import { EmptyService } from \\"../empty.service\\";

const nonExistingId = \\"nonExistingId\\";
const existingId = \\"existingId\\";
const CREATE_INPUT = {
  id: \\"exampleId\\",
  createdAt: new Date(),
  updatedAt: new Date(),
};
const CREATE_RESULT = {
  id: \\"exampleId\\",
  createdAt: new Date(),
  updatedAt: new Date(),
};
const FIND_MANY_RESULT = [
  {
    id: \\"exampleId\\",
    createdAt: new Date(),
    updatedAt: new Date(),
  },
];
const FIND_ONE_RESULT = {
  id: \\"exampleId\\",
  createdAt: new Date(),
  updatedAt: new Date(),
};

const service = {
  create() {
    return CREATE_RESULT;
  },
  findMany: () => FIND_MANY_RESULT,
  findOne: ({ where }: { where: { id: string } }) => {
    switch (where.id) {
      case existingId:
        return FIND_ONE_RESULT;
      case nonExistingId:
        return null;
    }
  },
};

const basicAuthGuard = {
  canActivate: (context: ExecutionContext) => {
    const argumentHost = context.switchToHttp();
    const request = argumentHost.getRequest();
    request.user = {
      roles: [\\"user\\"],
    };
    return true;
  },
};

const acGuard = {
  canActivate: () => {
    return true;
  },
};

describe(\\"Empty\\", () => {
  let app: INestApplication;

  beforeAll(async () => {
    const moduleRef = await Test.createTestingModule({
      providers: [
        {
          provide: EmptyService,
          useValue: service,
        },
      ],
      controllers: [EmptyController],
      imports: [MorganModule.forRoot(), ACLModule],
    })
      .overrideGuard(DefaultAuthGuard)
      .useValue(basicAuthGuard)
      .overrideGuard(ACGuard)
      .useValue(acGuard)
      .compile();

    app = moduleRef.createNestApplication();
    await app.init();
  });

  test(\\"POST /empties\\", async () => {
    await request(app.getHttpServer())
      .post(\\"/empties\\")
      .send(CREATE_INPUT)
      .expect(HttpStatus.CREATED)
      .expect({
        ...CREATE_RESULT,
        createdAt: CREATE_RESULT.createdAt.toISOString(),
        updatedAt: CREATE_RESULT.updatedAt.toISOString(),
      });
  });

  test(\\"GET /empties\\", async () => {
    await request(app.getHttpServer())
      .get(\\"/empties\\")
      .expect(HttpStatus.OK)
      .expect([
        {
          ...FIND_MANY_RESULT[0],
          createdAt: FIND_MANY_RESULT[0].createdAt.toISOString(),
          updatedAt: FIND_MANY_RESULT[0].updatedAt.toISOString(),
        },
      ]);
  });

  test(\\"GET /empties/:id non existing\\", async () => {
    await request(app.getHttpServer())
      .get(\`\${\\"/empties\\"}/\${nonExistingId}\`)
      .expect(404)
      .expect({
        statusCode: 404,
        message: \`No resource was found for {\\"\${\\"id\\"}\\":\\"\${nonExistingId}\\"}\`,
        error: \\"Not Found\\",
      });
  });

  test(\\"GET /empties/:id existing\\", async () => {
    await request(app.getHttpServer())
      .get(\`\${\\"/empties\\"}/\${existingId}\`)
      .expect(HttpStatus.OK)
      .expect({
        ...FIND_ONE_RESULT,
        createdAt: FIND_ONE_RESULT.createdAt.toISOString(),
        updatedAt: FIND_ONE_RESULT.updatedAt.toISOString(),
      });
  });

  afterAll(async () => {
    await app.close();
  });
});
",
  "server/src/empty/base/empty.controller.base.ts": "import * as common from \\"@nestjs/common\\";
import * as swagger from \\"@nestjs/swagger\\";
import * as nestMorgan from \\"nest-morgan\\";
import * as nestAccessControl from \\"nest-access-control\\";
import * as defaultAuthGuard from \\"../../auth/defaultAuth.guard\\";
import * as abacUtil from \\"../../auth/abac.util\\";
import { isRecordNotFoundError } from \\"../../prisma.util\\";
import * as errors from \\"../../errors\\";
import { Request } from \\"express\\";
import { plainToClass } from \\"class-transformer\\";
import { EmptyService } from \\"../empty.service\\";
import { EmptyCreateInput } from \\"./EmptyCreateInput\\";
import { EmptyWhereInput } from \\"./EmptyWhereInput\\";
import { EmptyWhereUniqueInput } from \\"./EmptyWhereUniqueInput\\";
import { EmptyFindManyArgs } from \\"./EmptyFindManyArgs\\";
import { EmptyUpdateInput } from \\"./EmptyUpdateInput\\";
import { Empty } from \\"./Empty\\";
@swagger.ApiBasicAuth()
export class EmptyControllerBase {
  constructor(
    protected readonly service: EmptyService,
    protected readonly rolesBuilder: nestAccessControl.RolesBuilder
  ) {}

  @common.UseInterceptors(nestMorgan.MorganInterceptor(\\"combined\\"))
  @common.UseGuards(
    defaultAuthGuard.DefaultAuthGuard,
    nestAccessControl.ACGuard
  )
  @common.Post()
  @nestAccessControl.UseRoles({
    resource: \\"Empty\\",
    action: \\"create\\",
    possession: \\"any\\",
  })
  @swagger.ApiCreatedResponse({ type: Empty })
  @swagger.ApiForbiddenResponse({ type: errors.ForbiddenException })
  async create(
    @common.Body() data: EmptyCreateInput,
    @nestAccessControl.UserRoles() userRoles: string[]
  ): Promise<Empty> {
    const permission = this.rolesBuilder.permission({
      role: userRoles,
      action: \\"create\\",
      possession: \\"any\\",
      resource: \\"Empty\\",
    });
    const invalidAttributes = abacUtil.getInvalidAttributes(permission, data);
    if (invalidAttributes.length) {
      const properties = invalidAttributes
        .map((attribute: string) => JSON.stringify(attribute))
        .join(\\", \\");
      const roles = userRoles
        .map((role: string) => JSON.stringify(role))
        .join(\\",\\");
      throw new errors.ForbiddenException(
        \`providing the properties: \${properties} on \${\\"Empty\\"} creation is forbidden for roles: \${roles}\`
      );
    }
    return await this.service.create({
      data: data,
      select: {
        id: true,
        createdAt: true,
        updatedAt: true,
      },
    });
  }

  @common.UseInterceptors(nestMorgan.MorganInterceptor(\\"combined\\"))
  @common.UseGuards(
    defaultAuthGuard.DefaultAuthGuard,
    nestAccessControl.ACGuard
  )
  @common.Get()
  @nestAccessControl.UseRoles({
    resource: \\"Empty\\",
    action: \\"read\\",
    possession: \\"any\\",
  })
  @swagger.ApiOkResponse({ type: [Empty] })
  @swagger.ApiForbiddenResponse()
  @swagger.ApiQuery({
    type: () => EmptyFindManyArgs,
    style: \\"deepObject\\",
    explode: true,
  })
  async findMany(
    @common.Req() request: Request,
    @nestAccessControl.UserRoles() userRoles: string[]
  ): Promise<Empty[]> {
    const args = plainToClass(EmptyFindManyArgs, request.query);

    const permission = this.rolesBuilder.permission({
      role: userRoles,
      action: \\"read\\",
      possession: \\"any\\",
      resource: \\"Empty\\",
    });
    const results = await this.service.findMany({
      ...args,
      select: {
        id: true,
        createdAt: true,
        updatedAt: true,
      },
    });
    return results.map((result) => permission.filter(result));
  }

  @common.UseInterceptors(nestMorgan.MorganInterceptor(\\"combined\\"))
  @common.UseGuards(
    defaultAuthGuard.DefaultAuthGuard,
    nestAccessControl.ACGuard
  )
  @common.Get(\\"/:id\\")
  @nestAccessControl.UseRoles({
    resource: \\"Empty\\",
    action: \\"read\\",
    possession: \\"own\\",
  })
  @swagger.ApiOkResponse({ type: Empty })
  @swagger.ApiNotFoundResponse({ type: errors.NotFoundException })
  @swagger.ApiForbiddenResponse({ type: errors.ForbiddenException })
  async findOne(
    @common.Param() params: EmptyWhereUniqueInput,
    @nestAccessControl.UserRoles() userRoles: string[]
  ): Promise<Empty | null> {
    const permission = this.rolesBuilder.permission({
      role: userRoles,
      action: \\"read\\",
      possession: \\"own\\",
      resource: \\"Empty\\",
    });
    const result = await this.service.findOne({
      where: params,
      select: {
        id: true,
        createdAt: true,
        updatedAt: true,
      },
    });
    if (result === null) {
      throw new errors.NotFoundException(
        \`No resource was found for \${JSON.stringify(params)}\`
      );
    }
    return permission.filter(result);
  }

  @common.UseInterceptors(nestMorgan.MorganInterceptor(\\"combined\\"))
  @common.UseGuards(
    defaultAuthGuard.DefaultAuthGuard,
    nestAccessControl.ACGuard
  )
  @common.Patch(\\"/:id\\")
  @nestAccessControl.UseRoles({
    resource: \\"Empty\\",
    action: \\"update\\",
    possession: \\"any\\",
  })
  @swagger.ApiOkResponse({ type: Empty })
  @swagger.ApiNotFoundResponse({ type: errors.NotFoundException })
  @swagger.ApiForbiddenResponse({ type: errors.ForbiddenException })
  async update(
    @common.Param() params: EmptyWhereUniqueInput,
    @common.Body()
    data: EmptyUpdateInput,
    @nestAccessControl.UserRoles() userRoles: string[]
  ): Promise<Empty | null> {
    const permission = this.rolesBuilder.permission({
      role: userRoles,
      action: \\"update\\",
      possession: \\"any\\",
      resource: \\"Empty\\",
    });
    const invalidAttributes = abacUtil.getInvalidAttributes(permission, data);
    if (invalidAttributes.length) {
      const properties = invalidAttributes
        .map((attribute: string) => JSON.stringify(attribute))
        .join(\\", \\");
      const roles = userRoles
        .map((role: string) => JSON.stringify(role))
        .join(\\",\\");
      throw new errors.ForbiddenException(
        \`providing the properties: \${properties} on \${\\"Empty\\"} update is forbidden for roles: \${roles}\`
      );
    }
    try {
      return await this.service.update({
        where: params,
        data: data,
        select: {
          id: true,
          createdAt: true,
          updatedAt: true,
        },
      });
    } catch (error) {
      if (isRecordNotFoundError(error)) {
        throw new errors.NotFoundException(
          \`No resource was found for \${JSON.stringify(params)}\`
        );
      }
      throw error;
    }
  }

  @common.UseInterceptors(nestMorgan.MorganInterceptor(\\"combined\\"))
  @common.UseGuards(
    defaultAuthGuard.DefaultAuthGuard,
    nestAccessControl.ACGuard
  )
  @common.Delete(\\"/:id\\")
  @nestAccessControl.UseRoles({
    resource: \\"Empty\\",
    action: \\"delete\\",
    possession: \\"any\\",
  })
  @swagger.ApiOkResponse({ type: Empty })
  @swagger.ApiNotFoundResponse({ type: errors.NotFoundException })
  @swagger.ApiForbiddenResponse({ type: errors.ForbiddenException })
  async delete(
    @common.Param() params: EmptyWhereUniqueInput
  ): Promise<Empty | null> {
    try {
      return await this.service.delete({
        where: params,
        select: {
          id: true,
          createdAt: true,
          updatedAt: true,
        },
      });
    } catch (error) {
      if (isRecordNotFoundError(error)) {
        throw new errors.NotFoundException(
          \`No resource was found for \${JSON.stringify(params)}\`
        );
      }
      throw error;
    }
  }
}
",
  "server/src/empty/base/empty.module.base.ts": "import { Module, forwardRef } from \\"@nestjs/common\\";
import { MorganModule } from \\"nest-morgan\\";
import { PrismaModule } from \\"nestjs-prisma\\";
import { ACLModule } from \\"../../auth/acl.module\\";
import { AuthModule } from \\"../../auth/auth.module\\";

@Module({
  imports: [
    ACLModule,
    forwardRef(() => AuthModule),
    MorganModule,
    PrismaModule,
  ],

  exports: [ACLModule, AuthModule, MorganModule, PrismaModule],
})
export class EmptyModuleBase {}
",
  "server/src/empty/base/empty.resolver.base.ts": "import * as common from \\"@nestjs/common\\";
import * as graphql from \\"@nestjs/graphql\\";
import * as apollo from \\"apollo-server-express\\";
import * as nestAccessControl from \\"nest-access-control\\";
import { GqlDefaultAuthGuard } from \\"../../auth/gqlDefaultAuth.guard\\";
import * as gqlACGuard from \\"../../auth/gqlAC.guard\\";
import * as gqlUserRoles from \\"../../auth/gqlUserRoles.decorator\\";
import * as abacUtil from \\"../../auth/abac.util\\";
import { isRecordNotFoundError } from \\"../../prisma.util\\";
import { MetaQueryPayload } from \\"../../util/MetaQueryPayload\\";
import { DeleteEmptyArgs } from \\"./DeleteEmptyArgs\\";
import { EmptyFindManyArgs } from \\"./EmptyFindManyArgs\\";
import { EmptyFindUniqueArgs } from \\"./EmptyFindUniqueArgs\\";
import { Empty } from \\"./Empty\\";
import { EmptyService } from \\"../empty.service\\";

@graphql.Resolver(() => Empty)
@common.UseGuards(GqlDefaultAuthGuard, gqlACGuard.GqlACGuard)
export class EmptyResolverBase {
  constructor(
    protected readonly service: EmptyService,
    protected readonly rolesBuilder: nestAccessControl.RolesBuilder
  ) {}

  @graphql.Query(() => MetaQueryPayload)
  @nestAccessControl.UseRoles({
    resource: \\"Empty\\",
    action: \\"read\\",
    possession: \\"any\\",
  })
  async _emptiesMeta(
    @graphql.Args() args: EmptyFindManyArgs
  ): Promise<MetaQueryPayload> {
    const results = await this.service.count({
      ...args,
      skip: undefined,
      take: undefined,
    });
    return {
      count: results,
    };
  }

  @graphql.Query(() => [Empty])
  @nestAccessControl.UseRoles({
    resource: \\"Empty\\",
    action: \\"read\\",
    possession: \\"any\\",
  })
  async empties(
    @graphql.Args() args: EmptyFindManyArgs,
    @gqlUserRoles.UserRoles() userRoles: string[]
  ): Promise<Empty[]> {
    const permission = this.rolesBuilder.permission({
      role: userRoles,
      action: \\"read\\",
      possession: \\"any\\",
      resource: \\"Empty\\",
    });
    const results = await this.service.findMany(args);
    return results.map((result) => permission.filter(result));
  }

  @graphql.Query(() => Empty, { nullable: true })
  @nestAccessControl.UseRoles({
    resource: \\"Empty\\",
    action: \\"read\\",
    possession: \\"own\\",
  })
  async empty(
    @graphql.Args() args: EmptyFindUniqueArgs,
    @gqlUserRoles.UserRoles() userRoles: string[]
  ): Promise<Empty | null> {
    const permission = this.rolesBuilder.permission({
      role: userRoles,
      action: \\"read\\",
      possession: \\"own\\",
      resource: \\"Empty\\",
    });
    const result = await this.service.findOne(args);
    if (result === null) {
      return null;
    }
    return permission.filter(result);
  }

  @graphql.Mutation(() => Empty)
  @nestAccessControl.UseRoles({
    resource: \\"Empty\\",
    action: \\"delete\\",
    possession: \\"any\\",
  })
  async deleteEmpty(
    @graphql.Args() args: DeleteEmptyArgs
  ): Promise<Empty | null> {
    try {
      // @ts-ignore
      return await this.service.delete(args);
    } catch (error) {
      if (isRecordNotFoundError(error)) {
        throw new apollo.ApolloError(
          \`No resource was found for \${JSON.stringify(args.where)}\`
        );
      }
      throw error;
    }
  }
}
",
  "server/src/empty/base/empty.service.base.ts": "import { PrismaService } from \\"nestjs-prisma\\";
import { Prisma, Empty } from \\"@prisma/client\\";

export class EmptyServiceBase {
  constructor(protected readonly prisma: PrismaService) {}

  async count<T extends Prisma.EmptyFindManyArgs>(
    args: Prisma.SelectSubset<T, Prisma.EmptyFindManyArgs>
  ): Promise<number> {
    return this.prisma.empty.count(args);
  }

  async findMany<T extends Prisma.EmptyFindManyArgs>(
    args: Prisma.SelectSubset<T, Prisma.EmptyFindManyArgs>
  ): Promise<Empty[]> {
    return this.prisma.empty.findMany(args);
  }
  async findOne<T extends Prisma.EmptyFindUniqueArgs>(
    args: Prisma.SelectSubset<T, Prisma.EmptyFindUniqueArgs>
  ): Promise<Empty | null> {
    return this.prisma.empty.findUnique(args);
  }
  async create<T extends Prisma.EmptyCreateArgs>(
    args: Prisma.SelectSubset<T, Prisma.EmptyCreateArgs>
  ): Promise<Empty> {
    return this.prisma.empty.create<T>(args);
  }
  async update<T extends Prisma.EmptyUpdateArgs>(
    args: Prisma.SelectSubset<T, Prisma.EmptyUpdateArgs>
  ): Promise<Empty> {
    return this.prisma.empty.update<T>(args);
  }
  async delete<T extends Prisma.EmptyDeleteArgs>(
    args: Prisma.SelectSubset<T, Prisma.EmptyDeleteArgs>
  ): Promise<Empty> {
    return this.prisma.empty.delete(args);
  }
}
",
  "server/src/empty/empty.controller.ts": "import * as common from \\"@nestjs/common\\";
import * as swagger from \\"@nestjs/swagger\\";
import * as nestAccessControl from \\"nest-access-control\\";
import { EmptyService } from \\"./empty.service\\";
import { EmptyControllerBase } from \\"./base/empty.controller.base\\";

@swagger.ApiTags(\\"empties\\")
@common.Controller(\\"empties\\")
export class EmptyController extends EmptyControllerBase {
  constructor(
    protected readonly service: EmptyService,
    @nestAccessControl.InjectRolesBuilder()
    protected readonly rolesBuilder: nestAccessControl.RolesBuilder
  ) {
    super(service, rolesBuilder);
  }
}
",
  "server/src/empty/empty.module.ts": "import { Module } from \\"@nestjs/common\\";
import { EmptyModuleBase } from \\"./base/empty.module.base\\";
import { EmptyService } from \\"./empty.service\\";
import { EmptyController } from \\"./empty.controller\\";
import { EmptyResolver } from \\"./empty.resolver\\";

@Module({
  imports: [EmptyModuleBase],
  controllers: [EmptyController],
  providers: [EmptyService, EmptyResolver],
  exports: [EmptyService],
})
export class EmptyModule {}
",
  "server/src/empty/empty.resolver.ts": "import * as common from \\"@nestjs/common\\";
import * as graphql from \\"@nestjs/graphql\\";
import * as nestAccessControl from \\"nest-access-control\\";
import { GqlDefaultAuthGuard } from \\"../auth/gqlDefaultAuth.guard\\";
import * as gqlACGuard from \\"../auth/gqlAC.guard\\";
import { EmptyResolverBase } from \\"./base/empty.resolver.base\\";
import { Empty } from \\"./base/Empty\\";
import { EmptyService } from \\"./empty.service\\";

@graphql.Resolver(() => Empty)
@common.UseGuards(GqlDefaultAuthGuard, gqlACGuard.GqlACGuard)
export class EmptyResolver extends EmptyResolverBase {
  constructor(
    protected readonly service: EmptyService,
    @nestAccessControl.InjectRolesBuilder()
    protected readonly rolesBuilder: nestAccessControl.RolesBuilder
  ) {
    super(service, rolesBuilder);
  }
}
",
  "server/src/empty/empty.service.ts": "import { Injectable } from \\"@nestjs/common\\";
import { PrismaService } from \\"nestjs-prisma\\";
import { EmptyServiceBase } from \\"./base/empty.service.base\\";

@Injectable()
export class EmptyService extends EmptyServiceBase {
  constructor(protected readonly prisma: PrismaService) {
    super(prisma);
  }
}
",
  "server/src/errors.ts": "import * as common from \\"@nestjs/common\\";
import { ApiProperty } from \\"@nestjs/swagger\\";

export class ForbiddenException extends common.ForbiddenException {
  @ApiProperty()
  statusCode!: number;
  @ApiProperty()
  message!: string;
}

export class NotFoundException extends common.NotFoundException {
  @ApiProperty()
  statusCode!: number;
  @ApiProperty()
  message!: string;
}
",
  "server/src/health/base/health.controller.base.ts": "import { Get, HttpStatus, Res } from \\"@nestjs/common\\";
import { Response } from \\"express\\";
import { HealthService } from \\"../health.service\\";

export class HealthControllerBase {
  constructor(protected readonly healthService: HealthService) {}
  @Get(\\"live\\")
  healthLive(@Res() response: Response): Response<void> {
    return response.status(HttpStatus.NO_CONTENT).send();
  }
  @Get(\\"ready\\")
  async healthReady(@Res() response: Response): Promise<Response<void>> {
    const dbConnection = await this.healthService.isDbReady();
    if (!dbConnection) {
      return response.status(HttpStatus.NOT_FOUND).send();
    }
    return response.status(HttpStatus.NO_CONTENT).send();
  }
}
",
  "server/src/health/base/health.service.base.ts": "import { Injectable } from \\"@nestjs/common\\";
import { PrismaService } from \\"nestjs-prisma\\";

@Injectable()
export class HealthServiceBase {
  constructor(protected readonly prisma: PrismaService) {}
  async isDbReady(): Promise<boolean> {
    try {
      await this.prisma.$queryRaw(\`SELECT 1\`);
      return true;
    } catch (error) {
      return false;
    }
  }
}
",
  "server/src/health/health.controller.ts": "import { Controller } from \\"@nestjs/common\\";
import { HealthControllerBase } from \\"./base/health.controller.base\\";
import { HealthService } from \\"./health.service\\";

@Controller(\\"_health\\")
export class HealthController extends HealthControllerBase {
  constructor(protected readonly healthService: HealthService) {
    super(healthService);
  }
}
",
  "server/src/health/health.module.ts": "import { Module } from \\"@nestjs/common\\";
import { PrismaModule } from \\"nestjs-prisma\\";
import { HealthController } from \\"./health.controller\\";
import { HealthService } from \\"./health.service\\";

@Module({
  imports: [PrismaModule],
  controllers: [HealthController],
  providers: [HealthService],
  exports: [HealthService],
})
export class HealthModule {}
",
  "server/src/health/health.service.ts": "import { Injectable } from \\"@nestjs/common\\";
import { PrismaService } from \\"nestjs-prisma\\";
import { HealthServiceBase } from \\"./base/health.service.base\\";

@Injectable()
export class HealthService extends HealthServiceBase {
  constructor(protected readonly prisma: PrismaService) {
    super(prisma);
  }
}
",
  "server/src/main.ts": "import { ValidationPipe } from \\"@nestjs/common\\";
import { NestFactory } from \\"@nestjs/core\\";
import { SwaggerModule } from \\"@nestjs/swagger\\";
// @ts-ignore
// eslint-disable-next-line
import { AppModule } from \\"./app.module\\";
import {
  swaggerPath,
  swaggerDocumentOptions,
  swaggerSetupOptions,
  // @ts-ignore
  // eslint-disable-next-line
} from \\"./swagger\\";

const { PORT = 3000 } = process.env;

async function main() {
  const app = await NestFactory.create(AppModule, { cors: true });

  app.setGlobalPrefix(\\"api\\");
  app.useGlobalPipes(
    new ValidationPipe({
      transform: true,
    })
  );

  const document = SwaggerModule.createDocument(app, swaggerDocumentOptions);

  SwaggerModule.setup(swaggerPath, app, document, swaggerSetupOptions);

  void app.listen(PORT);

  return app;
}

module.exports = main();
",
  "server/src/order/base/CreateOrderArgs.ts": "import { ArgsType, Field } from \\"@nestjs/graphql\\";
import { OrderCreateInput } from \\"./OrderCreateInput\\";

@ArgsType()
class CreateOrderArgs {
  @Field(() => OrderCreateInput, { nullable: false })
  data!: OrderCreateInput;
}

export { CreateOrderArgs };
",
  "server/src/order/base/DeleteOrderArgs.ts": "import { ArgsType, Field } from \\"@nestjs/graphql\\";
import { OrderWhereUniqueInput } from \\"./OrderWhereUniqueInput\\";

@ArgsType()
class DeleteOrderArgs {
  @Field(() => OrderWhereUniqueInput, { nullable: false })
  where!: OrderWhereUniqueInput;
}

export { DeleteOrderArgs };
",
  "server/src/order/base/EnumOrderLabel.ts": "import { registerEnumType } from \\"@nestjs/graphql\\";

export enum EnumOrderLabel {
  Fragile = \\"fragile\\",
}

registerEnumType(EnumOrderLabel, {
  name: \\"EnumOrderLabel\\",
});
",
  "server/src/order/base/EnumOrderStatus.ts": "import { registerEnumType } from \\"@nestjs/graphql\\";

export enum EnumOrderStatus {
  Pending = \\"pending\\",
  InProgress = \\"inProgress\\",
  Done = \\"done\\",
}

registerEnumType(EnumOrderStatus, {
  name: \\"EnumOrderStatus\\",
});
",
  "server/src/order/base/Order.ts": "import { ObjectType, Field } from \\"@nestjs/graphql\\";
import { ApiProperty } from \\"@nestjs/swagger\\";
import {
  IsString,
  IsDate,
  ValidateNested,
  IsEnum,
  IsOptional,
} from \\"class-validator\\";
import { Type } from \\"class-transformer\\";
import { Customer } from \\"../../customer/base/Customer\\";
import { EnumOrderStatus } from \\"./EnumOrderStatus\\";
import { EnumOrderLabel } from \\"./EnumOrderLabel\\";
@ObjectType()
class Order {
  @ApiProperty({
    required: true,
    type: String,
  })
  @IsString()
  @Field(() => String)
  id!: string;

  @ApiProperty({
    required: true,
  })
  @IsDate()
  @Type(() => Date)
  @Field(() => Date)
  createdAt!: Date;

  @ApiProperty({
    required: true,
  })
  @IsDate()
  @Type(() => Date)
  @Field(() => Date)
  updatedAt!: Date;

  @ApiProperty({
    required: true,
    type: () => Customer,
  })
  @ValidateNested()
  @Type(() => Customer)
  customer?: Customer;

  @ApiProperty({
    required: true,
    enum: EnumOrderStatus,
  })
  @IsEnum(EnumOrderStatus)
  @Field(() => EnumOrderStatus, {
    nullable: true,
  })
  status?: \\"pending\\" | \\"inProgress\\" | \\"done\\";

  @ApiProperty({
    required: false,
    enum: EnumOrderLabel,
  })
  @IsEnum(EnumOrderLabel)
  @IsOptional()
  @Field(() => EnumOrderLabel, {
    nullable: true,
  })
  label?: \\"fragile\\" | null;
}
export { Order };
",
  "server/src/order/base/OrderCreateInput.ts": "import { InputType, Field } from \\"@nestjs/graphql\\";
import { ApiProperty } from \\"@nestjs/swagger\\";
import { CustomerWhereUniqueInput } from \\"../../customer/base/CustomerWhereUniqueInput\\";
import { ValidateNested, IsEnum, IsOptional } from \\"class-validator\\";
import { Type } from \\"class-transformer\\";
import { EnumOrderStatus } from \\"./EnumOrderStatus\\";
import { EnumOrderLabel } from \\"./EnumOrderLabel\\";
@InputType()
class OrderCreateInput {
  @ApiProperty({
    required: true,
    type: () => CustomerWhereUniqueInput,
  })
  @ValidateNested()
  @Type(() => CustomerWhereUniqueInput)
  @Field(() => CustomerWhereUniqueInput)
  customer!: CustomerWhereUniqueInput;

  @ApiProperty({
    required: true,
    enum: EnumOrderStatus,
  })
  @IsEnum(EnumOrderStatus)
  @Field(() => EnumOrderStatus)
  status!: \\"pending\\" | \\"inProgress\\" | \\"done\\";

  @ApiProperty({
    required: false,
    enum: EnumOrderLabel,
  })
  @IsEnum(EnumOrderLabel)
  @IsOptional()
  @Field(() => EnumOrderLabel, {
    nullable: true,
  })
  label?: \\"fragile\\" | null;
}
export { OrderCreateInput };
",
  "server/src/order/base/OrderFindManyArgs.ts": "import { ArgsType, Field } from \\"@nestjs/graphql\\";
import { ApiProperty } from \\"@nestjs/swagger\\";
import { OrderWhereInput } from \\"./OrderWhereInput\\";
import { Type } from \\"class-transformer\\";
import { OrderOrderByInput } from \\"./OrderOrderByInput\\";

@ArgsType()
class OrderFindManyArgs {
  @ApiProperty({
    required: false,
    type: () => OrderWhereInput,
  })
  @Field(() => OrderWhereInput, { nullable: true })
  @Type(() => OrderWhereInput)
  where?: OrderWhereInput;

  @ApiProperty({
    required: false,
    type: OrderOrderByInput,
  })
  @Field(() => OrderOrderByInput, { nullable: true })
  @Type(() => OrderOrderByInput)
  orderBy?: OrderOrderByInput;

  @ApiProperty({
    required: false,
    type: Number,
  })
  @Field(() => Number, { nullable: true })
  @Type(() => Number)
  skip?: number;

  @ApiProperty({
    required: false,
    type: Number,
  })
  @Field(() => Number, { nullable: true })
  @Type(() => Number)
  take?: number;
}

export { OrderFindManyArgs };
",
  "server/src/order/base/OrderFindUniqueArgs.ts": "import { ArgsType, Field } from \\"@nestjs/graphql\\";
import { OrderWhereUniqueInput } from \\"./OrderWhereUniqueInput\\";

@ArgsType()
class OrderFindUniqueArgs {
  @Field(() => OrderWhereUniqueInput, { nullable: false })
  where!: OrderWhereUniqueInput;
}

export { OrderFindUniqueArgs };
",
  "server/src/order/base/OrderOrderByInput.ts": "import { InputType, Field } from \\"@nestjs/graphql\\";
import { ApiProperty } from \\"@nestjs/swagger\\";
import { SortOrder } from \\"../../util/SortOrder\\";

@InputType({
  isAbstract: true,
  description: undefined,
})
class OrderOrderByInput {
  @ApiProperty({
    required: false,
    enum: [\\"Asc\\", \\"Desc\\"],
  })
  @Field(() => SortOrder, {
    nullable: true,
  })
  id?: SortOrder;

  @ApiProperty({
    required: false,
    enum: [\\"Asc\\", \\"Desc\\"],
  })
  @Field(() => SortOrder, {
    nullable: true,
  })
  createdAt?: SortOrder;

  @ApiProperty({
    required: false,
    enum: [\\"Asc\\", \\"Desc\\"],
  })
  @Field(() => SortOrder, {
    nullable: true,
  })
  updatedAt?: SortOrder;

  @ApiProperty({
    required: false,
    enum: [\\"Asc\\", \\"Desc\\"],
  })
  @Field(() => SortOrder, {
    nullable: true,
  })
  customerId?: SortOrder;

  @ApiProperty({
    required: false,
    enum: [\\"Asc\\", \\"Desc\\"],
  })
  @Field(() => SortOrder, {
    nullable: true,
  })
  status?: SortOrder;

  @ApiProperty({
    required: false,
    enum: [\\"Asc\\", \\"Desc\\"],
  })
  @Field(() => SortOrder, {
    nullable: true,
  })
  label?: SortOrder;
}

export { OrderOrderByInput };
",
  "server/src/order/base/OrderUpdateInput.ts": "import { InputType, Field } from \\"@nestjs/graphql\\";
import { ApiProperty } from \\"@nestjs/swagger\\";
import { CustomerWhereUniqueInput } from \\"../../customer/base/CustomerWhereUniqueInput\\";
import { ValidateNested, IsOptional, IsEnum } from \\"class-validator\\";
import { Type } from \\"class-transformer\\";
import { EnumOrderStatus } from \\"./EnumOrderStatus\\";
import { EnumOrderLabel } from \\"./EnumOrderLabel\\";
@InputType()
class OrderUpdateInput {
  @ApiProperty({
    required: false,
    type: () => CustomerWhereUniqueInput,
  })
  @ValidateNested()
  @Type(() => CustomerWhereUniqueInput)
  @IsOptional()
  @Field(() => CustomerWhereUniqueInput, {
    nullable: true,
  })
  customer?: CustomerWhereUniqueInput;

  @ApiProperty({
    required: false,
    enum: EnumOrderStatus,
  })
  @IsEnum(EnumOrderStatus)
  @IsOptional()
  @Field(() => EnumOrderStatus, {
    nullable: true,
  })
  status?: \\"pending\\" | \\"inProgress\\" | \\"done\\";

  @ApiProperty({
    required: false,
    enum: EnumOrderLabel,
  })
  @IsEnum(EnumOrderLabel)
  @IsOptional()
  @Field(() => EnumOrderLabel, {
    nullable: true,
  })
  label?: \\"fragile\\" | null;
}
export { OrderUpdateInput };
",
  "server/src/order/base/OrderWhereInput.ts": "import { InputType, Field } from \\"@nestjs/graphql\\";
import { ApiProperty } from \\"@nestjs/swagger\\";
import { StringFilter } from \\"../../util/StringFilter\\";
import { Type } from \\"class-transformer\\";
import { IsOptional, ValidateNested, IsEnum } from \\"class-validator\\";
import { DateTimeFilter } from \\"../../util/DateTimeFilter\\";
import { CustomerWhereUniqueInput } from \\"../../customer/base/CustomerWhereUniqueInput\\";
import { EnumOrderStatus } from \\"./EnumOrderStatus\\";
import { EnumOrderLabel } from \\"./EnumOrderLabel\\";
@InputType()
class OrderWhereInput {
  @ApiProperty({
    required: false,
    type: StringFilter,
  })
  @Type(() => StringFilter)
  @IsOptional()
  @Field(() => StringFilter, {
    nullable: true,
  })
  id?: StringFilter;

  @ApiProperty({
    required: false,
    type: DateTimeFilter,
  })
  @Type(() => DateTimeFilter)
  @IsOptional()
  @Field(() => DateTimeFilter, {
    nullable: true,
  })
  createdAt?: DateTimeFilter;

  @ApiProperty({
    required: false,
    type: DateTimeFilter,
  })
  @Type(() => DateTimeFilter)
  @IsOptional()
  @Field(() => DateTimeFilter, {
    nullable: true,
  })
  updatedAt?: DateTimeFilter;

  @ApiProperty({
    required: false,
    type: () => CustomerWhereUniqueInput,
  })
  @ValidateNested()
  @Type(() => CustomerWhereUniqueInput)
  @IsOptional()
  @Field(() => CustomerWhereUniqueInput, {
    nullable: true,
  })
  customer?: CustomerWhereUniqueInput;

  @ApiProperty({
    required: false,
    enum: EnumOrderStatus,
  })
  @IsEnum(EnumOrderStatus)
  @IsOptional()
  @Field(() => EnumOrderStatus, {
    nullable: true,
  })
  status?: \\"pending\\" | \\"inProgress\\" | \\"done\\";

  @ApiProperty({
    required: false,
    enum: EnumOrderLabel,
  })
  @IsEnum(EnumOrderLabel)
  @IsOptional()
  @Field(() => EnumOrderLabel, {
    nullable: true,
  })
  label?: \\"fragile\\";
}
export { OrderWhereInput };
",
  "server/src/order/base/OrderWhereUniqueInput.ts": "import { InputType, Field } from \\"@nestjs/graphql\\";
import { ApiProperty } from \\"@nestjs/swagger\\";
import { IsString } from \\"class-validator\\";
@InputType()
class OrderWhereUniqueInput {
  @ApiProperty({
    required: true,
    type: String,
  })
  @IsString()
  @Field(() => String)
  id!: string;
}
export { OrderWhereUniqueInput };
",
  "server/src/order/base/UpdateOrderArgs.ts": "import { ArgsType, Field } from \\"@nestjs/graphql\\";
import { OrderWhereUniqueInput } from \\"./OrderWhereUniqueInput\\";
import { OrderUpdateInput } from \\"./OrderUpdateInput\\";

@ArgsType()
class UpdateOrderArgs {
  @Field(() => OrderWhereUniqueInput, { nullable: false })
  where!: OrderWhereUniqueInput;
  @Field(() => OrderUpdateInput, { nullable: false })
  data!: OrderUpdateInput;
}

export { UpdateOrderArgs };
",
  "server/src/order/base/order.controller.base.spec.ts": "import { Test } from \\"@nestjs/testing\\";
import { INestApplication, HttpStatus, ExecutionContext } from \\"@nestjs/common\\";
import request from \\"supertest\\";
import { MorganModule } from \\"nest-morgan\\";
import { ACGuard } from \\"nest-access-control\\";
import { DefaultAuthGuard } from \\"../../auth/defaultAuth.guard\\";
import { ACLModule } from \\"../../auth/acl.module\\";
import { OrderController } from \\"../order.controller\\";
import { OrderService } from \\"../order.service\\";

const nonExistingId = \\"nonExistingId\\";
const existingId = \\"existingId\\";
const CREATE_INPUT = {
  id: \\"exampleId\\",
  createdAt: new Date(),
  updatedAt: new Date(),
};
const CREATE_RESULT = {
  id: \\"exampleId\\",
  createdAt: new Date(),
  updatedAt: new Date(),
};
const FIND_MANY_RESULT = [
  {
    id: \\"exampleId\\",
    createdAt: new Date(),
    updatedAt: new Date(),
  },
];
const FIND_ONE_RESULT = {
  id: \\"exampleId\\",
  createdAt: new Date(),
  updatedAt: new Date(),
};

const service = {
  create() {
    return CREATE_RESULT;
  },
  findMany: () => FIND_MANY_RESULT,
  findOne: ({ where }: { where: { id: string } }) => {
    switch (where.id) {
      case existingId:
        return FIND_ONE_RESULT;
      case nonExistingId:
        return null;
    }
  },
};

const basicAuthGuard = {
  canActivate: (context: ExecutionContext) => {
    const argumentHost = context.switchToHttp();
    const request = argumentHost.getRequest();
    request.user = {
      roles: [\\"user\\"],
    };
    return true;
  },
};

const acGuard = {
  canActivate: () => {
    return true;
  },
};

describe(\\"Order\\", () => {
  let app: INestApplication;

  beforeAll(async () => {
    const moduleRef = await Test.createTestingModule({
      providers: [
        {
          provide: OrderService,
          useValue: service,
        },
      ],
      controllers: [OrderController],
      imports: [MorganModule.forRoot(), ACLModule],
    })
      .overrideGuard(DefaultAuthGuard)
      .useValue(basicAuthGuard)
      .overrideGuard(ACGuard)
      .useValue(acGuard)
      .compile();

    app = moduleRef.createNestApplication();
    await app.init();
  });

  test(\\"POST /orders\\", async () => {
    await request(app.getHttpServer())
      .post(\\"/orders\\")
      .send(CREATE_INPUT)
      .expect(HttpStatus.CREATED)
      .expect({
        ...CREATE_RESULT,
        createdAt: CREATE_RESULT.createdAt.toISOString(),
        updatedAt: CREATE_RESULT.updatedAt.toISOString(),
      });
  });

  test(\\"GET /orders\\", async () => {
    await request(app.getHttpServer())
      .get(\\"/orders\\")
      .expect(HttpStatus.OK)
      .expect([
        {
          ...FIND_MANY_RESULT[0],
          createdAt: FIND_MANY_RESULT[0].createdAt.toISOString(),
          updatedAt: FIND_MANY_RESULT[0].updatedAt.toISOString(),
        },
      ]);
  });

  test(\\"GET /orders/:id non existing\\", async () => {
    await request(app.getHttpServer())
      .get(\`\${\\"/orders\\"}/\${nonExistingId}\`)
      .expect(404)
      .expect({
        statusCode: 404,
        message: \`No resource was found for {\\"\${\\"id\\"}\\":\\"\${nonExistingId}\\"}\`,
        error: \\"Not Found\\",
      });
  });

  test(\\"GET /orders/:id existing\\", async () => {
    await request(app.getHttpServer())
      .get(\`\${\\"/orders\\"}/\${existingId}\`)
      .expect(HttpStatus.OK)
      .expect({
        ...FIND_ONE_RESULT,
        createdAt: FIND_ONE_RESULT.createdAt.toISOString(),
        updatedAt: FIND_ONE_RESULT.updatedAt.toISOString(),
      });
  });

  afterAll(async () => {
    await app.close();
  });
});
",
  "server/src/order/base/order.controller.base.ts": "import * as common from \\"@nestjs/common\\";
import * as swagger from \\"@nestjs/swagger\\";
import * as nestMorgan from \\"nest-morgan\\";
import * as nestAccessControl from \\"nest-access-control\\";
import * as defaultAuthGuard from \\"../../auth/defaultAuth.guard\\";
import * as abacUtil from \\"../../auth/abac.util\\";
import { isRecordNotFoundError } from \\"../../prisma.util\\";
import * as errors from \\"../../errors\\";
import { Request } from \\"express\\";
import { plainToClass } from \\"class-transformer\\";
import { OrderService } from \\"../order.service\\";
import { OrderCreateInput } from \\"./OrderCreateInput\\";
import { OrderWhereInput } from \\"./OrderWhereInput\\";
import { OrderWhereUniqueInput } from \\"./OrderWhereUniqueInput\\";
import { OrderFindManyArgs } from \\"./OrderFindManyArgs\\";
import { OrderUpdateInput } from \\"./OrderUpdateInput\\";
import { Order } from \\"./Order\\";
@swagger.ApiBasicAuth()
export class OrderControllerBase {
  constructor(
    protected readonly service: OrderService,
    protected readonly rolesBuilder: nestAccessControl.RolesBuilder
  ) {}

  @common.UseInterceptors(nestMorgan.MorganInterceptor(\\"combined\\"))
  @common.UseGuards(
    defaultAuthGuard.DefaultAuthGuard,
    nestAccessControl.ACGuard
  )
  @common.Post()
  @nestAccessControl.UseRoles({
    resource: \\"Order\\",
    action: \\"create\\",
    possession: \\"any\\",
  })
  @swagger.ApiCreatedResponse({ type: Order })
  @swagger.ApiForbiddenResponse({ type: errors.ForbiddenException })
  async create(
    @common.Body() data: OrderCreateInput,
    @nestAccessControl.UserRoles() userRoles: string[]
  ): Promise<Order> {
    const permission = this.rolesBuilder.permission({
      role: userRoles,
      action: \\"create\\",
      possession: \\"any\\",
      resource: \\"Order\\",
    });
    const invalidAttributes = abacUtil.getInvalidAttributes(permission, data);
    if (invalidAttributes.length) {
      const properties = invalidAttributes
        .map((attribute: string) => JSON.stringify(attribute))
        .join(\\", \\");
      const roles = userRoles
        .map((role: string) => JSON.stringify(role))
        .join(\\",\\");
      throw new errors.ForbiddenException(
        \`providing the properties: \${properties} on \${\\"Order\\"} creation is forbidden for roles: \${roles}\`
      );
    }
    return await this.service.create({
      data: {
        ...data,

        customer: {
          connect: data.customer,
        },
      },
      select: {
        id: true,
        createdAt: true,
        updatedAt: true,

        customer: {
          select: {
            id: true,
          },
        },

        status: true,
        label: true,
      },
    });
  }

  @common.UseInterceptors(nestMorgan.MorganInterceptor(\\"combined\\"))
  @common.UseGuards(
    defaultAuthGuard.DefaultAuthGuard,
    nestAccessControl.ACGuard
  )
  @common.Get()
  @nestAccessControl.UseRoles({
    resource: \\"Order\\",
    action: \\"read\\",
    possession: \\"any\\",
  })
  @swagger.ApiOkResponse({ type: [Order] })
  @swagger.ApiForbiddenResponse()
  @swagger.ApiQuery({
    type: () => OrderFindManyArgs,
    style: \\"deepObject\\",
    explode: true,
  })
  async findMany(
    @common.Req() request: Request,
    @nestAccessControl.UserRoles() userRoles: string[]
  ): Promise<Order[]> {
    const args = plainToClass(OrderFindManyArgs, request.query);

    const permission = this.rolesBuilder.permission({
      role: userRoles,
      action: \\"read\\",
      possession: \\"any\\",
      resource: \\"Order\\",
    });
    const results = await this.service.findMany({
      ...args,
      select: {
        id: true,
        createdAt: true,
        updatedAt: true,

        customer: {
          select: {
            id: true,
          },
        },

        status: true,
        label: true,
      },
    });
    return results.map((result) => permission.filter(result));
  }

  @common.UseInterceptors(nestMorgan.MorganInterceptor(\\"combined\\"))
  @common.UseGuards(
    defaultAuthGuard.DefaultAuthGuard,
    nestAccessControl.ACGuard
  )
  @common.Get(\\"/:id\\")
  @nestAccessControl.UseRoles({
    resource: \\"Order\\",
    action: \\"read\\",
    possession: \\"own\\",
  })
  @swagger.ApiOkResponse({ type: Order })
  @swagger.ApiNotFoundResponse({ type: errors.NotFoundException })
  @swagger.ApiForbiddenResponse({ type: errors.ForbiddenException })
  async findOne(
    @common.Param() params: OrderWhereUniqueInput,
    @nestAccessControl.UserRoles() userRoles: string[]
  ): Promise<Order | null> {
    const permission = this.rolesBuilder.permission({
      role: userRoles,
      action: \\"read\\",
      possession: \\"own\\",
      resource: \\"Order\\",
    });
    const result = await this.service.findOne({
      where: params,
      select: {
        id: true,
        createdAt: true,
        updatedAt: true,

        customer: {
          select: {
            id: true,
          },
        },

        status: true,
        label: true,
      },
    });
    if (result === null) {
      throw new errors.NotFoundException(
        \`No resource was found for \${JSON.stringify(params)}\`
      );
    }
    return permission.filter(result);
  }

  @common.UseInterceptors(nestMorgan.MorganInterceptor(\\"combined\\"))
  @common.UseGuards(
    defaultAuthGuard.DefaultAuthGuard,
    nestAccessControl.ACGuard
  )
  @common.Patch(\\"/:id\\")
  @nestAccessControl.UseRoles({
    resource: \\"Order\\",
    action: \\"update\\",
    possession: \\"any\\",
  })
  @swagger.ApiOkResponse({ type: Order })
  @swagger.ApiNotFoundResponse({ type: errors.NotFoundException })
  @swagger.ApiForbiddenResponse({ type: errors.ForbiddenException })
  async update(
    @common.Param() params: OrderWhereUniqueInput,
    @common.Body()
    data: OrderUpdateInput,
    @nestAccessControl.UserRoles() userRoles: string[]
  ): Promise<Order | null> {
    const permission = this.rolesBuilder.permission({
      role: userRoles,
      action: \\"update\\",
      possession: \\"any\\",
      resource: \\"Order\\",
    });
    const invalidAttributes = abacUtil.getInvalidAttributes(permission, data);
    if (invalidAttributes.length) {
      const properties = invalidAttributes
        .map((attribute: string) => JSON.stringify(attribute))
        .join(\\", \\");
      const roles = userRoles
        .map((role: string) => JSON.stringify(role))
        .join(\\",\\");
      throw new errors.ForbiddenException(
        \`providing the properties: \${properties} on \${\\"Order\\"} update is forbidden for roles: \${roles}\`
      );
    }
    try {
      return await this.service.update({
        where: params,
        data: {
          ...data,

          customer: {
            connect: data.customer,
          },
        },
        select: {
          id: true,
          createdAt: true,
          updatedAt: true,

          customer: {
            select: {
              id: true,
            },
          },

          status: true,
          label: true,
        },
      });
    } catch (error) {
      if (isRecordNotFoundError(error)) {
        throw new errors.NotFoundException(
          \`No resource was found for \${JSON.stringify(params)}\`
        );
      }
      throw error;
    }
  }

  @common.UseInterceptors(nestMorgan.MorganInterceptor(\\"combined\\"))
  @common.UseGuards(
    defaultAuthGuard.DefaultAuthGuard,
    nestAccessControl.ACGuard
  )
  @common.Delete(\\"/:id\\")
  @nestAccessControl.UseRoles({
    resource: \\"Order\\",
    action: \\"delete\\",
    possession: \\"any\\",
  })
  @swagger.ApiOkResponse({ type: Order })
  @swagger.ApiNotFoundResponse({ type: errors.NotFoundException })
  @swagger.ApiForbiddenResponse({ type: errors.ForbiddenException })
  async delete(
    @common.Param() params: OrderWhereUniqueInput
  ): Promise<Order | null> {
    try {
      return await this.service.delete({
        where: params,
        select: {
          id: true,
          createdAt: true,
          updatedAt: true,

          customer: {
            select: {
              id: true,
            },
          },

          status: true,
          label: true,
        },
      });
    } catch (error) {
      if (isRecordNotFoundError(error)) {
        throw new errors.NotFoundException(
          \`No resource was found for \${JSON.stringify(params)}\`
        );
      }
      throw error;
    }
  }
}
",
  "server/src/order/base/order.module.base.ts": "import { Module, forwardRef } from \\"@nestjs/common\\";
import { MorganModule } from \\"nest-morgan\\";
import { PrismaModule } from \\"nestjs-prisma\\";
import { ACLModule } from \\"../../auth/acl.module\\";
import { AuthModule } from \\"../../auth/auth.module\\";

@Module({
  imports: [
    ACLModule,
    forwardRef(() => AuthModule),
    MorganModule,
    PrismaModule,
  ],

  exports: [ACLModule, AuthModule, MorganModule, PrismaModule],
})
export class OrderModuleBase {}
",
  "server/src/order/base/order.resolver.base.ts": "import * as common from \\"@nestjs/common\\";
import * as graphql from \\"@nestjs/graphql\\";
import * as apollo from \\"apollo-server-express\\";
import * as nestAccessControl from \\"nest-access-control\\";
import { GqlDefaultAuthGuard } from \\"../../auth/gqlDefaultAuth.guard\\";
import * as gqlACGuard from \\"../../auth/gqlAC.guard\\";
import * as gqlUserRoles from \\"../../auth/gqlUserRoles.decorator\\";
import * as abacUtil from \\"../../auth/abac.util\\";
import { isRecordNotFoundError } from \\"../../prisma.util\\";
import { MetaQueryPayload } from \\"../../util/MetaQueryPayload\\";
import { CreateOrderArgs } from \\"./CreateOrderArgs\\";
import { UpdateOrderArgs } from \\"./UpdateOrderArgs\\";
import { DeleteOrderArgs } from \\"./DeleteOrderArgs\\";
import { OrderFindManyArgs } from \\"./OrderFindManyArgs\\";
import { OrderFindUniqueArgs } from \\"./OrderFindUniqueArgs\\";
import { Order } from \\"./Order\\";
import { Customer } from \\"../../customer/base/Customer\\";
import { OrderService } from \\"../order.service\\";

@graphql.Resolver(() => Order)
@common.UseGuards(GqlDefaultAuthGuard, gqlACGuard.GqlACGuard)
export class OrderResolverBase {
  constructor(
    protected readonly service: OrderService,
    protected readonly rolesBuilder: nestAccessControl.RolesBuilder
  ) {}

  @graphql.Query(() => MetaQueryPayload)
  @nestAccessControl.UseRoles({
    resource: \\"Order\\",
    action: \\"read\\",
    possession: \\"any\\",
  })
  async _ordersMeta(
    @graphql.Args() args: OrderFindManyArgs
  ): Promise<MetaQueryPayload> {
    const results = await this.service.count({
      ...args,
      skip: undefined,
      take: undefined,
    });
    return {
      count: results,
    };
  }

  @graphql.Query(() => [Order])
  @nestAccessControl.UseRoles({
    resource: \\"Order\\",
    action: \\"read\\",
    possession: \\"any\\",
  })
  async orders(
    @graphql.Args() args: OrderFindManyArgs,
    @gqlUserRoles.UserRoles() userRoles: string[]
  ): Promise<Order[]> {
    const permission = this.rolesBuilder.permission({
      role: userRoles,
      action: \\"read\\",
      possession: \\"any\\",
      resource: \\"Order\\",
    });
    const results = await this.service.findMany(args);
    return results.map((result) => permission.filter(result));
  }

  @graphql.Query(() => Order, { nullable: true })
  @nestAccessControl.UseRoles({
    resource: \\"Order\\",
    action: \\"read\\",
    possession: \\"own\\",
  })
  async order(
    @graphql.Args() args: OrderFindUniqueArgs,
    @gqlUserRoles.UserRoles() userRoles: string[]
  ): Promise<Order | null> {
    const permission = this.rolesBuilder.permission({
      role: userRoles,
      action: \\"read\\",
      possession: \\"own\\",
      resource: \\"Order\\",
    });
    const result = await this.service.findOne(args);
    if (result === null) {
      return null;
    }
    return permission.filter(result);
  }

  @graphql.Mutation(() => Order)
  @nestAccessControl.UseRoles({
    resource: \\"Order\\",
    action: \\"create\\",
    possession: \\"any\\",
  })
  async createOrder(
    @graphql.Args() args: CreateOrderArgs,
    @gqlUserRoles.UserRoles() userRoles: string[]
  ): Promise<Order> {
    const permission = this.rolesBuilder.permission({
      role: userRoles,
      action: \\"create\\",
      possession: \\"any\\",
      resource: \\"Order\\",
    });
    const invalidAttributes = abacUtil.getInvalidAttributes(
      permission,
      args.data
    );
    if (invalidAttributes.length) {
      const properties = invalidAttributes
        .map((attribute: string) => JSON.stringify(attribute))
        .join(\\", \\");
      const roles = userRoles
        .map((role: string) => JSON.stringify(role))
        .join(\\",\\");
      throw new apollo.ApolloError(
        \`providing the properties: \${properties} on \${\\"Order\\"} creation is forbidden for roles: \${roles}\`
      );
    }
    // @ts-ignore
    return await this.service.create({
      ...args,
      data: {
        ...args.data,

        customer: {
          connect: args.data.customer,
        },
      },
    });
  }

  @graphql.Mutation(() => Order)
  @nestAccessControl.UseRoles({
    resource: \\"Order\\",
    action: \\"update\\",
    possession: \\"any\\",
  })
  async updateOrder(
    @graphql.Args() args: UpdateOrderArgs,
    @gqlUserRoles.UserRoles() userRoles: string[]
  ): Promise<Order | null> {
    const permission = this.rolesBuilder.permission({
      role: userRoles,
      action: \\"update\\",
      possession: \\"any\\",
      resource: \\"Order\\",
    });
    const invalidAttributes = abacUtil.getInvalidAttributes(
      permission,
      args.data
    );
    if (invalidAttributes.length) {
      const properties = invalidAttributes
        .map((attribute: string) => JSON.stringify(attribute))
        .join(\\", \\");
      const roles = userRoles
        .map((role: string) => JSON.stringify(role))
        .join(\\",\\");
      throw new apollo.ApolloError(
        \`providing the properties: \${properties} on \${\\"Order\\"} update is forbidden for roles: \${roles}\`
      );
    }
    try {
      // @ts-ignore
      return await this.service.update({
        ...args,
        data: {
          ...args.data,

          customer: {
            connect: args.data.customer,
          },
        },
      });
    } catch (error) {
      if (isRecordNotFoundError(error)) {
        throw new apollo.ApolloError(
          \`No resource was found for \${JSON.stringify(args.where)}\`
        );
      }
      throw error;
    }
  }

  @graphql.Mutation(() => Order)
  @nestAccessControl.UseRoles({
    resource: \\"Order\\",
    action: \\"delete\\",
    possession: \\"any\\",
  })
  async deleteOrder(
    @graphql.Args() args: DeleteOrderArgs
  ): Promise<Order | null> {
    try {
      // @ts-ignore
      return await this.service.delete(args);
    } catch (error) {
      if (isRecordNotFoundError(error)) {
        throw new apollo.ApolloError(
          \`No resource was found for \${JSON.stringify(args.where)}\`
        );
      }
      throw error;
    }
  }

  @graphql.ResolveField(() => Customer, { nullable: true })
  @nestAccessControl.UseRoles({
    resource: \\"Order\\",
    action: \\"read\\",
    possession: \\"any\\",
  })
  async customer(
    @graphql.Parent() parent: Order,
    @gqlUserRoles.UserRoles() userRoles: string[]
  ): Promise<Customer | null> {
    const permission = this.rolesBuilder.permission({
      role: userRoles,
      action: \\"read\\",
      possession: \\"any\\",
      resource: \\"Customer\\",
    });
    const result = await this.service.getCustomer(parent.id);

    if (!result) {
      return null;
    }
    return permission.filter(result);
  }
}
",
  "server/src/order/base/order.service.base.ts": "import { PrismaService } from \\"nestjs-prisma\\";
import { Prisma, Order, Customer } from \\"@prisma/client\\";

export class OrderServiceBase {
  constructor(protected readonly prisma: PrismaService) {}

  async count<T extends Prisma.OrderFindManyArgs>(
    args: Prisma.SelectSubset<T, Prisma.OrderFindManyArgs>
  ): Promise<number> {
    return this.prisma.order.count(args);
  }

  async findMany<T extends Prisma.OrderFindManyArgs>(
    args: Prisma.SelectSubset<T, Prisma.OrderFindManyArgs>
  ): Promise<Order[]> {
    return this.prisma.order.findMany(args);
  }
  async findOne<T extends Prisma.OrderFindUniqueArgs>(
    args: Prisma.SelectSubset<T, Prisma.OrderFindUniqueArgs>
  ): Promise<Order | null> {
    return this.prisma.order.findUnique(args);
  }
  async create<T extends Prisma.OrderCreateArgs>(
    args: Prisma.SelectSubset<T, Prisma.OrderCreateArgs>
  ): Promise<Order> {
    return this.prisma.order.create<T>(args);
  }
  async update<T extends Prisma.OrderUpdateArgs>(
    args: Prisma.SelectSubset<T, Prisma.OrderUpdateArgs>
  ): Promise<Order> {
    return this.prisma.order.update<T>(args);
  }
  async delete<T extends Prisma.OrderDeleteArgs>(
    args: Prisma.SelectSubset<T, Prisma.OrderDeleteArgs>
  ): Promise<Order> {
    return this.prisma.order.delete(args);
  }

  async getCustomer(parentId: string): Promise<Customer | null> {
    return this.prisma.order
      .findUnique({
        where: { id: parentId },
      })
      .customer();
  }
}
",
  "server/src/order/order.controller.ts": "import * as common from \\"@nestjs/common\\";
import * as swagger from \\"@nestjs/swagger\\";
import * as nestAccessControl from \\"nest-access-control\\";
import { OrderService } from \\"./order.service\\";
import { OrderControllerBase } from \\"./base/order.controller.base\\";

@swagger.ApiTags(\\"orders\\")
@common.Controller(\\"orders\\")
export class OrderController extends OrderControllerBase {
  constructor(
    protected readonly service: OrderService,
    @nestAccessControl.InjectRolesBuilder()
    protected readonly rolesBuilder: nestAccessControl.RolesBuilder
  ) {
    super(service, rolesBuilder);
  }
}
",
  "server/src/order/order.module.ts": "import { Module } from \\"@nestjs/common\\";
import { OrderModuleBase } from \\"./base/order.module.base\\";
import { OrderService } from \\"./order.service\\";
import { OrderController } from \\"./order.controller\\";
import { OrderResolver } from \\"./order.resolver\\";

@Module({
  imports: [OrderModuleBase],
  controllers: [OrderController],
  providers: [OrderService, OrderResolver],
  exports: [OrderService],
})
export class OrderModule {}
",
  "server/src/order/order.resolver.ts": "import * as common from \\"@nestjs/common\\";
import * as graphql from \\"@nestjs/graphql\\";
import * as nestAccessControl from \\"nest-access-control\\";
import { GqlDefaultAuthGuard } from \\"../auth/gqlDefaultAuth.guard\\";
import * as gqlACGuard from \\"../auth/gqlAC.guard\\";
import { OrderResolverBase } from \\"./base/order.resolver.base\\";
import { Order } from \\"./base/Order\\";
import { OrderService } from \\"./order.service\\";

@graphql.Resolver(() => Order)
@common.UseGuards(GqlDefaultAuthGuard, gqlACGuard.GqlACGuard)
export class OrderResolver extends OrderResolverBase {
  constructor(
    protected readonly service: OrderService,
    @nestAccessControl.InjectRolesBuilder()
    protected readonly rolesBuilder: nestAccessControl.RolesBuilder
  ) {
    super(service, rolesBuilder);
  }
}
",
  "server/src/order/order.service.ts": "import { Injectable } from \\"@nestjs/common\\";
import { PrismaService } from \\"nestjs-prisma\\";
import { OrderServiceBase } from \\"./base/order.service.base\\";

@Injectable()
export class OrderService extends OrderServiceBase {
  constructor(protected readonly prisma: PrismaService) {
    super(prisma);
  }
}
",
  "server/src/organization/base/CreateOrganizationArgs.ts": "import { ArgsType, Field } from \\"@nestjs/graphql\\";
import { OrganizationCreateInput } from \\"./OrganizationCreateInput\\";

@ArgsType()
class CreateOrganizationArgs {
  @Field(() => OrganizationCreateInput, { nullable: false })
  data!: OrganizationCreateInput;
}

export { CreateOrganizationArgs };
",
  "server/src/organization/base/DeleteOrganizationArgs.ts": "import { ArgsType, Field } from \\"@nestjs/graphql\\";
import { OrganizationWhereUniqueInput } from \\"./OrganizationWhereUniqueInput\\";

@ArgsType()
class DeleteOrganizationArgs {
  @Field(() => OrganizationWhereUniqueInput, { nullable: false })
  where!: OrganizationWhereUniqueInput;
}

export { DeleteOrganizationArgs };
",
  "server/src/organization/base/Organization.ts": "import { ObjectType, Field } from \\"@nestjs/graphql\\";
import { ApiProperty } from \\"@nestjs/swagger\\";
import { IsString, IsDate, ValidateNested, IsOptional } from \\"class-validator\\";
import { Type } from \\"class-transformer\\";
import { User } from \\"../../user/base/User\\";
import { Customer } from \\"../../customer/base/Customer\\";
@ObjectType()
class Organization {
  @ApiProperty({
    required: true,
    type: String,
  })
  @IsString()
  @Field(() => String)
  id!: string;

  @ApiProperty({
    required: true,
  })
  @IsDate()
  @Type(() => Date)
  @Field(() => Date)
  createdAt!: Date;

  @ApiProperty({
    required: true,
  })
  @IsDate()
  @Type(() => Date)
  @Field(() => Date)
  updatedAt!: Date;

  @ApiProperty({
    required: true,
    type: String,
  })
  @IsString()
  @Field(() => String)
  name!: string;

  @ApiProperty({
    required: true,
    type: () => [User],
  })
  @ValidateNested()
  @Type(() => User)
  @IsOptional()
  users?: Array<User>;

  @ApiProperty({
    required: true,
    type: () => [Customer],
  })
  @ValidateNested()
  @Type(() => Customer)
  @IsOptional()
  customers?: Array<Customer>;

  @ApiProperty({
    required: true,
    type: () => [Customer],
  })
  @ValidateNested()
  @Type(() => Customer)
  @IsOptional()
  vipCustomers?: Array<Customer>;
}
export { Organization };
",
  "server/src/organization/base/OrganizationCreateInput.ts": "import { InputType, Field } from \\"@nestjs/graphql\\";
import { ApiProperty } from \\"@nestjs/swagger\\";
import { IsString } from \\"class-validator\\";
@InputType()
class OrganizationCreateInput {
  @ApiProperty({
    required: true,
    type: String,
  })
  @IsString()
  @Field(() => String)
  name!: string;
}
export { OrganizationCreateInput };
",
  "server/src/organization/base/OrganizationFindManyArgs.ts": "import { ArgsType, Field } from \\"@nestjs/graphql\\";
import { ApiProperty } from \\"@nestjs/swagger\\";
import { OrganizationWhereInput } from \\"./OrganizationWhereInput\\";
import { Type } from \\"class-transformer\\";
import { OrganizationOrderByInput } from \\"./OrganizationOrderByInput\\";

@ArgsType()
class OrganizationFindManyArgs {
  @ApiProperty({
    required: false,
    type: () => OrganizationWhereInput,
  })
  @Field(() => OrganizationWhereInput, { nullable: true })
  @Type(() => OrganizationWhereInput)
  where?: OrganizationWhereInput;

  @ApiProperty({
    required: false,
    type: OrganizationOrderByInput,
  })
  @Field(() => OrganizationOrderByInput, { nullable: true })
  @Type(() => OrganizationOrderByInput)
  orderBy?: OrganizationOrderByInput;

  @ApiProperty({
    required: false,
    type: Number,
  })
  @Field(() => Number, { nullable: true })
  @Type(() => Number)
  skip?: number;

  @ApiProperty({
    required: false,
    type: Number,
  })
  @Field(() => Number, { nullable: true })
  @Type(() => Number)
  take?: number;
}

export { OrganizationFindManyArgs };
",
  "server/src/organization/base/OrganizationFindUniqueArgs.ts": "import { ArgsType, Field } from \\"@nestjs/graphql\\";
import { OrganizationWhereUniqueInput } from \\"./OrganizationWhereUniqueInput\\";

@ArgsType()
class OrganizationFindUniqueArgs {
  @Field(() => OrganizationWhereUniqueInput, { nullable: false })
  where!: OrganizationWhereUniqueInput;
}

export { OrganizationFindUniqueArgs };
",
  "server/src/organization/base/OrganizationOrderByInput.ts": "import { InputType, Field } from \\"@nestjs/graphql\\";
import { ApiProperty } from \\"@nestjs/swagger\\";
import { SortOrder } from \\"../../util/SortOrder\\";

@InputType({
  isAbstract: true,
  description: undefined,
})
class OrganizationOrderByInput {
  @ApiProperty({
    required: false,
    enum: [\\"Asc\\", \\"Desc\\"],
  })
  @Field(() => SortOrder, {
    nullable: true,
  })
  id?: SortOrder;

  @ApiProperty({
    required: false,
    enum: [\\"Asc\\", \\"Desc\\"],
  })
  @Field(() => SortOrder, {
    nullable: true,
  })
  createdAt?: SortOrder;

  @ApiProperty({
    required: false,
    enum: [\\"Asc\\", \\"Desc\\"],
  })
  @Field(() => SortOrder, {
    nullable: true,
  })
  updatedAt?: SortOrder;

  @ApiProperty({
    required: false,
    enum: [\\"Asc\\", \\"Desc\\"],
  })
  @Field(() => SortOrder, {
    nullable: true,
  })
  name?: SortOrder;
}

export { OrganizationOrderByInput };
",
  "server/src/organization/base/OrganizationUpdateInput.ts": "import { InputType, Field } from \\"@nestjs/graphql\\";
import { ApiProperty } from \\"@nestjs/swagger\\";
import { IsString, IsOptional } from \\"class-validator\\";
@InputType()
class OrganizationUpdateInput {
  @ApiProperty({
    required: false,
    type: String,
  })
  @IsString()
  @IsOptional()
  @Field(() => String, {
    nullable: true,
  })
  name?: string;
}
export { OrganizationUpdateInput };
",
  "server/src/organization/base/OrganizationWhereInput.ts": "import { InputType, Field } from \\"@nestjs/graphql\\";
import { ApiProperty } from \\"@nestjs/swagger\\";
import { StringFilter } from \\"../../util/StringFilter\\";
import { Type } from \\"class-transformer\\";
import { IsOptional } from \\"class-validator\\";
import { DateTimeFilter } from \\"../../util/DateTimeFilter\\";
@InputType()
class OrganizationWhereInput {
  @ApiProperty({
    required: false,
    type: StringFilter,
  })
  @Type(() => StringFilter)
  @IsOptional()
  @Field(() => StringFilter, {
    nullable: true,
  })
  id?: StringFilter;

  @ApiProperty({
    required: false,
    type: DateTimeFilter,
  })
  @Type(() => DateTimeFilter)
  @IsOptional()
  @Field(() => DateTimeFilter, {
    nullable: true,
  })
  createdAt?: DateTimeFilter;

  @ApiProperty({
    required: false,
    type: DateTimeFilter,
  })
  @Type(() => DateTimeFilter)
  @IsOptional()
  @Field(() => DateTimeFilter, {
    nullable: true,
  })
  updatedAt?: DateTimeFilter;

  @ApiProperty({
    required: false,
    type: StringFilter,
  })
  @Type(() => StringFilter)
  @IsOptional()
  @Field(() => StringFilter, {
    nullable: true,
  })
  name?: StringFilter;
}
export { OrganizationWhereInput };
",
  "server/src/organization/base/OrganizationWhereUniqueInput.ts": "import { InputType, Field } from \\"@nestjs/graphql\\";
import { ApiProperty } from \\"@nestjs/swagger\\";
import { IsString } from \\"class-validator\\";
@InputType()
class OrganizationWhereUniqueInput {
  @ApiProperty({
    required: true,
    type: String,
  })
  @IsString()
  @Field(() => String)
  id!: string;
}
export { OrganizationWhereUniqueInput };
",
  "server/src/organization/base/UpdateOrganizationArgs.ts": "import { ArgsType, Field } from \\"@nestjs/graphql\\";
import { OrganizationWhereUniqueInput } from \\"./OrganizationWhereUniqueInput\\";
import { OrganizationUpdateInput } from \\"./OrganizationUpdateInput\\";

@ArgsType()
class UpdateOrganizationArgs {
  @Field(() => OrganizationWhereUniqueInput, { nullable: false })
  where!: OrganizationWhereUniqueInput;
  @Field(() => OrganizationUpdateInput, { nullable: false })
  data!: OrganizationUpdateInput;
}

export { UpdateOrganizationArgs };
",
  "server/src/organization/base/organization.controller.base.spec.ts": "import { Test } from \\"@nestjs/testing\\";
import { INestApplication, HttpStatus, ExecutionContext } from \\"@nestjs/common\\";
import request from \\"supertest\\";
import { MorganModule } from \\"nest-morgan\\";
import { ACGuard } from \\"nest-access-control\\";
import { DefaultAuthGuard } from \\"../../auth/defaultAuth.guard\\";
import { ACLModule } from \\"../../auth/acl.module\\";
import { OrganizationController } from \\"../organization.controller\\";
import { OrganizationService } from \\"../organization.service\\";

const nonExistingId = \\"nonExistingId\\";
const existingId = \\"existingId\\";
const CREATE_INPUT = {
  id: \\"exampleId\\",
  createdAt: new Date(),
  updatedAt: new Date(),
  name: \\"exampleName\\",
};
const CREATE_RESULT = {
  id: \\"exampleId\\",
  createdAt: new Date(),
  updatedAt: new Date(),
  name: \\"exampleName\\",
};
const FIND_MANY_RESULT = [
  {
    id: \\"exampleId\\",
    createdAt: new Date(),
    updatedAt: new Date(),
    name: \\"exampleName\\",
  },
];
const FIND_ONE_RESULT = {
  id: \\"exampleId\\",
  createdAt: new Date(),
  updatedAt: new Date(),
  name: \\"exampleName\\",
};

const service = {
  create() {
    return CREATE_RESULT;
  },
  findMany: () => FIND_MANY_RESULT,
  findOne: ({ where }: { where: { id: string } }) => {
    switch (where.id) {
      case existingId:
        return FIND_ONE_RESULT;
      case nonExistingId:
        return null;
    }
  },
};

const basicAuthGuard = {
  canActivate: (context: ExecutionContext) => {
    const argumentHost = context.switchToHttp();
    const request = argumentHost.getRequest();
    request.user = {
      roles: [\\"user\\"],
    };
    return true;
  },
};

const acGuard = {
  canActivate: () => {
    return true;
  },
};

describe(\\"Organization\\", () => {
  let app: INestApplication;

  beforeAll(async () => {
    const moduleRef = await Test.createTestingModule({
      providers: [
        {
          provide: OrganizationService,
          useValue: service,
        },
      ],
      controllers: [OrganizationController],
      imports: [MorganModule.forRoot(), ACLModule],
    })
      .overrideGuard(DefaultAuthGuard)
      .useValue(basicAuthGuard)
      .overrideGuard(ACGuard)
      .useValue(acGuard)
      .compile();

    app = moduleRef.createNestApplication();
    await app.init();
  });

  test(\\"POST /organizations\\", async () => {
    await request(app.getHttpServer())
      .post(\\"/organizations\\")
      .send(CREATE_INPUT)
      .expect(HttpStatus.CREATED)
      .expect({
        ...CREATE_RESULT,
        createdAt: CREATE_RESULT.createdAt.toISOString(),
        updatedAt: CREATE_RESULT.updatedAt.toISOString(),
      });
  });

  test(\\"GET /organizations\\", async () => {
    await request(app.getHttpServer())
      .get(\\"/organizations\\")
      .expect(HttpStatus.OK)
      .expect([
        {
          ...FIND_MANY_RESULT[0],
          createdAt: FIND_MANY_RESULT[0].createdAt.toISOString(),
          updatedAt: FIND_MANY_RESULT[0].updatedAt.toISOString(),
        },
      ]);
  });

  test(\\"GET /organizations/:id non existing\\", async () => {
    await request(app.getHttpServer())
      .get(\`\${\\"/organizations\\"}/\${nonExistingId}\`)
      .expect(404)
      .expect({
        statusCode: 404,
        message: \`No resource was found for {\\"\${\\"id\\"}\\":\\"\${nonExistingId}\\"}\`,
        error: \\"Not Found\\",
      });
  });

  test(\\"GET /organizations/:id existing\\", async () => {
    await request(app.getHttpServer())
      .get(\`\${\\"/organizations\\"}/\${existingId}\`)
      .expect(HttpStatus.OK)
      .expect({
        ...FIND_ONE_RESULT,
        createdAt: FIND_ONE_RESULT.createdAt.toISOString(),
        updatedAt: FIND_ONE_RESULT.updatedAt.toISOString(),
      });
  });

  afterAll(async () => {
    await app.close();
  });
});
",
  "server/src/organization/base/organization.controller.base.ts": "import * as common from \\"@nestjs/common\\";
import * as swagger from \\"@nestjs/swagger\\";
import * as nestMorgan from \\"nest-morgan\\";
import * as nestAccessControl from \\"nest-access-control\\";
import * as defaultAuthGuard from \\"../../auth/defaultAuth.guard\\";
import * as abacUtil from \\"../../auth/abac.util\\";
import { isRecordNotFoundError } from \\"../../prisma.util\\";
import * as errors from \\"../../errors\\";
import { Request } from \\"express\\";
import { plainToClass } from \\"class-transformer\\";
import { OrganizationService } from \\"../organization.service\\";
import { OrganizationCreateInput } from \\"./OrganizationCreateInput\\";
import { OrganizationWhereInput } from \\"./OrganizationWhereInput\\";
import { OrganizationWhereUniqueInput } from \\"./OrganizationWhereUniqueInput\\";
import { OrganizationFindManyArgs } from \\"./OrganizationFindManyArgs\\";
import { OrganizationUpdateInput } from \\"./OrganizationUpdateInput\\";
import { Organization } from \\"./Organization\\";
import { UserWhereInput } from \\"../../user/base/UserWhereInput\\";
import { User } from \\"../../user/base/User\\";
import { CustomerWhereInput } from \\"../../customer/base/CustomerWhereInput\\";
import { Customer } from \\"../../customer/base/Customer\\";
@swagger.ApiBasicAuth()
export class OrganizationControllerBase {
  constructor(
    protected readonly service: OrganizationService,
    protected readonly rolesBuilder: nestAccessControl.RolesBuilder
  ) {}

  @common.UseInterceptors(nestMorgan.MorganInterceptor(\\"combined\\"))
  @common.UseGuards(
    defaultAuthGuard.DefaultAuthGuard,
    nestAccessControl.ACGuard
  )
  @common.Post()
  @nestAccessControl.UseRoles({
    resource: \\"Organization\\",
    action: \\"create\\",
    possession: \\"any\\",
  })
  @swagger.ApiCreatedResponse({ type: Organization })
  @swagger.ApiForbiddenResponse({ type: errors.ForbiddenException })
  async create(
    @common.Body() data: OrganizationCreateInput,
    @nestAccessControl.UserRoles() userRoles: string[]
  ): Promise<Organization> {
    const permission = this.rolesBuilder.permission({
      role: userRoles,
      action: \\"create\\",
      possession: \\"any\\",
      resource: \\"Organization\\",
    });
    const invalidAttributes = abacUtil.getInvalidAttributes(permission, data);
    if (invalidAttributes.length) {
      const properties = invalidAttributes
        .map((attribute: string) => JSON.stringify(attribute))
        .join(\\", \\");
      const roles = userRoles
        .map((role: string) => JSON.stringify(role))
        .join(\\",\\");
      throw new errors.ForbiddenException(
        \`providing the properties: \${properties} on \${\\"Organization\\"} creation is forbidden for roles: \${roles}\`
      );
    }
    return await this.service.create({
      data: data,
      select: {
        id: true,
        createdAt: true,
        updatedAt: true,
        name: true,
      },
    });
  }

  @common.UseInterceptors(nestMorgan.MorganInterceptor(\\"combined\\"))
  @common.UseGuards(
    defaultAuthGuard.DefaultAuthGuard,
    nestAccessControl.ACGuard
  )
  @common.Get()
  @nestAccessControl.UseRoles({
    resource: \\"Organization\\",
    action: \\"read\\",
    possession: \\"any\\",
  })
  @swagger.ApiOkResponse({ type: [Organization] })
  @swagger.ApiForbiddenResponse()
  @swagger.ApiQuery({
    type: () => OrganizationFindManyArgs,
    style: \\"deepObject\\",
    explode: true,
  })
  async findMany(
    @common.Req() request: Request,
    @nestAccessControl.UserRoles() userRoles: string[]
  ): Promise<Organization[]> {
    const args = plainToClass(OrganizationFindManyArgs, request.query);

    const permission = this.rolesBuilder.permission({
      role: userRoles,
      action: \\"read\\",
      possession: \\"any\\",
      resource: \\"Organization\\",
    });
    const results = await this.service.findMany({
      ...args,
      select: {
        id: true,
        createdAt: true,
        updatedAt: true,
        name: true,
      },
    });
    return results.map((result) => permission.filter(result));
  }

  @common.UseInterceptors(nestMorgan.MorganInterceptor(\\"combined\\"))
  @common.UseGuards(
    defaultAuthGuard.DefaultAuthGuard,
    nestAccessControl.ACGuard
  )
  @common.Get(\\"/:id\\")
  @nestAccessControl.UseRoles({
    resource: \\"Organization\\",
    action: \\"read\\",
    possession: \\"own\\",
  })
  @swagger.ApiOkResponse({ type: Organization })
  @swagger.ApiNotFoundResponse({ type: errors.NotFoundException })
  @swagger.ApiForbiddenResponse({ type: errors.ForbiddenException })
  async findOne(
    @common.Param() params: OrganizationWhereUniqueInput,
    @nestAccessControl.UserRoles() userRoles: string[]
  ): Promise<Organization | null> {
    const permission = this.rolesBuilder.permission({
      role: userRoles,
      action: \\"read\\",
      possession: \\"own\\",
      resource: \\"Organization\\",
    });
    const result = await this.service.findOne({
      where: params,
      select: {
        id: true,
        createdAt: true,
        updatedAt: true,
        name: true,
      },
    });
    if (result === null) {
      throw new errors.NotFoundException(
        \`No resource was found for \${JSON.stringify(params)}\`
      );
    }
    return permission.filter(result);
  }

  @common.UseInterceptors(nestMorgan.MorganInterceptor(\\"combined\\"))
  @common.UseGuards(
    defaultAuthGuard.DefaultAuthGuard,
    nestAccessControl.ACGuard
  )
  @common.Patch(\\"/:id\\")
  @nestAccessControl.UseRoles({
    resource: \\"Organization\\",
    action: \\"update\\",
    possession: \\"any\\",
  })
  @swagger.ApiOkResponse({ type: Organization })
  @swagger.ApiNotFoundResponse({ type: errors.NotFoundException })
  @swagger.ApiForbiddenResponse({ type: errors.ForbiddenException })
  async update(
    @common.Param() params: OrganizationWhereUniqueInput,
    @common.Body()
    data: OrganizationUpdateInput,
    @nestAccessControl.UserRoles() userRoles: string[]
  ): Promise<Organization | null> {
    const permission = this.rolesBuilder.permission({
      role: userRoles,
      action: \\"update\\",
      possession: \\"any\\",
      resource: \\"Organization\\",
    });
    const invalidAttributes = abacUtil.getInvalidAttributes(permission, data);
    if (invalidAttributes.length) {
      const properties = invalidAttributes
        .map((attribute: string) => JSON.stringify(attribute))
        .join(\\", \\");
      const roles = userRoles
        .map((role: string) => JSON.stringify(role))
        .join(\\",\\");
      throw new errors.ForbiddenException(
        \`providing the properties: \${properties} on \${\\"Organization\\"} update is forbidden for roles: \${roles}\`
      );
    }
    try {
      return await this.service.update({
        where: params,
        data: data,
        select: {
          id: true,
          createdAt: true,
          updatedAt: true,
          name: true,
        },
      });
    } catch (error) {
      if (isRecordNotFoundError(error)) {
        throw new errors.NotFoundException(
          \`No resource was found for \${JSON.stringify(params)}\`
        );
      }
      throw error;
    }
  }

  @common.UseInterceptors(nestMorgan.MorganInterceptor(\\"combined\\"))
  @common.UseGuards(
    defaultAuthGuard.DefaultAuthGuard,
    nestAccessControl.ACGuard
  )
  @common.Delete(\\"/:id\\")
  @nestAccessControl.UseRoles({
    resource: \\"Organization\\",
    action: \\"delete\\",
    possession: \\"any\\",
  })
  @swagger.ApiOkResponse({ type: Organization })
  @swagger.ApiNotFoundResponse({ type: errors.NotFoundException })
  @swagger.ApiForbiddenResponse({ type: errors.ForbiddenException })
  async delete(
    @common.Param() params: OrganizationWhereUniqueInput
  ): Promise<Organization | null> {
    try {
      return await this.service.delete({
        where: params,
        select: {
          id: true,
          createdAt: true,
          updatedAt: true,
          name: true,
        },
      });
    } catch (error) {
      if (isRecordNotFoundError(error)) {
        throw new errors.NotFoundException(
          \`No resource was found for \${JSON.stringify(params)}\`
        );
      }
      throw error;
    }
  }

  @common.UseInterceptors(nestMorgan.MorganInterceptor(\\"combined\\"))
  @common.UseGuards(
    defaultAuthGuard.DefaultAuthGuard,
    nestAccessControl.ACGuard
  )
  @common.Get(\\"/:id/users\\")
  @nestAccessControl.UseRoles({
    resource: \\"Organization\\",
    action: \\"read\\",
    possession: \\"any\\",
  })
  @swagger.ApiQuery({
    type: () => UserWhereInput,
    style: \\"deepObject\\",
    explode: true,
  })
  async findManyUsers(
    @common.Req() request: Request,
    @common.Param() params: OrganizationWhereUniqueInput,
    @nestAccessControl.UserRoles() userRoles: string[]
  ): Promise<User[]> {
    const query: UserWhereInput = request.query;
    const permission = this.rolesBuilder.permission({
      role: userRoles,
      action: \\"read\\",
      possession: \\"any\\",
      resource: \\"User\\",
    });
    const results = await this.service.findUsers(params.id, {
      where: query,
      select: {
        username: true,
        roles: true,
        id: true,
        name: true,
        bio: true,
        email: true,
        age: true,
        birthDate: true,
        score: true,

        manager: {
          select: {
            id: true,
          },
        },

        interests: true,
        priority: true,
        isCurious: true,
        location: true,
        extendedProperties: true,
      },
    });
    return results.map((result) => permission.filter(result));
  }

  @common.UseInterceptors(nestMorgan.MorganInterceptor(\\"combined\\"))
  @common.UseGuards(
    defaultAuthGuard.DefaultAuthGuard,
    nestAccessControl.ACGuard
  )
  @common.Post(\\"/:id/users\\")
  @nestAccessControl.UseRoles({
    resource: \\"Organization\\",
    action: \\"update\\",
    possession: \\"any\\",
  })
  async createUsers(
    @common.Param() params: OrganizationWhereUniqueInput,
    @common.Body() body: OrganizationWhereUniqueInput[],
    @nestAccessControl.UserRoles() userRoles: string[]
  ): Promise<void> {
    const data = {
      users: {
        connect: body,
      },
    };
    const permission = this.rolesBuilder.permission({
      role: userRoles,
      action: \\"update\\",
      possession: \\"any\\",
      resource: \\"Organization\\",
    });
    const invalidAttributes = abacUtil.getInvalidAttributes(permission, data);
    if (invalidAttributes.length) {
      const roles = userRoles
        .map((role: string) => JSON.stringify(role))
        .join(\\",\\");
      throw new common.ForbiddenException(
        \`Updating the relationship: \${
          invalidAttributes[0]
        } of \${\\"Organization\\"} is forbidden for roles: \${roles}\`
      );
    }
    await this.service.update({
      where: params,
      data,
      select: { id: true },
    });
  }

  @common.UseInterceptors(nestMorgan.MorganInterceptor(\\"combined\\"))
  @common.UseGuards(
    defaultAuthGuard.DefaultAuthGuard,
    nestAccessControl.ACGuard
  )
  @common.Patch(\\"/:id/users\\")
  @nestAccessControl.UseRoles({
    resource: \\"Organization\\",
    action: \\"update\\",
    possession: \\"any\\",
  })
  async updateUsers(
    @common.Param() params: OrganizationWhereUniqueInput,
    @common.Body() body: OrganizationWhereUniqueInput[],
    @nestAccessControl.UserRoles() userRoles: string[]
  ): Promise<void> {
    const data = {
      users: {
        set: body,
      },
    };
    const permission = this.rolesBuilder.permission({
      role: userRoles,
      action: \\"update\\",
      possession: \\"any\\",
      resource: \\"Organization\\",
    });
    const invalidAttributes = abacUtil.getInvalidAttributes(permission, data);
    if (invalidAttributes.length) {
      const roles = userRoles
        .map((role: string) => JSON.stringify(role))
        .join(\\",\\");
      throw new common.ForbiddenException(
        \`Updating the relationship: \${
          invalidAttributes[0]
        } of \${\\"Organization\\"} is forbidden for roles: \${roles}\`
      );
    }
    await this.service.update({
      where: params,
      data,
      select: { id: true },
    });
  }

  @common.UseInterceptors(nestMorgan.MorganInterceptor(\\"combined\\"))
  @common.UseGuards(
    defaultAuthGuard.DefaultAuthGuard,
    nestAccessControl.ACGuard
  )
  @common.Delete(\\"/:id/users\\")
  @nestAccessControl.UseRoles({
    resource: \\"Organization\\",
    action: \\"update\\",
    possession: \\"any\\",
  })
  async deleteUsers(
    @common.Param() params: OrganizationWhereUniqueInput,
    @common.Body() body: OrganizationWhereUniqueInput[],
    @nestAccessControl.UserRoles() userRoles: string[]
  ): Promise<void> {
    const data = {
      users: {
        disconnect: body,
      },
    };
    const permission = this.rolesBuilder.permission({
      role: userRoles,
      action: \\"update\\",
      possession: \\"any\\",
      resource: \\"Organization\\",
    });
    const invalidAttributes = abacUtil.getInvalidAttributes(permission, data);
    if (invalidAttributes.length) {
      const roles = userRoles
        .map((role: string) => JSON.stringify(role))
        .join(\\",\\");
      throw new common.ForbiddenException(
        \`Updating the relationship: \${
          invalidAttributes[0]
        } of \${\\"Organization\\"} is forbidden for roles: \${roles}\`
      );
    }
    await this.service.update({
      where: params,
      data,
      select: { id: true },
    });
  }

  @common.UseInterceptors(nestMorgan.MorganInterceptor(\\"combined\\"))
  @common.UseGuards(
    defaultAuthGuard.DefaultAuthGuard,
    nestAccessControl.ACGuard
  )
  @common.Get(\\"/:id/customers\\")
  @nestAccessControl.UseRoles({
    resource: \\"Organization\\",
    action: \\"read\\",
    possession: \\"any\\",
  })
  @swagger.ApiQuery({
    type: () => CustomerWhereInput,
    style: \\"deepObject\\",
    explode: true,
  })
  async findManyCustomers(
    @common.Req() request: Request,
    @common.Param() params: OrganizationWhereUniqueInput,
    @nestAccessControl.UserRoles() userRoles: string[]
  ): Promise<Customer[]> {
    const query: CustomerWhereInput = request.query;
    const permission = this.rolesBuilder.permission({
      role: userRoles,
      action: \\"read\\",
      possession: \\"any\\",
      resource: \\"Customer\\",
    });
    const results = await this.service.findCustomers(params.id, {
      where: query,
      select: {
        id: true,
        createdAt: true,
        updatedAt: true,
        email: true,
        firstName: true,
        lastName: true,
        isVip: true,
        birthData: true,
        averageSale: true,
        favoriteNumber: true,
        geoLocation: true,
        comments: true,
        favoriteColors: true,
        customerType: true,

        organization: {
          select: {
            id: true,
          },
        },

        vipOrganization: {
          select: {
            id: true,
          },
        },
      },
    });
    return results.map((result) => permission.filter(result));
  }

  @common.UseInterceptors(nestMorgan.MorganInterceptor(\\"combined\\"))
  @common.UseGuards(
    defaultAuthGuard.DefaultAuthGuard,
    nestAccessControl.ACGuard
  )
  @common.Post(\\"/:id/customers\\")
  @nestAccessControl.UseRoles({
    resource: \\"Organization\\",
    action: \\"update\\",
    possession: \\"any\\",
  })
  async createCustomers(
    @common.Param() params: OrganizationWhereUniqueInput,
    @common.Body() body: OrganizationWhereUniqueInput[],
    @nestAccessControl.UserRoles() userRoles: string[]
  ): Promise<void> {
    const data = {
      customers: {
        connect: body,
      },
    };
    const permission = this.rolesBuilder.permission({
      role: userRoles,
      action: \\"update\\",
      possession: \\"any\\",
      resource: \\"Organization\\",
    });
    const invalidAttributes = abacUtil.getInvalidAttributes(permission, data);
    if (invalidAttributes.length) {
      const roles = userRoles
        .map((role: string) => JSON.stringify(role))
        .join(\\",\\");
      throw new common.ForbiddenException(
        \`Updating the relationship: \${
          invalidAttributes[0]
        } of \${\\"Organization\\"} is forbidden for roles: \${roles}\`
      );
    }
    await this.service.update({
      where: params,
      data,
      select: { id: true },
    });
  }

  @common.UseInterceptors(nestMorgan.MorganInterceptor(\\"combined\\"))
  @common.UseGuards(
    defaultAuthGuard.DefaultAuthGuard,
    nestAccessControl.ACGuard
  )
  @common.Patch(\\"/:id/customers\\")
  @nestAccessControl.UseRoles({
    resource: \\"Organization\\",
    action: \\"update\\",
    possession: \\"any\\",
  })
  async updateCustomers(
    @common.Param() params: OrganizationWhereUniqueInput,
    @common.Body() body: OrganizationWhereUniqueInput[],
    @nestAccessControl.UserRoles() userRoles: string[]
  ): Promise<void> {
    const data = {
      customers: {
        set: body,
      },
    };
    const permission = this.rolesBuilder.permission({
      role: userRoles,
      action: \\"update\\",
      possession: \\"any\\",
      resource: \\"Organization\\",
    });
    const invalidAttributes = abacUtil.getInvalidAttributes(permission, data);
    if (invalidAttributes.length) {
      const roles = userRoles
        .map((role: string) => JSON.stringify(role))
        .join(\\",\\");
      throw new common.ForbiddenException(
        \`Updating the relationship: \${
          invalidAttributes[0]
        } of \${\\"Organization\\"} is forbidden for roles: \${roles}\`
      );
    }
    await this.service.update({
      where: params,
      data,
      select: { id: true },
    });
  }

  @common.UseInterceptors(nestMorgan.MorganInterceptor(\\"combined\\"))
  @common.UseGuards(
    defaultAuthGuard.DefaultAuthGuard,
    nestAccessControl.ACGuard
  )
  @common.Delete(\\"/:id/customers\\")
  @nestAccessControl.UseRoles({
    resource: \\"Organization\\",
    action: \\"update\\",
    possession: \\"any\\",
  })
  async deleteCustomers(
    @common.Param() params: OrganizationWhereUniqueInput,
    @common.Body() body: OrganizationWhereUniqueInput[],
    @nestAccessControl.UserRoles() userRoles: string[]
  ): Promise<void> {
    const data = {
      customers: {
        disconnect: body,
      },
    };
    const permission = this.rolesBuilder.permission({
      role: userRoles,
      action: \\"update\\",
      possession: \\"any\\",
      resource: \\"Organization\\",
    });
    const invalidAttributes = abacUtil.getInvalidAttributes(permission, data);
    if (invalidAttributes.length) {
      const roles = userRoles
        .map((role: string) => JSON.stringify(role))
        .join(\\",\\");
      throw new common.ForbiddenException(
        \`Updating the relationship: \${
          invalidAttributes[0]
        } of \${\\"Organization\\"} is forbidden for roles: \${roles}\`
      );
    }
    await this.service.update({
      where: params,
      data,
      select: { id: true },
    });
  }

  @common.UseInterceptors(nestMorgan.MorganInterceptor(\\"combined\\"))
  @common.UseGuards(
    defaultAuthGuard.DefaultAuthGuard,
    nestAccessControl.ACGuard
  )
  @common.Get(\\"/:id/vipCustomers\\")
  @nestAccessControl.UseRoles({
    resource: \\"Organization\\",
    action: \\"read\\",
    possession: \\"any\\",
  })
  @swagger.ApiQuery({
    type: () => CustomerWhereInput,
    style: \\"deepObject\\",
    explode: true,
  })
  async findManyVipCustomers(
    @common.Req() request: Request,
    @common.Param() params: OrganizationWhereUniqueInput,
    @nestAccessControl.UserRoles() userRoles: string[]
  ): Promise<Customer[]> {
    const query: CustomerWhereInput = request.query;
    const permission = this.rolesBuilder.permission({
      role: userRoles,
      action: \\"read\\",
      possession: \\"any\\",
      resource: \\"Customer\\",
    });
    const results = await this.service.findVipCustomers(params.id, {
      where: query,
      select: {
        id: true,
        createdAt: true,
        updatedAt: true,
        email: true,
        firstName: true,
        lastName: true,
        isVip: true,
        birthData: true,
        averageSale: true,
        favoriteNumber: true,
        geoLocation: true,
        comments: true,
        favoriteColors: true,
        customerType: true,

        organization: {
          select: {
            id: true,
          },
        },

        vipOrganization: {
          select: {
            id: true,
          },
        },
      },
    });
    return results.map((result) => permission.filter(result));
  }

  @common.UseInterceptors(nestMorgan.MorganInterceptor(\\"combined\\"))
  @common.UseGuards(
    defaultAuthGuard.DefaultAuthGuard,
    nestAccessControl.ACGuard
  )
  @common.Post(\\"/:id/vipCustomers\\")
  @nestAccessControl.UseRoles({
    resource: \\"Organization\\",
    action: \\"update\\",
    possession: \\"any\\",
  })
  async createVipCustomers(
    @common.Param() params: OrganizationWhereUniqueInput,
    @common.Body() body: OrganizationWhereUniqueInput[],
    @nestAccessControl.UserRoles() userRoles: string[]
  ): Promise<void> {
    const data = {
      vipCustomers: {
        connect: body,
      },
    };
    const permission = this.rolesBuilder.permission({
      role: userRoles,
      action: \\"update\\",
      possession: \\"any\\",
      resource: \\"Organization\\",
    });
    const invalidAttributes = abacUtil.getInvalidAttributes(permission, data);
    if (invalidAttributes.length) {
      const roles = userRoles
        .map((role: string) => JSON.stringify(role))
        .join(\\",\\");
      throw new common.ForbiddenException(
        \`Updating the relationship: \${
          invalidAttributes[0]
        } of \${\\"Organization\\"} is forbidden for roles: \${roles}\`
      );
    }
    await this.service.update({
      where: params,
      data,
      select: { id: true },
    });
  }

  @common.UseInterceptors(nestMorgan.MorganInterceptor(\\"combined\\"))
  @common.UseGuards(
    defaultAuthGuard.DefaultAuthGuard,
    nestAccessControl.ACGuard
  )
  @common.Patch(\\"/:id/vipCustomers\\")
  @nestAccessControl.UseRoles({
    resource: \\"Organization\\",
    action: \\"update\\",
    possession: \\"any\\",
  })
  async updateVipCustomers(
    @common.Param() params: OrganizationWhereUniqueInput,
    @common.Body() body: OrganizationWhereUniqueInput[],
    @nestAccessControl.UserRoles() userRoles: string[]
  ): Promise<void> {
    const data = {
      vipCustomers: {
        set: body,
      },
    };
    const permission = this.rolesBuilder.permission({
      role: userRoles,
      action: \\"update\\",
      possession: \\"any\\",
      resource: \\"Organization\\",
    });
    const invalidAttributes = abacUtil.getInvalidAttributes(permission, data);
    if (invalidAttributes.length) {
      const roles = userRoles
        .map((role: string) => JSON.stringify(role))
        .join(\\",\\");
      throw new common.ForbiddenException(
        \`Updating the relationship: \${
          invalidAttributes[0]
        } of \${\\"Organization\\"} is forbidden for roles: \${roles}\`
      );
    }
    await this.service.update({
      where: params,
      data,
      select: { id: true },
    });
  }

  @common.UseInterceptors(nestMorgan.MorganInterceptor(\\"combined\\"))
  @common.UseGuards(
    defaultAuthGuard.DefaultAuthGuard,
    nestAccessControl.ACGuard
  )
  @common.Delete(\\"/:id/vipCustomers\\")
  @nestAccessControl.UseRoles({
    resource: \\"Organization\\",
    action: \\"update\\",
    possession: \\"any\\",
  })
  async deleteVipCustomers(
    @common.Param() params: OrganizationWhereUniqueInput,
    @common.Body() body: OrganizationWhereUniqueInput[],
    @nestAccessControl.UserRoles() userRoles: string[]
  ): Promise<void> {
    const data = {
      vipCustomers: {
        disconnect: body,
      },
    };
    const permission = this.rolesBuilder.permission({
      role: userRoles,
      action: \\"update\\",
      possession: \\"any\\",
      resource: \\"Organization\\",
    });
    const invalidAttributes = abacUtil.getInvalidAttributes(permission, data);
    if (invalidAttributes.length) {
      const roles = userRoles
        .map((role: string) => JSON.stringify(role))
        .join(\\",\\");
      throw new common.ForbiddenException(
        \`Updating the relationship: \${
          invalidAttributes[0]
        } of \${\\"Organization\\"} is forbidden for roles: \${roles}\`
      );
    }
    await this.service.update({
      where: params,
      data,
      select: { id: true },
    });
  }
}
",
  "server/src/organization/base/organization.module.base.ts": "import { Module, forwardRef } from \\"@nestjs/common\\";
import { MorganModule } from \\"nest-morgan\\";
import { PrismaModule } from \\"nestjs-prisma\\";
import { ACLModule } from \\"../../auth/acl.module\\";
import { AuthModule } from \\"../../auth/auth.module\\";

@Module({
  imports: [
    ACLModule,
    forwardRef(() => AuthModule),
    MorganModule,
    PrismaModule,
  ],

  exports: [ACLModule, AuthModule, MorganModule, PrismaModule],
})
export class OrganizationModuleBase {}
",
  "server/src/organization/base/organization.resolver.base.ts": "import * as common from \\"@nestjs/common\\";
import * as graphql from \\"@nestjs/graphql\\";
import * as apollo from \\"apollo-server-express\\";
import * as nestAccessControl from \\"nest-access-control\\";
import { GqlDefaultAuthGuard } from \\"../../auth/gqlDefaultAuth.guard\\";
import * as gqlACGuard from \\"../../auth/gqlAC.guard\\";
import * as gqlUserRoles from \\"../../auth/gqlUserRoles.decorator\\";
import * as abacUtil from \\"../../auth/abac.util\\";
import { isRecordNotFoundError } from \\"../../prisma.util\\";
import { MetaQueryPayload } from \\"../../util/MetaQueryPayload\\";
import { CreateOrganizationArgs } from \\"./CreateOrganizationArgs\\";
import { UpdateOrganizationArgs } from \\"./UpdateOrganizationArgs\\";
import { DeleteOrganizationArgs } from \\"./DeleteOrganizationArgs\\";
import { OrganizationFindManyArgs } from \\"./OrganizationFindManyArgs\\";
import { OrganizationFindUniqueArgs } from \\"./OrganizationFindUniqueArgs\\";
import { Organization } from \\"./Organization\\";
import { UserFindManyArgs } from \\"../../user/base/UserFindManyArgs\\";
import { User } from \\"../../user/base/User\\";
import { CustomerFindManyArgs } from \\"../../customer/base/CustomerFindManyArgs\\";
import { Customer } from \\"../../customer/base/Customer\\";
import { OrganizationService } from \\"../organization.service\\";

@graphql.Resolver(() => Organization)
@common.UseGuards(GqlDefaultAuthGuard, gqlACGuard.GqlACGuard)
export class OrganizationResolverBase {
  constructor(
    protected readonly service: OrganizationService,
    protected readonly rolesBuilder: nestAccessControl.RolesBuilder
  ) {}

  @graphql.Query(() => MetaQueryPayload)
  @nestAccessControl.UseRoles({
    resource: \\"Organization\\",
    action: \\"read\\",
    possession: \\"any\\",
  })
  async _organizationsMeta(
    @graphql.Args() args: OrganizationFindManyArgs
  ): Promise<MetaQueryPayload> {
    const results = await this.service.count({
      ...args,
      skip: undefined,
      take: undefined,
    });
    return {
      count: results,
    };
  }

  @graphql.Query(() => [Organization])
  @nestAccessControl.UseRoles({
    resource: \\"Organization\\",
    action: \\"read\\",
    possession: \\"any\\",
  })
  async organizations(
    @graphql.Args() args: OrganizationFindManyArgs,
    @gqlUserRoles.UserRoles() userRoles: string[]
  ): Promise<Organization[]> {
    const permission = this.rolesBuilder.permission({
      role: userRoles,
      action: \\"read\\",
      possession: \\"any\\",
      resource: \\"Organization\\",
    });
    const results = await this.service.findMany(args);
    return results.map((result) => permission.filter(result));
  }

  @graphql.Query(() => Organization, { nullable: true })
  @nestAccessControl.UseRoles({
    resource: \\"Organization\\",
    action: \\"read\\",
    possession: \\"own\\",
  })
  async organization(
    @graphql.Args() args: OrganizationFindUniqueArgs,
    @gqlUserRoles.UserRoles() userRoles: string[]
  ): Promise<Organization | null> {
    const permission = this.rolesBuilder.permission({
      role: userRoles,
      action: \\"read\\",
      possession: \\"own\\",
      resource: \\"Organization\\",
    });
    const result = await this.service.findOne(args);
    if (result === null) {
      return null;
    }
    return permission.filter(result);
  }

  @graphql.Mutation(() => Organization)
  @nestAccessControl.UseRoles({
    resource: \\"Organization\\",
    action: \\"create\\",
    possession: \\"any\\",
  })
  async createOrganization(
    @graphql.Args() args: CreateOrganizationArgs,
    @gqlUserRoles.UserRoles() userRoles: string[]
  ): Promise<Organization> {
    const permission = this.rolesBuilder.permission({
      role: userRoles,
      action: \\"create\\",
      possession: \\"any\\",
      resource: \\"Organization\\",
    });
    const invalidAttributes = abacUtil.getInvalidAttributes(
      permission,
      args.data
    );
    if (invalidAttributes.length) {
      const properties = invalidAttributes
        .map((attribute: string) => JSON.stringify(attribute))
        .join(\\", \\");
      const roles = userRoles
        .map((role: string) => JSON.stringify(role))
        .join(\\",\\");
      throw new apollo.ApolloError(
        \`providing the properties: \${properties} on \${\\"Organization\\"} creation is forbidden for roles: \${roles}\`
      );
    }
    // @ts-ignore
    return await this.service.create({
      ...args,
      data: args.data,
    });
  }

  @graphql.Mutation(() => Organization)
  @nestAccessControl.UseRoles({
    resource: \\"Organization\\",
    action: \\"update\\",
    possession: \\"any\\",
  })
  async updateOrganization(
    @graphql.Args() args: UpdateOrganizationArgs,
    @gqlUserRoles.UserRoles() userRoles: string[]
  ): Promise<Organization | null> {
    const permission = this.rolesBuilder.permission({
      role: userRoles,
      action: \\"update\\",
      possession: \\"any\\",
      resource: \\"Organization\\",
    });
    const invalidAttributes = abacUtil.getInvalidAttributes(
      permission,
      args.data
    );
    if (invalidAttributes.length) {
      const properties = invalidAttributes
        .map((attribute: string) => JSON.stringify(attribute))
        .join(\\", \\");
      const roles = userRoles
        .map((role: string) => JSON.stringify(role))
        .join(\\",\\");
      throw new apollo.ApolloError(
        \`providing the properties: \${properties} on \${\\"Organization\\"} update is forbidden for roles: \${roles}\`
      );
    }
    try {
      // @ts-ignore
      return await this.service.update({
        ...args,
        data: args.data,
      });
    } catch (error) {
      if (isRecordNotFoundError(error)) {
        throw new apollo.ApolloError(
          \`No resource was found for \${JSON.stringify(args.where)}\`
        );
      }
      throw error;
    }
  }

  @graphql.Mutation(() => Organization)
  @nestAccessControl.UseRoles({
    resource: \\"Organization\\",
    action: \\"delete\\",
    possession: \\"any\\",
  })
  async deleteOrganization(
    @graphql.Args() args: DeleteOrganizationArgs
  ): Promise<Organization | null> {
    try {
      // @ts-ignore
      return await this.service.delete(args);
    } catch (error) {
      if (isRecordNotFoundError(error)) {
        throw new apollo.ApolloError(
          \`No resource was found for \${JSON.stringify(args.where)}\`
        );
      }
      throw error;
    }
  }

  @graphql.ResolveField(() => [User])
  @nestAccessControl.UseRoles({
    resource: \\"Organization\\",
    action: \\"read\\",
    possession: \\"any\\",
  })
  async users(
    @graphql.Parent() parent: Organization,
    @graphql.Args() args: UserFindManyArgs,
    @gqlUserRoles.UserRoles() userRoles: string[]
  ): Promise<User[]> {
    const permission = this.rolesBuilder.permission({
      role: userRoles,
      action: \\"read\\",
      possession: \\"any\\",
      resource: \\"User\\",
    });
    const results = await this.service.findUsers(parent.id, args);

    if (!results) {
      return [];
    }

    return results.map((result) => permission.filter(result));
  }

  @graphql.ResolveField(() => [Customer])
  @nestAccessControl.UseRoles({
    resource: \\"Organization\\",
    action: \\"read\\",
    possession: \\"any\\",
  })
  async customers(
    @graphql.Parent() parent: Organization,
    @graphql.Args() args: CustomerFindManyArgs,
    @gqlUserRoles.UserRoles() userRoles: string[]
  ): Promise<Customer[]> {
    const permission = this.rolesBuilder.permission({
      role: userRoles,
      action: \\"read\\",
      possession: \\"any\\",
      resource: \\"Customer\\",
    });
    const results = await this.service.findCustomers(parent.id, args);

    if (!results) {
      return [];
    }

    return results.map((result) => permission.filter(result));
  }

  @graphql.ResolveField(() => [Customer])
  @nestAccessControl.UseRoles({
    resource: \\"Organization\\",
    action: \\"read\\",
    possession: \\"any\\",
  })
  async vipCustomers(
    @graphql.Parent() parent: Organization,
    @graphql.Args() args: CustomerFindManyArgs,
    @gqlUserRoles.UserRoles() userRoles: string[]
  ): Promise<Customer[]> {
    const permission = this.rolesBuilder.permission({
      role: userRoles,
      action: \\"read\\",
      possession: \\"any\\",
      resource: \\"Customer\\",
    });
    const results = await this.service.findVipCustomers(parent.id, args);

    if (!results) {
      return [];
    }

    return results.map((result) => permission.filter(result));
  }
}
",
  "server/src/organization/base/organization.service.base.ts": "import { PrismaService } from \\"nestjs-prisma\\";
import { Prisma, Organization, User, Customer } from \\"@prisma/client\\";

export class OrganizationServiceBase {
  constructor(protected readonly prisma: PrismaService) {}

  async count<T extends Prisma.OrganizationFindManyArgs>(
    args: Prisma.SelectSubset<T, Prisma.OrganizationFindManyArgs>
  ): Promise<number> {
    return this.prisma.organization.count(args);
  }

  async findMany<T extends Prisma.OrganizationFindManyArgs>(
    args: Prisma.SelectSubset<T, Prisma.OrganizationFindManyArgs>
  ): Promise<Organization[]> {
    return this.prisma.organization.findMany(args);
  }
  async findOne<T extends Prisma.OrganizationFindUniqueArgs>(
    args: Prisma.SelectSubset<T, Prisma.OrganizationFindUniqueArgs>
  ): Promise<Organization | null> {
    return this.prisma.organization.findUnique(args);
  }
  async create<T extends Prisma.OrganizationCreateArgs>(
    args: Prisma.SelectSubset<T, Prisma.OrganizationCreateArgs>
  ): Promise<Organization> {
    return this.prisma.organization.create<T>(args);
  }
  async update<T extends Prisma.OrganizationUpdateArgs>(
    args: Prisma.SelectSubset<T, Prisma.OrganizationUpdateArgs>
  ): Promise<Organization> {
    return this.prisma.organization.update<T>(args);
  }
  async delete<T extends Prisma.OrganizationDeleteArgs>(
    args: Prisma.SelectSubset<T, Prisma.OrganizationDeleteArgs>
  ): Promise<Organization> {
    return this.prisma.organization.delete(args);
  }

  async findUsers(
    parentId: string,
    args: Prisma.UserFindManyArgs
  ): Promise<User[]> {
    return this.prisma.organization
      .findUnique({
        where: { id: parentId },
      })
      .users(args);
  }

  async findCustomers(
    parentId: string,
    args: Prisma.CustomerFindManyArgs
  ): Promise<Customer[]> {
    return this.prisma.organization
      .findUnique({
        where: { id: parentId },
      })
      .customers(args);
  }

  async findVipCustomers(
    parentId: string,
    args: Prisma.CustomerFindManyArgs
  ): Promise<Customer[]> {
    return this.prisma.organization
      .findUnique({
        where: { id: parentId },
      })
      .vipCustomers(args);
  }
}
",
  "server/src/organization/organization.controller.ts": "import * as common from \\"@nestjs/common\\";
import * as swagger from \\"@nestjs/swagger\\";
import * as nestAccessControl from \\"nest-access-control\\";
import { OrganizationService } from \\"./organization.service\\";
import { OrganizationControllerBase } from \\"./base/organization.controller.base\\";

@swagger.ApiTags(\\"organizations\\")
@common.Controller(\\"organizations\\")
export class OrganizationController extends OrganizationControllerBase {
  constructor(
    protected readonly service: OrganizationService,
    @nestAccessControl.InjectRolesBuilder()
    protected readonly rolesBuilder: nestAccessControl.RolesBuilder
  ) {
    super(service, rolesBuilder);
  }
}
",
  "server/src/organization/organization.module.ts": "import { Module } from \\"@nestjs/common\\";
import { OrganizationModuleBase } from \\"./base/organization.module.base\\";
import { OrganizationService } from \\"./organization.service\\";
import { OrganizationController } from \\"./organization.controller\\";
import { OrganizationResolver } from \\"./organization.resolver\\";

@Module({
  imports: [OrganizationModuleBase],
  controllers: [OrganizationController],
  providers: [OrganizationService, OrganizationResolver],
  exports: [OrganizationService],
})
export class OrganizationModule {}
",
  "server/src/organization/organization.resolver.ts": "import * as common from \\"@nestjs/common\\";
import * as graphql from \\"@nestjs/graphql\\";
import * as nestAccessControl from \\"nest-access-control\\";
import { GqlDefaultAuthGuard } from \\"../auth/gqlDefaultAuth.guard\\";
import * as gqlACGuard from \\"../auth/gqlAC.guard\\";
import { OrganizationResolverBase } from \\"./base/organization.resolver.base\\";
import { Organization } from \\"./base/Organization\\";
import { OrganizationService } from \\"./organization.service\\";

@graphql.Resolver(() => Organization)
@common.UseGuards(GqlDefaultAuthGuard, gqlACGuard.GqlACGuard)
export class OrganizationResolver extends OrganizationResolverBase {
  constructor(
    protected readonly service: OrganizationService,
    @nestAccessControl.InjectRolesBuilder()
    protected readonly rolesBuilder: nestAccessControl.RolesBuilder
  ) {
    super(service, rolesBuilder);
  }
}
",
  "server/src/organization/organization.service.ts": "import { Injectable } from \\"@nestjs/common\\";
import { PrismaService } from \\"nestjs-prisma\\";
import { OrganizationServiceBase } from \\"./base/organization.service.base\\";

@Injectable()
export class OrganizationService extends OrganizationServiceBase {
  constructor(protected readonly prisma: PrismaService) {
    super(prisma);
  }
}
",
  "server/src/prisma.util.spec.ts": "import {
  isRecordNotFoundError,
  PRISMA_QUERY_INTERPRETATION_ERROR,
} from \\"./prisma.util\\";

describe(\\"isRecordNotFoundError\\", () => {
  test(\\"returns true for record not found error\\", () => {
    expect(
      isRecordNotFoundError(
        Object.assign(
          new Error(\`Error occurred during query execution:
        InterpretationError(\\"Error for binding '0': RecordNotFound(\\"Record to update not found.\\")\\")\`),
          {
            code: PRISMA_QUERY_INTERPRETATION_ERROR,
          }
        )
      )
    ).toBe(true);
  });
  test(\\"returns false for any other error\\", () => {
    expect(isRecordNotFoundError(new Error())).toBe(false);
  });
});
",
  "server/src/prisma.util.ts": "export const PRISMA_QUERY_INTERPRETATION_ERROR = \\"P2016\\";
export const PRISMA_RECORD_NOT_FOUND = \\"RecordNotFound\\";

export function isRecordNotFoundError(
  error: Error & { code?: string }
): boolean {
  return (
    \\"code\\" in error &&
    error.code === PRISMA_QUERY_INTERPRETATION_ERROR &&
    error.message.includes(PRISMA_RECORD_NOT_FOUND)
  );
}

export async function transformStringFieldUpdateInput<
  T extends undefined | string | { set?: string }
>(input: T, transform: (input: string) => Promise<string>): Promise<T> {
  if (typeof input === \\"object\\" && typeof input?.set === \\"string\\") {
    return { set: await transform(input.set) } as T;
  }
  if (typeof input === \\"object\\") {
    if (typeof input.set === \\"string\\") {
      return { set: await transform(input.set) } as T;
    }
    return input;
  }
  if (typeof input === \\"string\\") {
    return (await transform(input)) as T;
  }
  return input;
}
",
  "server/src/providers/secrets/base/secretsManager.service.base.spec.ts": "import { ConfigService } from \\"@nestjs/config\\";
import { mock } from \\"jest-mock-extended\\";
import { SecretsManagerServiceBase } from \\"./secretsManager.service.base\\";

describe(\\"Testing the secrets manager base class\\", () => {
  const SECRET_KEY = \\"SECRET_KEY\\";
  const SECRET_VALUE = \\"SECRET_VALUE\\";
  const configService = mock<ConfigService>();
  const secretsManagerServiceBase = new SecretsManagerServiceBase(
    configService
  );
  beforeEach(() => {
    configService.get.mockClear();
  });
  it(\\"should return value from env\\", async () => {
    //ARRANGE
    configService.get.mockReturnValue(SECRET_VALUE);
    //ACT
    const result = await secretsManagerServiceBase.getSecret(SECRET_KEY);
    //ASSERT
    expect(result).toBe(SECRET_VALUE);
  });
  it(\\"should return null for unknown keys\\", async () => {
    //ARRANGE
    configService.get.mockReturnValue(undefined);
    //ACT
    const result = await secretsManagerServiceBase.getSecret(SECRET_KEY);
    //ASSERT
    expect(result).toBeNull();
  });
  it(\\"should throw error if dont get key\\", () => {
    //@ts-ignore
    return expect(secretsManagerServiceBase.getSecret()).rejects.toThrow();
  });
  it(\\"should throw an exeption if getting null key\\", () => {
    //@ts-ignore
    return expect(secretsManagerServiceBase.getSecret(null)).rejects.toThrow();
  });
});
",
  "server/src/providers/secrets/base/secretsManager.service.base.ts": "import { ConfigService } from \\"@nestjs/config\\";

export interface ISecretsManager {
  getSecret: (key: string) => Promise<any | null>;
}

export class SecretsManagerServiceBase implements ISecretsManager {
  constructor(protected readonly configService: ConfigService) {}
  async getSecret<T>(key: string): Promise<T | null> {
    if (!key) {
      throw new Error(\\"Didn't got the key\\");
    }
    const value = this.configService.get(key);
    if (value) {
      return value;
    }
    return null;
  }
}
",
  "server/src/providers/secrets/secretsManager.module.ts": "import { Module } from \\"@nestjs/common\\";
import { SecretsManagerService } from \\"./secretsManager.service\\";

@Module({
  providers: [SecretsManagerService],
  exports: [SecretsManagerService],
})
export class SecretsManagerModule {}
",
  "server/src/providers/secrets/secretsManager.service.ts": "import { Injectable } from \\"@nestjs/common\\";
import { ConfigService } from \\"@nestjs/config\\";
import { SecretsManagerServiceBase } from \\"./base/secretsManager.service.base\\";

@Injectable()
export class SecretsManagerService extends SecretsManagerServiceBase {
  constructor(protected readonly configService: ConfigService) {
    super(configService);
  }
}
",
  "server/src/serveStaticOptions.service.ts": "import * as path from \\"path\\";
import { Injectable, Logger } from \\"@nestjs/common\\";
import { ConfigService } from \\"@nestjs/config\\";
import {
  ServeStaticModuleOptions,
  ServeStaticModuleOptionsFactory,
} from \\"@nestjs/serve-static\\";

const SERVE_STATIC_ROOT_PATH_VAR = \\"SERVE_STATIC_ROOT_PATH\\";
const DEFAULT_STATIC_MODULE_OPTIONS_LIST: ServeStaticModuleOptions[] = [
  {
    serveRoot: \\"/swagger\\",
    rootPath: path.join(__dirname, \\"swagger\\"),
  },
];

@Injectable()
export class ServeStaticOptionsService
  implements ServeStaticModuleOptionsFactory {
  private readonly logger = new Logger(ServeStaticOptionsService.name);

  constructor(private readonly configService: ConfigService) {}

  createLoggerOptions(): ServeStaticModuleOptions[] {
    const serveStaticRootPath = this.configService.get(
      SERVE_STATIC_ROOT_PATH_VAR
    );
    if (serveStaticRootPath) {
      const resolvedPath = path.resolve(serveStaticRootPath);
      this.logger.log(\`Serving static files from \${resolvedPath}\`);
      return [
        ...DEFAULT_STATIC_MODULE_OPTIONS_LIST,
        { rootPath: resolvedPath, exclude: [\\"/api*\\", \\"/graphql\\"] },
      ];
    }
    return DEFAULT_STATIC_MODULE_OPTIONS_LIST;
  }
}
",
  "server/src/swagger.ts": "import { DocumentBuilder } from \\"@nestjs/swagger\\";

export const swaggerPath = \\"api\\";

export const swaggerDocumentOptions = new DocumentBuilder()
  .setTitle(\\"Sample Application\\")
  .setDescription(
    'Sample application for testing\\\\n\\\\n## Congratulations! Your application is ready.\\\\n  \\\\nPlease note that all endpoints are secured with HTTP Basic authentication.\\\\nBy default, your app comes with one user with the username \\"admin\\" and password \\"admin\\".\\\\nLearn more in [our docs](https://docs.amplication.com)'
  )
  .setVersion(\\"0.1.3\\")
  .addBasicAuth()
  .build();

export const swaggerSetupOptions = {
  swaggerOptions: {
    persistAuthorization: true,
  },
  customCssUrl: \\"../swagger/swagger.css\\",
  customfavIcon: \\"../swagger/favicon.png\\",
  customSiteTitle: \\"Sample Application\\",
};
",
  "server/src/tests/auth/basic/basic.strategy.spec.ts": "import { UnauthorizedException } from \\"@nestjs/common\\";
import { mock } from \\"jest-mock-extended\\";
import { AuthService } from \\"../../../auth/auth.service\\";
import { BasicStrategyBase } from \\"../../../auth/basic/base/basic.strategy.base\\";
import { TEST_USER } from \\"../constants\\";

describe(\\"Testing the basicStrategyBase.validate()\\", () => {
  const TEST_PASSWORD = \\"gabay\\";
  const authService = mock<AuthService>();
  const basicStrategy = new BasicStrategyBase(authService);
  beforeEach(() => {
    authService.validateUser.mockClear();
  });
  beforeAll(() => {
    //ARRANGE
    authService.validateUser
      .calledWith(TEST_USER.username, TEST_PASSWORD)
      .mockReturnValue(Promise.resolve(TEST_USER));
  });
  it(\\"should return the user\\", async () => {
    //ACT
    const result = await basicStrategy.validate(
      TEST_USER.username,
      TEST_PASSWORD
    );
    //ASSERT
    expect(result).toBe(TEST_USER);
  });
  it(\\"should throw error if there is not valid user\\", async () => {
    //ARRANGE
    authService.validateUser.mockReturnValue(Promise.resolve(null));
    //ACT
    const result = basicStrategy.validate(\\"noUsername\\", TEST_PASSWORD);
    //ASSERT
    return expect(result).rejects.toThrowError(UnauthorizedException);
  });
});
",
  "server/src/tests/auth/constants.ts": "import { Credentials } from \\"../../auth/Credentials\\";
import { UserInfo } from \\"../../auth/UserInfo\\";

export const TEST_USER: UserInfo = { roles: [\\"User\\"], username: \\"ofek\\" };
export const SIGN_TOKEN = \\"SIGN_TOKEN\\";
export const VALID_CREDENTIALS: Credentials = {
  username: \\"Valid User\\",
  password: \\"Valid User Password\\",
};
export const INVALID_CREDENTIALS: Credentials = {
  username: \\"Invalid User\\",
  password: \\"Invalid User Password\\",
};
",
  "server/src/tests/auth/jwt/jwt.strategy.spec.ts": "import { UnauthorizedException } from \\"@nestjs/common\\";
import { mock } from \\"jest-mock-extended\\";
import { JwtStrategyBase } from \\"../../../auth/jwt/base/jwt.strategy.base\\";
// @ts-ignore
// eslint-disable-next-line
import { UserService } from \\"../../../user/user.service\\";
import { TEST_USER } from \\"../constants\\";

describe(\\"Testing the jwtStrategyBase.validate()\\", () => {
  const userService = mock<UserService>();
  const jwtStrategy = new JwtStrategyBase(userService, \\"Secrete\\");
  beforeEach(() => {
    userService.findOne.mockClear();
  });
  it(\\"should throw UnauthorizedException where there is no user\\", async () => {
    //ARRANGE
    userService.findOne
      .calledWith({ where: { username: TEST_USER.username } })
      .mockReturnValue(Promise.resolve(null));
    //ACT
    const result = jwtStrategy.validate({
      username: TEST_USER.username,
      roles: TEST_USER.roles,
    });
    //ASSERT
    return expect(result).rejects.toThrowError(UnauthorizedException);
  });
});
",
  "server/src/tests/auth/token.service.spec.ts": "/* eslint-disable import/no-unresolved */
import { TokenServiceBase } from \\"../../auth/base/token.service.base\\";
import {
  INVALID_USERNAME_ERROR,
  INVALID_PASSWORD_ERROR,
} from \\"../../auth/constants\\";

describe(\\"Testing the TokenServiceBase\\", () => {
  let tokenServiceBase: TokenServiceBase;
  beforeEach(() => {
    tokenServiceBase = new TokenServiceBase();
  });
  describe(\\"Testing the BasicTokenService.createToken()\\", () => {
    it(\\"should create valid token for given username and password\\", async () => {
      expect(await tokenServiceBase.createToken(\\"admin\\", \\"admin\\")).toBe(
        \\"YWRtaW46YWRtaW4=\\"
      );
    });
    it(\\"should reject when username missing\\", () => {
      const result = tokenServiceBase.createToken(null, \\"admin\\");
      return expect(result).rejects.toBe(INVALID_USERNAME_ERROR);
    });
    it(\\"should reject when password missing\\", () => {
      const result = tokenServiceBase.createToken(\\"admin\\", null);
      return expect(result).rejects.toBe(INVALID_PASSWORD_ERROR);
    });
  });
});
",
  "server/src/tests/auth/token.service.ts": "",
  "server/src/tests/health/health.service.spec.ts": "import { mock } from \\"jest-mock-extended\\";
import { PrismaService } from \\"nestjs-prisma\\";
import { HealthServiceBase } from \\"../../health/base/health.service.base\\";

describe(\\"Testing the HealthServiceBase\\", () => {
  //ARRANGE
  let prismaService: PrismaService;
  let healthServiceBase: HealthServiceBase;

  describe(\\"Testing the isDbReady function in HealthServiceBase class\\", () => {
    beforeEach(() => {
      prismaService = mock<PrismaService>();
      healthServiceBase = new HealthServiceBase(prismaService);
    });
    it(\\"should return true if allow connection to db\\", async () => {
      //ARRANGE
      prismaService.$queryRaw
        //@ts-ignore
        .mockReturnValue(Promise.resolve(true));
      //ACT
      const response = await healthServiceBase.isDbReady();
      //ASSERT
      expect(response).toBe(true);
    });
    it(\\"should return false if db is not available\\", async () => {
      //ARRANGE
      prismaService.$queryRaw
        //@ts-ignore
        .mockReturnValue(Promise.reject(false));
      //ACT
      const response = await healthServiceBase.isDbReady();
      //ASSERT
      expect(response).toBe(false);
    });
  });
});
",
  "server/src/user/base/CreateUserArgs.ts": "import { ArgsType, Field } from \\"@nestjs/graphql\\";
import { UserCreateInput } from \\"./UserCreateInput\\";

@ArgsType()
class CreateUserArgs {
  @Field(() => UserCreateInput, { nullable: false })
  data!: UserCreateInput;
}

export { CreateUserArgs };
",
  "server/src/user/base/DeleteUserArgs.ts": "import { ArgsType, Field } from \\"@nestjs/graphql\\";
import { UserWhereUniqueInput } from \\"./UserWhereUniqueInput\\";

@ArgsType()
class DeleteUserArgs {
  @Field(() => UserWhereUniqueInput, { nullable: false })
  where!: UserWhereUniqueInput;
}

export { DeleteUserArgs };
",
  "server/src/user/base/EnumUserInterests.ts": "import { registerEnumType } from \\"@nestjs/graphql\\";

export enum EnumUserInterests {
  Programming = \\"programming\\",
  Design = \\"design\\",
}

registerEnumType(EnumUserInterests, {
  name: \\"EnumUserInterests\\",
});
",
  "server/src/user/base/EnumUserPriority.ts": "import { registerEnumType } from \\"@nestjs/graphql\\";

export enum EnumUserPriority {
  High = \\"high\\",
  Medium = \\"medium\\",
  Low = \\"low\\",
}

registerEnumType(EnumUserPriority, {
  name: \\"EnumUserPriority\\",
});
",
  "server/src/user/base/UpdateUserArgs.ts": "import { ArgsType, Field } from \\"@nestjs/graphql\\";
import { UserWhereUniqueInput } from \\"./UserWhereUniqueInput\\";
import { UserUpdateInput } from \\"./UserUpdateInput\\";

@ArgsType()
class UpdateUserArgs {
  @Field(() => UserWhereUniqueInput, { nullable: false })
  where!: UserWhereUniqueInput;
  @Field(() => UserUpdateInput, { nullable: false })
  data!: UserUpdateInput;
}

export { UpdateUserArgs };
",
  "server/src/user/base/User.ts": "import { ObjectType, Field } from \\"@nestjs/graphql\\";
import { ApiProperty } from \\"@nestjs/swagger\\";

import {
  IsString,
  IsInt,
  IsDate,
  IsNumber,
  ValidateNested,
  IsOptional,
  IsEnum,
  IsBoolean,
  IsJSON,
} from \\"class-validator\\";

import { Type } from \\"class-transformer\\";
import { Organization } from \\"../../organization/base/Organization\\";
import { EnumUserInterests } from \\"./EnumUserInterests\\";
import { EnumUserPriority } from \\"./EnumUserPriority\\";
import { GraphQLJSONObject } from \\"graphql-type-json\\";
import { JsonValue } from \\"type-fest\\";
@ObjectType()
class User {
  @ApiProperty({
    required: true,
    type: String,
  })
  @IsString()
  @Field(() => String)
  username!: string;

  @ApiProperty({
    required: true,
    type: [String],
  })
  @IsString({
    each: true,
  })
  @Field(() => [String])
  roles!: Array<string>;

  @ApiProperty({
    required: true,
    type: String,
  })
  @IsString()
  @Field(() => String)
  id!: string;

  @ApiProperty({
    required: true,
    type: String,
  })
  @IsString()
  @Field(() => String)
  name!: string;

  @ApiProperty({
    required: true,
    type: String,
  })
  @IsString()
  @Field(() => String)
  bio!: string;

  @ApiProperty({
    required: true,
    type: String,
  })
  @IsString()
  @Field(() => String)
  email!: string;

  @ApiProperty({
    required: true,
    type: Number,
  })
  @IsInt()
  @Field(() => Number)
  age!: number;

  @ApiProperty({
    required: true,
  })
  @IsDate()
  @Type(() => Date)
  @Field(() => Date)
  birthDate!: Date;

  @ApiProperty({
    required: true,
    type: Number,
  })
  @IsNumber()
  @Field(() => Number)
  score!: number;

  @ApiProperty({
    required: false,
    type: () => User,
  })
  @ValidateNested()
  @Type(() => User)
  @IsOptional()
  manager?: User | null;

  @ApiProperty({
    required: false,
    type: () => [User],
  })
  @ValidateNested()
  @Type(() => User)
  @IsOptional()
  employees?: Array<User>;

  @ApiProperty({
    required: false,
    type: () => [Organization],
  })
  @ValidateNested()
  @Type(() => Organization)
  @IsOptional()
  organizations?: Array<Organization>;

  @ApiProperty({
    required: true,
    enum: EnumUserInterests,
    isArray: true,
  })
  @IsEnum(EnumUserInterests, {
    each: true,
  })
  @IsOptional()
  @Field(() => [EnumUserInterests], {
    nullable: true,
  })
  interests?: Array<\\"programming\\" | \\"design\\">;

  @ApiProperty({
    required: true,
    enum: EnumUserPriority,
  })
  @IsEnum(EnumUserPriority)
  @Field(() => EnumUserPriority, {
    nullable: true,
  })
  priority?: \\"high\\" | \\"medium\\" | \\"low\\";

  @ApiProperty({
    required: true,
    type: Boolean,
  })
  @IsBoolean()
  @Field(() => Boolean)
  isCurious!: boolean;

  @ApiProperty({
    required: true,
    type: String,
  })
  @IsString()
  @Field(() => String)
  location!: string;

  @ApiProperty({
    required: true,
  })
  @IsJSON()
  @Field(() => GraphQLJSONObject)
  extendedProperties!: JsonValue;
}
export { User };
",
  "server/src/user/base/UserCreateInput.ts": "import { InputType, Field } from \\"@nestjs/graphql\\";
import { ApiProperty } from \\"@nestjs/swagger\\";

import {
  IsString,
  IsInt,
  IsDate,
  IsNumber,
  ValidateNested,
  IsOptional,
  IsEnum,
  IsBoolean,
  IsJSON,
} from \\"class-validator\\";

import { Type } from \\"class-transformer\\";
import { UserWhereUniqueInput } from \\"./UserWhereUniqueInput\\";
import { EnumUserInterests } from \\"./EnumUserInterests\\";
import { EnumUserPriority } from \\"./EnumUserPriority\\";
import { GraphQLJSONObject } from \\"graphql-type-json\\";
import { JsonValue } from \\"type-fest\\";
@InputType()
class UserCreateInput {
  @ApiProperty({
    required: true,
    type: String,
  })
  @IsString()
  @Field(() => String)
  username!: string;

  @ApiProperty({
    required: true,
    type: String,
  })
  @IsString()
  @Field(() => String)
  password!: string;

  @ApiProperty({
    required: true,
    type: [String],
  })
  @IsString({
    each: true,
  })
  @Field(() => [String])
  roles!: Array<string>;

  @ApiProperty({
    required: true,
    type: String,
  })
  @IsString()
  @Field(() => String)
  name!: string;

  @ApiProperty({
    required: true,
    type: String,
  })
  @IsString()
  @Field(() => String)
  bio!: string;

  @ApiProperty({
    required: true,
    type: String,
  })
  @IsString()
  @Field(() => String)
  email!: string;

  @ApiProperty({
    required: true,
    type: Number,
  })
  @IsInt()
  @Field(() => Number)
  age!: number;

  @ApiProperty({
    required: true,
  })
  @IsDate()
  @Type(() => Date)
  @Field(() => Date)
  birthDate!: Date;

  @ApiProperty({
    required: true,
    type: Number,
  })
  @IsNumber()
  @Field(() => Number)
  score!: number;

  @ApiProperty({
    required: false,
    type: () => UserWhereUniqueInput,
  })
  @ValidateNested()
  @Type(() => UserWhereUniqueInput)
  @IsOptional()
  @Field(() => UserWhereUniqueInput, {
    nullable: true,
  })
  manager?: UserWhereUniqueInput | null;

  @ApiProperty({
    required: true,
    enum: EnumUserInterests,
    isArray: true,
  })
  @IsEnum(EnumUserInterests, {
    each: true,
  })
  @IsOptional()
  @Field(() => [EnumUserInterests], {
    nullable: true,
  })
  interests?: Array<\\"programming\\" | \\"design\\">;

  @ApiProperty({
    required: true,
    enum: EnumUserPriority,
  })
  @IsEnum(EnumUserPriority)
  @Field(() => EnumUserPriority)
  priority!: \\"high\\" | \\"medium\\" | \\"low\\";

  @ApiProperty({
    required: true,
    type: Boolean,
  })
  @IsBoolean()
  @Field(() => Boolean)
  isCurious!: boolean;

  @ApiProperty({
    required: true,
    type: String,
  })
  @IsString()
  @Field(() => String)
  location!: string;

  @ApiProperty({
    required: true,
  })
  @IsJSON()
  @Field(() => GraphQLJSONObject)
  extendedProperties!: JsonValue;
}
export { UserCreateInput };
",
  "server/src/user/base/UserFindManyArgs.ts": "import { ArgsType, Field } from \\"@nestjs/graphql\\";
import { ApiProperty } from \\"@nestjs/swagger\\";
import { UserWhereInput } from \\"./UserWhereInput\\";
import { Type } from \\"class-transformer\\";
import { UserOrderByInput } from \\"./UserOrderByInput\\";

@ArgsType()
class UserFindManyArgs {
  @ApiProperty({
    required: false,
    type: () => UserWhereInput,
  })
  @Field(() => UserWhereInput, { nullable: true })
  @Type(() => UserWhereInput)
  where?: UserWhereInput;

  @ApiProperty({
    required: false,
    type: UserOrderByInput,
  })
  @Field(() => UserOrderByInput, { nullable: true })
  @Type(() => UserOrderByInput)
  orderBy?: UserOrderByInput;

  @ApiProperty({
    required: false,
    type: Number,
  })
  @Field(() => Number, { nullable: true })
  @Type(() => Number)
  skip?: number;

  @ApiProperty({
    required: false,
    type: Number,
  })
  @Field(() => Number, { nullable: true })
  @Type(() => Number)
  take?: number;
}

export { UserFindManyArgs };
",
  "server/src/user/base/UserFindUniqueArgs.ts": "import { ArgsType, Field } from \\"@nestjs/graphql\\";
import { UserWhereUniqueInput } from \\"./UserWhereUniqueInput\\";

@ArgsType()
class UserFindUniqueArgs {
  @Field(() => UserWhereUniqueInput, { nullable: false })
  where!: UserWhereUniqueInput;
}

export { UserFindUniqueArgs };
",
  "server/src/user/base/UserOrderByInput.ts": "import { InputType, Field } from \\"@nestjs/graphql\\";
import { ApiProperty } from \\"@nestjs/swagger\\";
import { SortOrder } from \\"../../util/SortOrder\\";

@InputType({
  isAbstract: true,
  description: undefined,
})
class UserOrderByInput {
  @ApiProperty({
    required: false,
    enum: [\\"Asc\\", \\"Desc\\"],
  })
  @Field(() => SortOrder, {
    nullable: true,
  })
  username?: SortOrder;

  @ApiProperty({
    required: false,
    enum: [\\"Asc\\", \\"Desc\\"],
  })
  @Field(() => SortOrder, {
    nullable: true,
  })
  password?: SortOrder;

  @ApiProperty({
    required: false,
    enum: [\\"Asc\\", \\"Desc\\"],
  })
  @Field(() => SortOrder, {
    nullable: true,
  })
  roles?: SortOrder;

  @ApiProperty({
    required: false,
    enum: [\\"Asc\\", \\"Desc\\"],
  })
  @Field(() => SortOrder, {
    nullable: true,
  })
  id?: SortOrder;

  @ApiProperty({
    required: false,
    enum: [\\"Asc\\", \\"Desc\\"],
  })
  @Field(() => SortOrder, {
    nullable: true,
  })
  name?: SortOrder;

  @ApiProperty({
    required: false,
    enum: [\\"Asc\\", \\"Desc\\"],
  })
  @Field(() => SortOrder, {
    nullable: true,
  })
  bio?: SortOrder;

  @ApiProperty({
    required: false,
    enum: [\\"Asc\\", \\"Desc\\"],
  })
  @Field(() => SortOrder, {
    nullable: true,
  })
  email?: SortOrder;

  @ApiProperty({
    required: false,
    enum: [\\"Asc\\", \\"Desc\\"],
  })
  @Field(() => SortOrder, {
    nullable: true,
  })
  age?: SortOrder;

  @ApiProperty({
    required: false,
    enum: [\\"Asc\\", \\"Desc\\"],
  })
  @Field(() => SortOrder, {
    nullable: true,
  })
  birthDate?: SortOrder;

  @ApiProperty({
    required: false,
    enum: [\\"Asc\\", \\"Desc\\"],
  })
  @Field(() => SortOrder, {
    nullable: true,
  })
  score?: SortOrder;

  @ApiProperty({
    required: false,
    enum: [\\"Asc\\", \\"Desc\\"],
  })
  @Field(() => SortOrder, {
    nullable: true,
  })
  managerId?: SortOrder;

  @ApiProperty({
    required: false,
    enum: [\\"Asc\\", \\"Desc\\"],
  })
  @Field(() => SortOrder, {
    nullable: true,
  })
  interests?: SortOrder;

  @ApiProperty({
    required: false,
    enum: [\\"Asc\\", \\"Desc\\"],
  })
  @Field(() => SortOrder, {
    nullable: true,
  })
  priority?: SortOrder;

  @ApiProperty({
    required: false,
    enum: [\\"Asc\\", \\"Desc\\"],
  })
  @Field(() => SortOrder, {
    nullable: true,
  })
  isCurious?: SortOrder;

  @ApiProperty({
    required: false,
    enum: [\\"Asc\\", \\"Desc\\"],
  })
  @Field(() => SortOrder, {
    nullable: true,
  })
  location?: SortOrder;

  @ApiProperty({
    required: false,
    enum: [\\"Asc\\", \\"Desc\\"],
  })
  @Field(() => SortOrder, {
    nullable: true,
  })
  extendedProperties?: SortOrder;
}

export { UserOrderByInput };
",
  "server/src/user/base/UserUpdateInput.ts": "import { InputType, Field } from \\"@nestjs/graphql\\";
import { ApiProperty } from \\"@nestjs/swagger\\";

import {
  IsString,
  IsOptional,
  IsInt,
  IsDate,
  IsNumber,
  ValidateNested,
  IsEnum,
  IsBoolean,
  IsJSON,
} from \\"class-validator\\";

import { Type } from \\"class-transformer\\";
import { UserWhereUniqueInput } from \\"./UserWhereUniqueInput\\";
import { EnumUserInterests } from \\"./EnumUserInterests\\";
import { EnumUserPriority } from \\"./EnumUserPriority\\";
import { GraphQLJSONObject } from \\"graphql-type-json\\";
import { JsonValue } from \\"type-fest\\";
@InputType()
class UserUpdateInput {
  @ApiProperty({
    required: false,
    type: String,
  })
  @IsString()
  @IsOptional()
  @Field(() => String, {
    nullable: true,
  })
  username?: string;

  @ApiProperty({
    required: false,
    type: String,
  })
  @IsString()
  @IsOptional()
  @Field(() => String, {
    nullable: true,
  })
  password?: string;

  @ApiProperty({
    required: false,
    type: [String],
  })
  @IsString({
    each: true,
  })
  @IsOptional()
  @Field(() => [String], {
    nullable: true,
  })
  roles?: Array<string>;

  @ApiProperty({
    required: false,
    type: String,
  })
  @IsString()
  @IsOptional()
  @Field(() => String, {
    nullable: true,
  })
  name?: string;

  @ApiProperty({
    required: false,
    type: String,
  })
  @IsString()
  @IsOptional()
  @Field(() => String, {
    nullable: true,
  })
  bio?: string;

  @ApiProperty({
    required: false,
    type: String,
  })
  @IsString()
  @IsOptional()
  @Field(() => String, {
    nullable: true,
  })
  email?: string;

  @ApiProperty({
    required: false,
    type: Number,
  })
  @IsInt()
  @IsOptional()
  @Field(() => Number, {
    nullable: true,
  })
  age?: number;

  @ApiProperty({
    required: false,
  })
  @IsDate()
  @Type(() => Date)
  @IsOptional()
  @Field(() => Date, {
    nullable: true,
  })
  birthDate?: Date;

  @ApiProperty({
    required: false,
    type: Number,
  })
  @IsNumber()
  @IsOptional()
  @Field(() => Number, {
    nullable: true,
  })
  score?: number;

  @ApiProperty({
    required: false,
    type: () => UserWhereUniqueInput,
  })
  @ValidateNested()
  @Type(() => UserWhereUniqueInput)
  @IsOptional()
  @Field(() => UserWhereUniqueInput, {
    nullable: true,
  })
  manager?: UserWhereUniqueInput | null;

  @ApiProperty({
    required: false,
    enum: EnumUserInterests,
    isArray: true,
  })
  @IsEnum(EnumUserInterests, {
    each: true,
  })
  @IsOptional()
  @Field(() => [EnumUserInterests], {
    nullable: true,
  })
  interests?: Array<\\"programming\\" | \\"design\\">;

  @ApiProperty({
    required: false,
    enum: EnumUserPriority,
  })
  @IsEnum(EnumUserPriority)
  @IsOptional()
  @Field(() => EnumUserPriority, {
    nullable: true,
  })
  priority?: \\"high\\" | \\"medium\\" | \\"low\\";

  @ApiProperty({
    required: false,
    type: Boolean,
  })
  @IsBoolean()
  @IsOptional()
  @Field(() => Boolean, {
    nullable: true,
  })
  isCurious?: boolean;

  @ApiProperty({
    required: false,
    type: String,
  })
  @IsString()
  @IsOptional()
  @Field(() => String, {
    nullable: true,
  })
  location?: string;

  @ApiProperty({
    required: false,
  })
  @IsJSON()
  @IsOptional()
  @Field(() => GraphQLJSONObject, {
    nullable: true,
  })
  extendedProperties?: JsonValue;
}
export { UserUpdateInput };
",
  "server/src/user/base/UserWhereInput.ts": "import { InputType, Field } from \\"@nestjs/graphql\\";
import { ApiProperty } from \\"@nestjs/swagger\\";
import { StringFilter } from \\"../../util/StringFilter\\";
import { Type } from \\"class-transformer\\";
import { IsOptional, ValidateNested, IsEnum } from \\"class-validator\\";
import { IntFilter } from \\"../../util/IntFilter\\";
import { DateTimeFilter } from \\"../../util/DateTimeFilter\\";
import { UserWhereUniqueInput } from \\"./UserWhereUniqueInput\\";
import { EnumUserPriority } from \\"./EnumUserPriority\\";
import { BooleanFilter } from \\"../../util/BooleanFilter\\";
import { JsonNullableFilter } from \\"../../util/JsonNullableFilter\\";
@InputType()
class UserWhereInput {
  @ApiProperty({
    required: false,
    type: StringFilter,
  })
  @Type(() => StringFilter)
  @IsOptional()
  @Field(() => StringFilter, {
    nullable: true,
  })
  id?: StringFilter;

  @ApiProperty({
    required: false,
    type: StringFilter,
  })
  @Type(() => StringFilter)
  @IsOptional()
  @Field(() => StringFilter, {
    nullable: true,
  })
  name?: StringFilter;

  @ApiProperty({
    required: false,
    type: StringFilter,
  })
  @Type(() => StringFilter)
  @IsOptional()
  @Field(() => StringFilter, {
    nullable: true,
  })
  bio?: StringFilter;

  @ApiProperty({
    required: false,
    type: IntFilter,
  })
  @Type(() => IntFilter)
  @IsOptional()
  @Field(() => IntFilter, {
    nullable: true,
  })
  age?: IntFilter;

  @ApiProperty({
    required: false,
    type: DateTimeFilter,
  })
  @Type(() => DateTimeFilter)
  @IsOptional()
  @Field(() => DateTimeFilter, {
    nullable: true,
  })
  birthDate?: DateTimeFilter;

  @ApiProperty({
    required: false,
    type: () => UserWhereUniqueInput,
  })
  @ValidateNested()
  @Type(() => UserWhereUniqueInput)
  @IsOptional()
  @Field(() => UserWhereUniqueInput, {
    nullable: true,
  })
  manager?: UserWhereUniqueInput;

  @ApiProperty({
    required: false,
    enum: EnumUserPriority,
  })
  @IsEnum(EnumUserPriority)
  @IsOptional()
  @Field(() => EnumUserPriority, {
    nullable: true,
  })
  priority?: \\"high\\" | \\"medium\\" | \\"low\\";

  @ApiProperty({
    required: false,
    type: BooleanFilter,
  })
  @Type(() => BooleanFilter)
  @IsOptional()
  @Field(() => BooleanFilter, {
    nullable: true,
  })
  isCurious?: BooleanFilter;

  @ApiProperty({
    required: false,
    type: StringFilter,
  })
  @Type(() => StringFilter)
  @IsOptional()
  @Field(() => StringFilter, {
    nullable: true,
  })
  location?: StringFilter;

  @ApiProperty({
    required: false,
    type: JsonNullableFilter,
  })
  @Type(() => JsonNullableFilter)
  @IsOptional()
  @Field(() => JsonNullableFilter, {
    nullable: true,
  })
  extendedProperties?: JsonNullableFilter;
}
export { UserWhereInput };
",
  "server/src/user/base/UserWhereUniqueInput.ts": "import { InputType, Field } from \\"@nestjs/graphql\\";
import { ApiProperty } from \\"@nestjs/swagger\\";
import { IsString } from \\"class-validator\\";
@InputType()
class UserWhereUniqueInput {
  @ApiProperty({
    required: true,
    type: String,
  })
  @IsString()
  @Field(() => String)
  id!: string;
}
export { UserWhereUniqueInput };
",
  "server/src/user/base/user.controller.base.spec.ts": "import { Test } from \\"@nestjs/testing\\";
import { INestApplication, HttpStatus, ExecutionContext } from \\"@nestjs/common\\";
import request from \\"supertest\\";
import { MorganModule } from \\"nest-morgan\\";
import { ACGuard } from \\"nest-access-control\\";
import { DefaultAuthGuard } from \\"../../auth/defaultAuth.guard\\";
import { ACLModule } from \\"../../auth/acl.module\\";
import { UserController } from \\"../user.controller\\";
import { UserService } from \\"../user.service\\";

const nonExistingId = \\"nonExistingId\\";
const existingId = \\"existingId\\";
const CREATE_INPUT = {
  username: \\"exampleUsername\\",
  password: \\"examplePassword\\",
  roles: [\\"exampleRoles\\"],
  id: \\"exampleId\\",
  name: \\"exampleName\\",
  bio: \\"exampleBio\\",
  email: \\"exampleEmail\\",
  age: 42,
  birthDate: new Date(),
  score: 42.42,
  isCurious: \\"true\\",
  location: \\"exampleLocation\\",
};
const CREATE_RESULT = {
  username: \\"exampleUsername\\",
  password: \\"examplePassword\\",
  roles: [\\"exampleRoles\\"],
  id: \\"exampleId\\",
  name: \\"exampleName\\",
  bio: \\"exampleBio\\",
  email: \\"exampleEmail\\",
  age: 42,
  birthDate: new Date(),
  score: 42.42,
  isCurious: \\"true\\",
  location: \\"exampleLocation\\",
};
const FIND_MANY_RESULT = [
  {
    username: \\"exampleUsername\\",
    password: \\"examplePassword\\",
    roles: [\\"exampleRoles\\"],
    id: \\"exampleId\\",
    name: \\"exampleName\\",
    bio: \\"exampleBio\\",
    email: \\"exampleEmail\\",
    age: 42,
    birthDate: new Date(),
    score: 42.42,
    isCurious: \\"true\\",
    location: \\"exampleLocation\\",
  },
];
const FIND_ONE_RESULT = {
  username: \\"exampleUsername\\",
  password: \\"examplePassword\\",
  roles: [\\"exampleRoles\\"],
  id: \\"exampleId\\",
  name: \\"exampleName\\",
  bio: \\"exampleBio\\",
  email: \\"exampleEmail\\",
  age: 42,
  birthDate: new Date(),
  score: 42.42,
  isCurious: \\"true\\",
  location: \\"exampleLocation\\",
};

const service = {
  create() {
    return CREATE_RESULT;
  },
  findMany: () => FIND_MANY_RESULT,
  findOne: ({ where }: { where: { id: string } }) => {
    switch (where.id) {
      case existingId:
        return FIND_ONE_RESULT;
      case nonExistingId:
        return null;
    }
  },
};

const basicAuthGuard = {
  canActivate: (context: ExecutionContext) => {
    const argumentHost = context.switchToHttp();
    const request = argumentHost.getRequest();
    request.user = {
      roles: [\\"user\\"],
    };
    return true;
  },
};

const acGuard = {
  canActivate: () => {
    return true;
  },
};

describe(\\"User\\", () => {
  let app: INestApplication;

  beforeAll(async () => {
    const moduleRef = await Test.createTestingModule({
      providers: [
        {
          provide: UserService,
          useValue: service,
        },
      ],
      controllers: [UserController],
      imports: [MorganModule.forRoot(), ACLModule],
    })
      .overrideGuard(DefaultAuthGuard)
      .useValue(basicAuthGuard)
      .overrideGuard(ACGuard)
      .useValue(acGuard)
      .compile();

    app = moduleRef.createNestApplication();
    await app.init();
  });

  test(\\"POST /users\\", async () => {
    await request(app.getHttpServer())
      .post(\\"/users\\")
      .send(CREATE_INPUT)
      .expect(HttpStatus.CREATED)
      .expect({
        ...CREATE_RESULT,
        birthDate: CREATE_RESULT.birthDate.toISOString(),
      });
  });

  test(\\"GET /users\\", async () => {
    await request(app.getHttpServer())
      .get(\\"/users\\")
      .expect(HttpStatus.OK)
      .expect([
        {
          ...FIND_MANY_RESULT[0],
          birthDate: FIND_MANY_RESULT[0].birthDate.toISOString(),
        },
      ]);
  });

  test(\\"GET /users/:id non existing\\", async () => {
    await request(app.getHttpServer())
      .get(\`\${\\"/users\\"}/\${nonExistingId}\`)
      .expect(404)
      .expect({
        statusCode: 404,
        message: \`No resource was found for {\\"\${\\"id\\"}\\":\\"\${nonExistingId}\\"}\`,
        error: \\"Not Found\\",
      });
  });

  test(\\"GET /users/:id existing\\", async () => {
    await request(app.getHttpServer())
      .get(\`\${\\"/users\\"}/\${existingId}\`)
      .expect(HttpStatus.OK)
      .expect({
        ...FIND_ONE_RESULT,
        birthDate: FIND_ONE_RESULT.birthDate.toISOString(),
      });
  });

  afterAll(async () => {
    await app.close();
  });
});
",
  "server/src/user/base/user.controller.base.ts": "import * as common from \\"@nestjs/common\\";
import * as swagger from \\"@nestjs/swagger\\";
import * as nestMorgan from \\"nest-morgan\\";
import * as nestAccessControl from \\"nest-access-control\\";
import * as defaultAuthGuard from \\"../../auth/defaultAuth.guard\\";
import * as abacUtil from \\"../../auth/abac.util\\";
import { isRecordNotFoundError } from \\"../../prisma.util\\";
import * as errors from \\"../../errors\\";
import { Request } from \\"express\\";
import { plainToClass } from \\"class-transformer\\";
import { UserService } from \\"../user.service\\";
import { UserCreateInput } from \\"./UserCreateInput\\";
import { UserWhereInput } from \\"./UserWhereInput\\";
import { UserWhereUniqueInput } from \\"./UserWhereUniqueInput\\";
import { UserFindManyArgs } from \\"./UserFindManyArgs\\";
import { UserUpdateInput } from \\"./UserUpdateInput\\";
import { User } from \\"./User\\";
import { OrganizationWhereInput } from \\"../../organization/base/OrganizationWhereInput\\";
import { Organization } from \\"../../organization/base/Organization\\";
@swagger.ApiBasicAuth()
export class UserControllerBase {
  constructor(
    protected readonly service: UserService,
    protected readonly rolesBuilder: nestAccessControl.RolesBuilder
  ) {}

  @common.UseInterceptors(nestMorgan.MorganInterceptor(\\"combined\\"))
  @common.UseGuards(
    defaultAuthGuard.DefaultAuthGuard,
    nestAccessControl.ACGuard
  )
  @common.Post()
  @nestAccessControl.UseRoles({
    resource: \\"User\\",
    action: \\"create\\",
    possession: \\"any\\",
  })
  @swagger.ApiCreatedResponse({ type: User })
  @swagger.ApiForbiddenResponse({ type: errors.ForbiddenException })
  async create(
    @common.Body() data: UserCreateInput,
    @nestAccessControl.UserRoles() userRoles: string[]
  ): Promise<User> {
    const permission = this.rolesBuilder.permission({
      role: userRoles,
      action: \\"create\\",
      possession: \\"any\\",
      resource: \\"User\\",
    });
    const invalidAttributes = abacUtil.getInvalidAttributes(permission, data);
    if (invalidAttributes.length) {
      const properties = invalidAttributes
        .map((attribute: string) => JSON.stringify(attribute))
        .join(\\", \\");
      const roles = userRoles
        .map((role: string) => JSON.stringify(role))
        .join(\\",\\");
      throw new errors.ForbiddenException(
        \`providing the properties: \${properties} on \${\\"User\\"} creation is forbidden for roles: \${roles}\`
      );
    }
    return await this.service.create({
      data: {
        ...data,

        manager: data.manager
          ? {
              connect: data.manager,
            }
          : undefined,
      },
      select: {
        username: true,
        roles: true,
        id: true,
        name: true,
        bio: true,
        email: true,
        age: true,
        birthDate: true,
        score: true,

        manager: {
          select: {
            id: true,
          },
        },

        interests: true,
        priority: true,
        isCurious: true,
        location: true,
        extendedProperties: true,
      },
    });
  }

  @common.UseInterceptors(nestMorgan.MorganInterceptor(\\"combined\\"))
  @common.UseGuards(
    defaultAuthGuard.DefaultAuthGuard,
    nestAccessControl.ACGuard
  )
  @common.Get()
  @nestAccessControl.UseRoles({
    resource: \\"User\\",
    action: \\"read\\",
    possession: \\"any\\",
  })
  @swagger.ApiOkResponse({ type: [User] })
  @swagger.ApiForbiddenResponse()
  @swagger.ApiQuery({
    type: () => UserFindManyArgs,
    style: \\"deepObject\\",
    explode: true,
  })
  async findMany(
    @common.Req() request: Request,
    @nestAccessControl.UserRoles() userRoles: string[]
  ): Promise<User[]> {
    const args = plainToClass(UserFindManyArgs, request.query);

    const permission = this.rolesBuilder.permission({
      role: userRoles,
      action: \\"read\\",
      possession: \\"any\\",
      resource: \\"User\\",
    });
    const results = await this.service.findMany({
      ...args,
      select: {
        username: true,
        roles: true,
        id: true,
        name: true,
        bio: true,
        email: true,
        age: true,
        birthDate: true,
        score: true,

        manager: {
          select: {
            id: true,
          },
        },

        interests: true,
        priority: true,
        isCurious: true,
        location: true,
        extendedProperties: true,
      },
    });
    return results.map((result) => permission.filter(result));
  }

  @common.UseInterceptors(nestMorgan.MorganInterceptor(\\"combined\\"))
  @common.UseGuards(
    defaultAuthGuard.DefaultAuthGuard,
    nestAccessControl.ACGuard
  )
  @common.Get(\\"/:id\\")
  @nestAccessControl.UseRoles({
    resource: \\"User\\",
    action: \\"read\\",
    possession: \\"own\\",
  })
  @swagger.ApiOkResponse({ type: User })
  @swagger.ApiNotFoundResponse({ type: errors.NotFoundException })
  @swagger.ApiForbiddenResponse({ type: errors.ForbiddenException })
  async findOne(
    @common.Param() params: UserWhereUniqueInput,
    @nestAccessControl.UserRoles() userRoles: string[]
  ): Promise<User | null> {
    const permission = this.rolesBuilder.permission({
      role: userRoles,
      action: \\"read\\",
      possession: \\"own\\",
      resource: \\"User\\",
    });
    const result = await this.service.findOne({
      where: params,
      select: {
        username: true,
        roles: true,
        id: true,
        name: true,
        bio: true,
        email: true,
        age: true,
        birthDate: true,
        score: true,

        manager: {
          select: {
            id: true,
          },
        },

        interests: true,
        priority: true,
        isCurious: true,
        location: true,
        extendedProperties: true,
      },
    });
    if (result === null) {
      throw new errors.NotFoundException(
        \`No resource was found for \${JSON.stringify(params)}\`
      );
    }
    return permission.filter(result);
  }

  @common.UseInterceptors(nestMorgan.MorganInterceptor(\\"combined\\"))
  @common.UseGuards(
    defaultAuthGuard.DefaultAuthGuard,
    nestAccessControl.ACGuard
  )
  @common.Patch(\\"/:id\\")
  @nestAccessControl.UseRoles({
    resource: \\"User\\",
    action: \\"update\\",
    possession: \\"any\\",
  })
  @swagger.ApiOkResponse({ type: User })
  @swagger.ApiNotFoundResponse({ type: errors.NotFoundException })
  @swagger.ApiForbiddenResponse({ type: errors.ForbiddenException })
  async update(
    @common.Param() params: UserWhereUniqueInput,
    @common.Body()
    data: UserUpdateInput,
    @nestAccessControl.UserRoles() userRoles: string[]
  ): Promise<User | null> {
    const permission = this.rolesBuilder.permission({
      role: userRoles,
      action: \\"update\\",
      possession: \\"any\\",
      resource: \\"User\\",
    });
    const invalidAttributes = abacUtil.getInvalidAttributes(permission, data);
    if (invalidAttributes.length) {
      const properties = invalidAttributes
        .map((attribute: string) => JSON.stringify(attribute))
        .join(\\", \\");
      const roles = userRoles
        .map((role: string) => JSON.stringify(role))
        .join(\\",\\");
      throw new errors.ForbiddenException(
        \`providing the properties: \${properties} on \${\\"User\\"} update is forbidden for roles: \${roles}\`
      );
    }
    try {
      return await this.service.update({
        where: params,
        data: {
          ...data,

          manager: data.manager
            ? {
                connect: data.manager,
              }
            : undefined,
        },
        select: {
          username: true,
          roles: true,
          id: true,
          name: true,
          bio: true,
          email: true,
          age: true,
          birthDate: true,
          score: true,

          manager: {
            select: {
              id: true,
            },
          },

          interests: true,
          priority: true,
          isCurious: true,
          location: true,
          extendedProperties: true,
        },
      });
    } catch (error) {
      if (isRecordNotFoundError(error)) {
        throw new errors.NotFoundException(
          \`No resource was found for \${JSON.stringify(params)}\`
        );
      }
      throw error;
    }
  }

  @common.UseInterceptors(nestMorgan.MorganInterceptor(\\"combined\\"))
  @common.UseGuards(
    defaultAuthGuard.DefaultAuthGuard,
    nestAccessControl.ACGuard
  )
  @common.Delete(\\"/:id\\")
  @nestAccessControl.UseRoles({
    resource: \\"User\\",
    action: \\"delete\\",
    possession: \\"any\\",
  })
  @swagger.ApiOkResponse({ type: User })
  @swagger.ApiNotFoundResponse({ type: errors.NotFoundException })
  @swagger.ApiForbiddenResponse({ type: errors.ForbiddenException })
  async delete(
    @common.Param() params: UserWhereUniqueInput
  ): Promise<User | null> {
    try {
      return await this.service.delete({
        where: params,
        select: {
          username: true,
          roles: true,
          id: true,
          name: true,
          bio: true,
          email: true,
          age: true,
          birthDate: true,
          score: true,

          manager: {
            select: {
              id: true,
            },
          },

          interests: true,
          priority: true,
          isCurious: true,
          location: true,
          extendedProperties: true,
        },
      });
    } catch (error) {
      if (isRecordNotFoundError(error)) {
        throw new errors.NotFoundException(
          \`No resource was found for \${JSON.stringify(params)}\`
        );
      }
      throw error;
    }
  }

  @common.UseInterceptors(nestMorgan.MorganInterceptor(\\"combined\\"))
  @common.UseGuards(
    defaultAuthGuard.DefaultAuthGuard,
    nestAccessControl.ACGuard
  )
  @common.Get(\\"/:id/employees\\")
  @nestAccessControl.UseRoles({
    resource: \\"User\\",
    action: \\"read\\",
    possession: \\"any\\",
  })
  @swagger.ApiQuery({
    type: () => UserWhereInput,
    style: \\"deepObject\\",
    explode: true,
  })
  async findManyEmployees(
    @common.Req() request: Request,
    @common.Param() params: UserWhereUniqueInput,
    @nestAccessControl.UserRoles() userRoles: string[]
  ): Promise<User[]> {
    const query: UserWhereInput = request.query;
    const permission = this.rolesBuilder.permission({
      role: userRoles,
      action: \\"read\\",
      possession: \\"any\\",
      resource: \\"User\\",
    });
    const results = await this.service.findEmployees(params.id, {
      where: query,
      select: {
        username: true,
        roles: true,
        id: true,
        name: true,
        bio: true,
        email: true,
        age: true,
        birthDate: true,
        score: true,

        manager: {
          select: {
            id: true,
          },
        },

        interests: true,
        priority: true,
        isCurious: true,
        location: true,
        extendedProperties: true,
      },
    });
    return results.map((result) => permission.filter(result));
  }

  @common.UseInterceptors(nestMorgan.MorganInterceptor(\\"combined\\"))
  @common.UseGuards(
    defaultAuthGuard.DefaultAuthGuard,
    nestAccessControl.ACGuard
  )
  @common.Post(\\"/:id/employees\\")
  @nestAccessControl.UseRoles({
    resource: \\"User\\",
    action: \\"update\\",
    possession: \\"any\\",
  })
  async createEmployees(
    @common.Param() params: UserWhereUniqueInput,
    @common.Body() body: UserWhereUniqueInput[],
    @nestAccessControl.UserRoles() userRoles: string[]
  ): Promise<void> {
    const data = {
      employees: {
        connect: body,
      },
    };
    const permission = this.rolesBuilder.permission({
      role: userRoles,
      action: \\"update\\",
      possession: \\"any\\",
      resource: \\"User\\",
    });
    const invalidAttributes = abacUtil.getInvalidAttributes(permission, data);
    if (invalidAttributes.length) {
      const roles = userRoles
        .map((role: string) => JSON.stringify(role))
        .join(\\",\\");
      throw new common.ForbiddenException(
        \`Updating the relationship: \${
          invalidAttributes[0]
        } of \${\\"User\\"} is forbidden for roles: \${roles}\`
      );
    }
    await this.service.update({
      where: params,
      data,
      select: { id: true },
    });
  }

  @common.UseInterceptors(nestMorgan.MorganInterceptor(\\"combined\\"))
  @common.UseGuards(
    defaultAuthGuard.DefaultAuthGuard,
    nestAccessControl.ACGuard
  )
  @common.Patch(\\"/:id/employees\\")
  @nestAccessControl.UseRoles({
    resource: \\"User\\",
    action: \\"update\\",
    possession: \\"any\\",
  })
  async updateEmployees(
    @common.Param() params: UserWhereUniqueInput,
    @common.Body() body: UserWhereUniqueInput[],
    @nestAccessControl.UserRoles() userRoles: string[]
  ): Promise<void> {
    const data = {
      employees: {
        set: body,
      },
    };
    const permission = this.rolesBuilder.permission({
      role: userRoles,
      action: \\"update\\",
      possession: \\"any\\",
      resource: \\"User\\",
    });
    const invalidAttributes = abacUtil.getInvalidAttributes(permission, data);
    if (invalidAttributes.length) {
      const roles = userRoles
        .map((role: string) => JSON.stringify(role))
        .join(\\",\\");
      throw new common.ForbiddenException(
        \`Updating the relationship: \${
          invalidAttributes[0]
        } of \${\\"User\\"} is forbidden for roles: \${roles}\`
      );
    }
    await this.service.update({
      where: params,
      data,
      select: { id: true },
    });
  }

  @common.UseInterceptors(nestMorgan.MorganInterceptor(\\"combined\\"))
  @common.UseGuards(
    defaultAuthGuard.DefaultAuthGuard,
    nestAccessControl.ACGuard
  )
  @common.Delete(\\"/:id/employees\\")
  @nestAccessControl.UseRoles({
    resource: \\"User\\",
    action: \\"update\\",
    possession: \\"any\\",
  })
  async deleteEmployees(
    @common.Param() params: UserWhereUniqueInput,
    @common.Body() body: UserWhereUniqueInput[],
    @nestAccessControl.UserRoles() userRoles: string[]
  ): Promise<void> {
    const data = {
      employees: {
        disconnect: body,
      },
    };
    const permission = this.rolesBuilder.permission({
      role: userRoles,
      action: \\"update\\",
      possession: \\"any\\",
      resource: \\"User\\",
    });
    const invalidAttributes = abacUtil.getInvalidAttributes(permission, data);
    if (invalidAttributes.length) {
      const roles = userRoles
        .map((role: string) => JSON.stringify(role))
        .join(\\",\\");
      throw new common.ForbiddenException(
        \`Updating the relationship: \${
          invalidAttributes[0]
        } of \${\\"User\\"} is forbidden for roles: \${roles}\`
      );
    }
    await this.service.update({
      where: params,
      data,
      select: { id: true },
    });
  }

  @common.UseInterceptors(nestMorgan.MorganInterceptor(\\"combined\\"))
  @common.UseGuards(
    defaultAuthGuard.DefaultAuthGuard,
    nestAccessControl.ACGuard
  )
  @common.Get(\\"/:id/organizations\\")
  @nestAccessControl.UseRoles({
    resource: \\"User\\",
    action: \\"read\\",
    possession: \\"any\\",
  })
  @swagger.ApiQuery({
    type: () => OrganizationWhereInput,
    style: \\"deepObject\\",
    explode: true,
  })
  async findManyOrganizations(
    @common.Req() request: Request,
    @common.Param() params: UserWhereUniqueInput,
    @nestAccessControl.UserRoles() userRoles: string[]
  ): Promise<Organization[]> {
    const query: OrganizationWhereInput = request.query;
    const permission = this.rolesBuilder.permission({
      role: userRoles,
      action: \\"read\\",
      possession: \\"any\\",
      resource: \\"Organization\\",
    });
    const results = await this.service.findOrganizations(params.id, {
      where: query,
      select: {
        id: true,
        createdAt: true,
        updatedAt: true,
        name: true,
      },
    });
    return results.map((result) => permission.filter(result));
  }

  @common.UseInterceptors(nestMorgan.MorganInterceptor(\\"combined\\"))
  @common.UseGuards(
    defaultAuthGuard.DefaultAuthGuard,
    nestAccessControl.ACGuard
  )
  @common.Post(\\"/:id/organizations\\")
  @nestAccessControl.UseRoles({
    resource: \\"User\\",
    action: \\"update\\",
    possession: \\"any\\",
  })
  async createOrganizations(
    @common.Param() params: UserWhereUniqueInput,
    @common.Body() body: UserWhereUniqueInput[],
    @nestAccessControl.UserRoles() userRoles: string[]
  ): Promise<void> {
    const data = {
      organizations: {
        connect: body,
      },
    };
    const permission = this.rolesBuilder.permission({
      role: userRoles,
      action: \\"update\\",
      possession: \\"any\\",
      resource: \\"User\\",
    });
    const invalidAttributes = abacUtil.getInvalidAttributes(permission, data);
    if (invalidAttributes.length) {
      const roles = userRoles
        .map((role: string) => JSON.stringify(role))
        .join(\\",\\");
      throw new common.ForbiddenException(
        \`Updating the relationship: \${
          invalidAttributes[0]
        } of \${\\"User\\"} is forbidden for roles: \${roles}\`
      );
    }
    await this.service.update({
      where: params,
      data,
      select: { id: true },
    });
  }

  @common.UseInterceptors(nestMorgan.MorganInterceptor(\\"combined\\"))
  @common.UseGuards(
    defaultAuthGuard.DefaultAuthGuard,
    nestAccessControl.ACGuard
  )
  @common.Patch(\\"/:id/organizations\\")
  @nestAccessControl.UseRoles({
    resource: \\"User\\",
    action: \\"update\\",
    possession: \\"any\\",
  })
  async updateOrganizations(
    @common.Param() params: UserWhereUniqueInput,
    @common.Body() body: UserWhereUniqueInput[],
    @nestAccessControl.UserRoles() userRoles: string[]
  ): Promise<void> {
    const data = {
      organizations: {
        set: body,
      },
    };
    const permission = this.rolesBuilder.permission({
      role: userRoles,
      action: \\"update\\",
      possession: \\"any\\",
      resource: \\"User\\",
    });
    const invalidAttributes = abacUtil.getInvalidAttributes(permission, data);
    if (invalidAttributes.length) {
      const roles = userRoles
        .map((role: string) => JSON.stringify(role))
        .join(\\",\\");
      throw new common.ForbiddenException(
        \`Updating the relationship: \${
          invalidAttributes[0]
        } of \${\\"User\\"} is forbidden for roles: \${roles}\`
      );
    }
    await this.service.update({
      where: params,
      data,
      select: { id: true },
    });
  }

  @common.UseInterceptors(nestMorgan.MorganInterceptor(\\"combined\\"))
  @common.UseGuards(
    defaultAuthGuard.DefaultAuthGuard,
    nestAccessControl.ACGuard
  )
  @common.Delete(\\"/:id/organizations\\")
  @nestAccessControl.UseRoles({
    resource: \\"User\\",
    action: \\"update\\",
    possession: \\"any\\",
  })
  async deleteOrganizations(
    @common.Param() params: UserWhereUniqueInput,
    @common.Body() body: UserWhereUniqueInput[],
    @nestAccessControl.UserRoles() userRoles: string[]
  ): Promise<void> {
    const data = {
      organizations: {
        disconnect: body,
      },
    };
    const permission = this.rolesBuilder.permission({
      role: userRoles,
      action: \\"update\\",
      possession: \\"any\\",
      resource: \\"User\\",
    });
    const invalidAttributes = abacUtil.getInvalidAttributes(permission, data);
    if (invalidAttributes.length) {
      const roles = userRoles
        .map((role: string) => JSON.stringify(role))
        .join(\\",\\");
      throw new common.ForbiddenException(
        \`Updating the relationship: \${
          invalidAttributes[0]
        } of \${\\"User\\"} is forbidden for roles: \${roles}\`
      );
    }
    await this.service.update({
      where: params,
      data,
      select: { id: true },
    });
  }
}
",
  "server/src/user/base/user.module.base.ts": "import { Module, forwardRef } from \\"@nestjs/common\\";
import { MorganModule } from \\"nest-morgan\\";
import { PrismaModule } from \\"nestjs-prisma\\";
import { ACLModule } from \\"../../auth/acl.module\\";
import { AuthModule } from \\"../../auth/auth.module\\";

@Module({
  imports: [
    ACLModule,
    forwardRef(() => AuthModule),
    MorganModule,
    PrismaModule,
  ],

  exports: [ACLModule, AuthModule, MorganModule, PrismaModule],
})
export class UserModuleBase {}
",
  "server/src/user/base/user.resolver.base.ts": "import * as common from \\"@nestjs/common\\";
import * as graphql from \\"@nestjs/graphql\\";
import * as apollo from \\"apollo-server-express\\";
import * as nestAccessControl from \\"nest-access-control\\";
import { GqlDefaultAuthGuard } from \\"../../auth/gqlDefaultAuth.guard\\";
import * as gqlACGuard from \\"../../auth/gqlAC.guard\\";
import * as gqlUserRoles from \\"../../auth/gqlUserRoles.decorator\\";
import * as abacUtil from \\"../../auth/abac.util\\";
import { isRecordNotFoundError } from \\"../../prisma.util\\";
import { MetaQueryPayload } from \\"../../util/MetaQueryPayload\\";
import { CreateUserArgs } from \\"./CreateUserArgs\\";
import { UpdateUserArgs } from \\"./UpdateUserArgs\\";
import { DeleteUserArgs } from \\"./DeleteUserArgs\\";
import { UserFindManyArgs } from \\"./UserFindManyArgs\\";
import { UserFindUniqueArgs } from \\"./UserFindUniqueArgs\\";
import { User } from \\"./User\\";
import { OrganizationFindManyArgs } from \\"../../organization/base/OrganizationFindManyArgs\\";
import { Organization } from \\"../../organization/base/Organization\\";
import { UserService } from \\"../user.service\\";

@graphql.Resolver(() => User)
@common.UseGuards(GqlDefaultAuthGuard, gqlACGuard.GqlACGuard)
export class UserResolverBase {
  constructor(
    protected readonly service: UserService,
    protected readonly rolesBuilder: nestAccessControl.RolesBuilder
  ) {}

  @graphql.Query(() => MetaQueryPayload)
  @nestAccessControl.UseRoles({
    resource: \\"User\\",
    action: \\"read\\",
    possession: \\"any\\",
  })
  async _usersMeta(
    @graphql.Args() args: UserFindManyArgs
  ): Promise<MetaQueryPayload> {
    const results = await this.service.count({
      ...args,
      skip: undefined,
      take: undefined,
    });
    return {
      count: results,
    };
  }

  @graphql.Query(() => [User])
  @nestAccessControl.UseRoles({
    resource: \\"User\\",
    action: \\"read\\",
    possession: \\"any\\",
  })
  async users(
    @graphql.Args() args: UserFindManyArgs,
    @gqlUserRoles.UserRoles() userRoles: string[]
  ): Promise<User[]> {
    const permission = this.rolesBuilder.permission({
      role: userRoles,
      action: \\"read\\",
      possession: \\"any\\",
      resource: \\"User\\",
    });
    const results = await this.service.findMany(args);
    return results.map((result) => permission.filter(result));
  }

  @graphql.Query(() => User, { nullable: true })
  @nestAccessControl.UseRoles({
    resource: \\"User\\",
    action: \\"read\\",
    possession: \\"own\\",
  })
  async user(
    @graphql.Args() args: UserFindUniqueArgs,
    @gqlUserRoles.UserRoles() userRoles: string[]
  ): Promise<User | null> {
    const permission = this.rolesBuilder.permission({
      role: userRoles,
      action: \\"read\\",
      possession: \\"own\\",
      resource: \\"User\\",
    });
    const result = await this.service.findOne(args);
    if (result === null) {
      return null;
    }
    return permission.filter(result);
  }

  @graphql.Mutation(() => User)
  @nestAccessControl.UseRoles({
    resource: \\"User\\",
    action: \\"create\\",
    possession: \\"any\\",
  })
  async createUser(
    @graphql.Args() args: CreateUserArgs,
    @gqlUserRoles.UserRoles() userRoles: string[]
  ): Promise<User> {
    const permission = this.rolesBuilder.permission({
      role: userRoles,
      action: \\"create\\",
      possession: \\"any\\",
      resource: \\"User\\",
    });
    const invalidAttributes = abacUtil.getInvalidAttributes(
      permission,
      args.data
    );
    if (invalidAttributes.length) {
      const properties = invalidAttributes
        .map((attribute: string) => JSON.stringify(attribute))
        .join(\\", \\");
      const roles = userRoles
        .map((role: string) => JSON.stringify(role))
        .join(\\",\\");
      throw new apollo.ApolloError(
        \`providing the properties: \${properties} on \${\\"User\\"} creation is forbidden for roles: \${roles}\`
      );
    }
    // @ts-ignore
    return await this.service.create({
      ...args,
      data: {
        ...args.data,

        manager: args.data.manager
          ? {
              connect: args.data.manager,
            }
          : undefined,
      },
    });
  }

  @graphql.Mutation(() => User)
  @nestAccessControl.UseRoles({
    resource: \\"User\\",
    action: \\"update\\",
    possession: \\"any\\",
  })
  async updateUser(
    @graphql.Args() args: UpdateUserArgs,
    @gqlUserRoles.UserRoles() userRoles: string[]
  ): Promise<User | null> {
    const permission = this.rolesBuilder.permission({
      role: userRoles,
      action: \\"update\\",
      possession: \\"any\\",
      resource: \\"User\\",
    });
    const invalidAttributes = abacUtil.getInvalidAttributes(
      permission,
      args.data
    );
    if (invalidAttributes.length) {
      const properties = invalidAttributes
        .map((attribute: string) => JSON.stringify(attribute))
        .join(\\", \\");
      const roles = userRoles
        .map((role: string) => JSON.stringify(role))
        .join(\\",\\");
      throw new apollo.ApolloError(
        \`providing the properties: \${properties} on \${\\"User\\"} update is forbidden for roles: \${roles}\`
      );
    }
    try {
      // @ts-ignore
      return await this.service.update({
        ...args,
        data: {
          ...args.data,

          manager: args.data.manager
            ? {
                connect: args.data.manager,
              }
            : undefined,
        },
      });
    } catch (error) {
      if (isRecordNotFoundError(error)) {
        throw new apollo.ApolloError(
          \`No resource was found for \${JSON.stringify(args.where)}\`
        );
      }
      throw error;
    }
  }

  @graphql.Mutation(() => User)
  @nestAccessControl.UseRoles({
    resource: \\"User\\",
    action: \\"delete\\",
    possession: \\"any\\",
  })
  async deleteUser(@graphql.Args() args: DeleteUserArgs): Promise<User | null> {
    try {
      // @ts-ignore
      return await this.service.delete(args);
    } catch (error) {
      if (isRecordNotFoundError(error)) {
        throw new apollo.ApolloError(
          \`No resource was found for \${JSON.stringify(args.where)}\`
        );
      }
      throw error;
    }
  }

  @graphql.ResolveField(() => [User])
  @nestAccessControl.UseRoles({
    resource: \\"User\\",
    action: \\"read\\",
    possession: \\"any\\",
  })
  async employees(
    @graphql.Parent() parent: User,
    @graphql.Args() args: UserFindManyArgs,
    @gqlUserRoles.UserRoles() userRoles: string[]
  ): Promise<User[]> {
    const permission = this.rolesBuilder.permission({
      role: userRoles,
      action: \\"read\\",
      possession: \\"any\\",
      resource: \\"User\\",
    });
    const results = await this.service.findEmployees(parent.id, args);

    if (!results) {
      return [];
    }

    return results.map((result) => permission.filter(result));
  }

  @graphql.ResolveField(() => [Organization])
  @nestAccessControl.UseRoles({
    resource: \\"User\\",
    action: \\"read\\",
    possession: \\"any\\",
  })
  async organizations(
    @graphql.Parent() parent: User,
    @graphql.Args() args: OrganizationFindManyArgs,
    @gqlUserRoles.UserRoles() userRoles: string[]
  ): Promise<Organization[]> {
    const permission = this.rolesBuilder.permission({
      role: userRoles,
      action: \\"read\\",
      possession: \\"any\\",
      resource: \\"Organization\\",
    });
    const results = await this.service.findOrganizations(parent.id, args);

    if (!results) {
      return [];
    }

    return results.map((result) => permission.filter(result));
  }

  @graphql.ResolveField(() => User, { nullable: true })
  @nestAccessControl.UseRoles({
    resource: \\"User\\",
    action: \\"read\\",
    possession: \\"any\\",
  })
  async manager(
    @graphql.Parent() parent: User,
    @gqlUserRoles.UserRoles() userRoles: string[]
  ): Promise<User | null> {
    const permission = this.rolesBuilder.permission({
      role: userRoles,
      action: \\"read\\",
      possession: \\"any\\",
      resource: \\"User\\",
    });
    const result = await this.service.getManager(parent.id);

    if (!result) {
      return null;
    }
    return permission.filter(result);
  }
}
",
  "server/src/user/base/user.service.base.ts": "import { PrismaService } from \\"nestjs-prisma\\";
import { Prisma, User, Organization } from \\"@prisma/client\\";
import { PasswordService } from \\"../../auth/password.service\\";
import { transformStringFieldUpdateInput } from \\"../../prisma.util\\";

export class UserServiceBase {
  constructor(
    protected readonly prisma: PrismaService,
    protected readonly passwordService: PasswordService
  ) {}

  async count<T extends Prisma.UserFindManyArgs>(
    args: Prisma.SelectSubset<T, Prisma.UserFindManyArgs>
  ): Promise<number> {
    return this.prisma.user.count(args);
  }

  async findMany<T extends Prisma.UserFindManyArgs>(
    args: Prisma.SelectSubset<T, Prisma.UserFindManyArgs>
  ): Promise<User[]> {
    return this.prisma.user.findMany(args);
  }
  async findOne<T extends Prisma.UserFindUniqueArgs>(
    args: Prisma.SelectSubset<T, Prisma.UserFindUniqueArgs>
  ): Promise<User | null> {
    return this.prisma.user.findUnique(args);
  }
  async create<T extends Prisma.UserCreateArgs>(
    args: Prisma.SelectSubset<T, Prisma.UserCreateArgs>
  ): Promise<User> {
    return this.prisma.user.create<T>({
      ...args,

      data: {
        ...args.data,
        password: await this.passwordService.hash(args.data.password),
      },
    });
  }
  async update<T extends Prisma.UserUpdateArgs>(
    args: Prisma.SelectSubset<T, Prisma.UserUpdateArgs>
  ): Promise<User> {
    return this.prisma.user.update<T>({
      ...args,

      data: {
        ...args.data,

        password:
          args.data.password &&
          (await transformStringFieldUpdateInput(
            args.data.password,
            (password) => this.passwordService.hash(password)
          )),
      },
    });
  }
  async delete<T extends Prisma.UserDeleteArgs>(
    args: Prisma.SelectSubset<T, Prisma.UserDeleteArgs>
  ): Promise<User> {
    return this.prisma.user.delete(args);
  }

  async findEmployees(
    parentId: string,
    args: Prisma.UserFindManyArgs
  ): Promise<User[]> {
    return this.prisma.user
      .findUnique({
        where: { id: parentId },
      })
      .employees(args);
  }

  async findOrganizations(
    parentId: string,
    args: Prisma.OrganizationFindManyArgs
  ): Promise<Organization[]> {
    return this.prisma.user
      .findUnique({
        where: { id: parentId },
      })
      .organizations(args);
  }

  async getManager(parentId: string): Promise<User | null> {
    return this.prisma.user
      .findUnique({
        where: { id: parentId },
      })
      .manager();
  }
}
",
  "server/src/user/user.controller.ts": "import * as common from \\"@nestjs/common\\";
import * as swagger from \\"@nestjs/swagger\\";
import * as nestAccessControl from \\"nest-access-control\\";
import { UserService } from \\"./user.service\\";
import { UserControllerBase } from \\"./base/user.controller.base\\";

@swagger.ApiTags(\\"users\\")
@common.Controller(\\"users\\")
export class UserController extends UserControllerBase {
  constructor(
    protected readonly service: UserService,
    @nestAccessControl.InjectRolesBuilder()
    protected readonly rolesBuilder: nestAccessControl.RolesBuilder
  ) {
    super(service, rolesBuilder);
  }
}
",
  "server/src/user/user.module.ts": "import { Module } from \\"@nestjs/common\\";
import { UserModuleBase } from \\"./base/user.module.base\\";
import { UserService } from \\"./user.service\\";
import { UserController } from \\"./user.controller\\";
import { UserResolver } from \\"./user.resolver\\";

@Module({
  imports: [UserModuleBase],
  controllers: [UserController],
  providers: [UserService, UserResolver],
  exports: [UserService],
})
export class UserModule {}
",
  "server/src/user/user.resolver.ts": "import * as common from \\"@nestjs/common\\";
import * as graphql from \\"@nestjs/graphql\\";
import * as nestAccessControl from \\"nest-access-control\\";
import { GqlDefaultAuthGuard } from \\"../auth/gqlDefaultAuth.guard\\";
import * as gqlACGuard from \\"../auth/gqlAC.guard\\";
import { UserResolverBase } from \\"./base/user.resolver.base\\";
import { User } from \\"./base/User\\";
import { UserService } from \\"./user.service\\";

@graphql.Resolver(() => User)
@common.UseGuards(GqlDefaultAuthGuard, gqlACGuard.GqlACGuard)
export class UserResolver extends UserResolverBase {
  constructor(
    protected readonly service: UserService,
    @nestAccessControl.InjectRolesBuilder()
    protected readonly rolesBuilder: nestAccessControl.RolesBuilder
  ) {
    super(service, rolesBuilder);
  }
}
",
  "server/src/user/user.service.ts": "import { Injectable } from \\"@nestjs/common\\";
import { PrismaService } from \\"nestjs-prisma\\";
import { UserServiceBase } from \\"./base/user.service.base\\";
import { PasswordService } from \\"../auth/password.service\\";

@Injectable()
export class UserService extends UserServiceBase {
  constructor(
    protected readonly prisma: PrismaService,
    protected readonly passwordService: PasswordService
  ) {
    super(prisma, passwordService);
  }
}
",
  "server/src/util/BooleanFilter.ts": "import { Field, InputType } from \\"@nestjs/graphql\\";
import { ApiProperty } from \\"@nestjs/swagger\\";
import { IsOptional } from \\"class-validator\\";
import { Type } from \\"class-transformer\\";

@InputType({
  isAbstract: true,
  description: undefined,
})
export class BooleanFilter {
  @ApiProperty({
    required: false,
    type: Boolean,
  })
  @IsOptional()
  @Field(() => Boolean, {
    nullable: true,
  })
  @Type(() => Boolean)
  equals?: boolean;

  @ApiProperty({
    required: false,
    type: Boolean,
  })
  @IsOptional()
  @Field(() => Boolean, {
    nullable: true,
  })
  @Type(() => Boolean)
  not?: boolean;
}
",
  "server/src/util/BooleanNullableFilter.ts": "import { Field, InputType } from \\"@nestjs/graphql\\";
import { ApiProperty } from \\"@nestjs/swagger\\";
import { IsOptional } from \\"class-validator\\";
import { Type } from \\"class-transformer\\";
@InputType({
  isAbstract: true,
  description: undefined,
})
export class BooleanNullableFilter {
  @ApiProperty({
    required: false,
    type: Boolean,
  })
  @IsOptional()
  @Field(() => Boolean, {
    nullable: true,
  })
  @Type(() => Boolean)
  equals?: boolean | null;

  @ApiProperty({
    required: false,
    type: Boolean,
  })
  @IsOptional()
  @Field(() => Boolean, {
    nullable: true,
  })
  @Type(() => Boolean)
  not?: boolean | null;
}
",
  "server/src/util/DateTimeFilter.ts": "import { Field, InputType } from \\"@nestjs/graphql\\";
import { ApiProperty } from \\"@nestjs/swagger\\";
import { IsOptional } from \\"class-validator\\";
import { Type } from \\"class-transformer\\";
@InputType({
  isAbstract: true,
  description: undefined,
})
export class DateTimeFilter {
  @ApiProperty({
    required: false,
    type: Date,
  })
  @IsOptional()
  @Field(() => Date, {
    nullable: true,
  })
  @Type(() => Date)
  equals?: Date;

  @ApiProperty({
    required: false,
    type: Date,
  })
  @IsOptional()
  @Field(() => Date, {
    nullable: true,
  })
  @Type(() => Date)
  not?: Date;

  @ApiProperty({
    required: false,
    type: [Date],
  })
  @IsOptional()
  @Field(() => [Date], {
    nullable: true,
  })
  @Type(() => Date)
  in?: Date[];

  @ApiProperty({
    required: false,
    type: [Date],
  })
  @IsOptional()
  @Field(() => [Date], {
    nullable: true,
  })
  @Type(() => Date)
  notIn?: Date[];

  @ApiProperty({
    required: false,
    type: Date,
  })
  @IsOptional()
  @Field(() => Date, {
    nullable: true,
  })
  @Type(() => Date)
  lt?: Date;

  @ApiProperty({
    required: false,
    type: Date,
  })
  @IsOptional()
  @Field(() => Date, {
    nullable: true,
  })
  @Type(() => Date)
  lte?: Date;

  @ApiProperty({
    required: false,
    type: Date,
  })
  @IsOptional()
  @Field(() => Date, {
    nullable: true,
  })
  @Type(() => Date)
  gt?: Date;

  @ApiProperty({
    required: false,
    type: Date,
  })
  @IsOptional()
  @Field(() => Date, {
    nullable: true,
  })
  @Type(() => Date)
  gte?: Date;
}
",
  "server/src/util/DateTimeNullableFilter.ts": "import { Field, InputType } from \\"@nestjs/graphql\\";
import { ApiProperty } from \\"@nestjs/swagger\\";
import { IsOptional } from \\"class-validator\\";
import { Type } from \\"class-transformer\\";
@InputType({
  isAbstract: true,
  description: undefined,
})
export class DateTimeNullableFilter {
  @ApiProperty({
    required: false,
    type: Date,
  })
  @IsOptional()
  @Field(() => Date, {
    nullable: true,
  })
  @Type(() => Date)
  equals?: Date | null;

  @ApiProperty({
    required: false,
    type: [Date],
  })
  @IsOptional()
  @Field(() => [Date], {
    nullable: true,
  })
  @Type(() => Date)
  in?: Date[] | null;

  @ApiProperty({
    required: false,
    type: [Date],
  })
  @IsOptional()
  @Field(() => [Date], {
    nullable: true,
  })
  @Type(() => Date)
  notIn?: Date[] | null;

  @ApiProperty({
    required: false,
    type: Date,
  })
  @IsOptional()
  @Field(() => Date, {
    nullable: true,
  })
  @Type(() => Date)
  lt?: Date;

  @ApiProperty({
    required: false,
    type: Date,
  })
  @IsOptional()
  @Field(() => Date, {
    nullable: true,
  })
  @Type(() => Date)
  lte?: Date;

  @ApiProperty({
    required: false,
    type: Date,
  })
  @IsOptional()
  @Field(() => Date, {
    nullable: true,
  })
  @Type(() => Date)
  gt?: Date;

  @ApiProperty({
    required: false,
    type: Date,
  })
  @IsOptional()
  @Field(() => Date, {
    nullable: true,
  })
  @Type(() => Date)
  gte?: Date;

  @ApiProperty({
    required: false,
    type: Date,
  })
  @IsOptional()
  @Field(() => Date, {
    nullable: true,
  })
  @Type(() => Date)
  not?: Date;
}
",
  "server/src/util/FloatFilter.ts": "import { Field, InputType, Float } from \\"@nestjs/graphql\\";
import { ApiProperty } from \\"@nestjs/swagger\\";
import { IsOptional } from \\"class-validator\\";
import { Type } from \\"class-transformer\\";

@InputType({
  isAbstract: true,
  description: undefined,
})
export class FloatFilter {
  @ApiProperty({
    required: false,
    type: Number,
  })
  @IsOptional()
  @Field(() => Float, {
    nullable: true,
  })
  @Type(() => Number)
  equals?: number;

  @ApiProperty({
    required: false,
    type: Number,
  })
  @IsOptional()
  @Field(() => [Float], {
    nullable: true,
  })
  @Type(() => Number)
  in?: number[];

  @ApiProperty({
    required: false,
    type: [Number],
  })
  @IsOptional()
  @Field(() => [Float], {
    nullable: true,
  })
  @Type(() => Number)
  notIn?: number[];

  @ApiProperty({
    required: false,
    type: Number,
  })
  @IsOptional()
  @Field(() => Float, {
    nullable: true,
  })
  @Type(() => Number)
  lt?: number;

  @ApiProperty({
    required: false,
    type: Number,
  })
  @IsOptional()
  @Field(() => Float, {
    nullable: true,
  })
  @Type(() => Number)
  lte?: number;

  @ApiProperty({
    required: false,
    type: Number,
  })
  @IsOptional()
  @Field(() => Float, {
    nullable: true,
  })
  @Type(() => Number)
  gt?: number;

  @ApiProperty({
    required: false,
    type: Number,
  })
  @IsOptional()
  @Field(() => Float, {
    nullable: true,
  })
  @Type(() => Number)
  gte?: number;

  @ApiProperty({
    required: false,
    type: Number,
  })
  @IsOptional()
  @Field(() => Float, {
    nullable: true,
  })
  @Type(() => Number)
  not?: number;
}
",
  "server/src/util/FloatNullableFilter.ts": "import { Field, InputType, Float } from \\"@nestjs/graphql\\";
import { ApiProperty } from \\"@nestjs/swagger\\";
import { IsOptional } from \\"class-validator\\";
import { Type } from \\"class-transformer\\";

@InputType({
  isAbstract: true,
  description: undefined,
})
export class FloatNullableFilter {
  @ApiProperty({
    required: false,
    type: Number,
  })
  @IsOptional()
  @Field(() => Float, {
    nullable: true,
  })
  @Type(() => Number)
  equals?: number | null;

  @ApiProperty({
    required: false,
    type: [Number],
  })
  @IsOptional()
  @Field(() => [Float], {
    nullable: true,
  })
  @Type(() => Number)
  in?: number[] | null;

  @ApiProperty({
    required: false,
    type: [Number],
  })
  @IsOptional()
  @Field(() => [Float], {
    nullable: true,
  })
  @Type(() => Number)
  notIn?: number[] | null;

  @ApiProperty({
    required: false,
    type: Number,
  })
  @IsOptional()
  @Field(() => Float, {
    nullable: true,
  })
  @Type(() => Number)
  lt?: number;

  @ApiProperty({
    required: false,
    type: Number,
  })
  @IsOptional()
  @Field(() => Float, {
    nullable: true,
  })
  @Type(() => Number)
  lte?: number;

  @ApiProperty({
    required: false,
    type: Number,
  })
  @IsOptional()
  @Field(() => Float, {
    nullable: true,
  })
  @Type(() => Number)
  gt?: number;

  @ApiProperty({
    required: false,
    type: Number,
  })
  @IsOptional()
  @Field(() => Float, {
    nullable: true,
  })
  @Type(() => Number)
  gte?: number;

  @ApiProperty({
    required: false,
    type: Number,
  })
  @IsOptional()
  @Field(() => Float, {
    nullable: true,
  })
  @Type(() => Number)
  not?: number;
}
",
  "server/src/util/IntFilter.ts": "import { Field, InputType, Int } from \\"@nestjs/graphql\\";
import { ApiProperty } from \\"@nestjs/swagger\\";
import { IsOptional } from \\"class-validator\\";
import { Type } from \\"class-transformer\\";

@InputType({
  isAbstract: true,
  description: undefined,
})
export class IntFilter {
  @ApiProperty({
    required: false,
    type: Number,
  })
  @IsOptional()
  @Field(() => Int, {
    nullable: true,
  })
  @Type(() => Number)
  equals?: number;

  @ApiProperty({
    required: false,
    type: [Number],
  })
  @IsOptional()
  @Field(() => [Int], {
    nullable: true,
  })
  @Type(() => Number)
  in?: number[];

  @ApiProperty({
    required: false,
    type: [Number],
  })
  @IsOptional()
  @Field(() => [Int], {
    nullable: true,
  })
  @Type(() => Number)
  notIn?: number[];

  @ApiProperty({
    required: false,
    type: Number,
  })
  @IsOptional()
  @Field(() => Int, {
    nullable: true,
  })
  @Type(() => Number)
  lt?: number;

  @ApiProperty({
    required: false,
    type: Number,
  })
  @IsOptional()
  @Field(() => Int, {
    nullable: true,
  })
  @Type(() => Number)
  lte?: number;

  @ApiProperty({
    required: false,
    type: Number,
  })
  @IsOptional()
  @Field(() => Int, {
    nullable: true,
  })
  @Type(() => Number)
  gt?: number;

  @ApiProperty({
    required: false,
    type: Number,
  })
  @IsOptional()
  @Field(() => Int, {
    nullable: true,
  })
  @Type(() => Number)
  gte?: number;

  @ApiProperty({
    required: false,
    type: Number,
  })
  @IsOptional()
  @Field(() => Int, {
    nullable: true,
  })
  @Type(() => Number)
  not?: number;
}
",
  "server/src/util/IntNullableFilter.ts": "import { Field, InputType, Int } from \\"@nestjs/graphql\\";
import { ApiProperty } from \\"@nestjs/swagger\\";
import { IsOptional } from \\"class-validator\\";
import { Type } from \\"class-transformer\\";

@InputType({
  isAbstract: true,
  description: undefined,
})
export class IntNullableFilter {
  @ApiProperty({
    required: false,
    type: Number,
  })
  @IsOptional()
  @Field(() => Int, {
    nullable: true,
  })
  @Type(() => Number)
  equals?: number | null;

  @ApiProperty({
    required: false,
    type: [Number],
  })
  @IsOptional()
  @Field(() => [Int], {
    nullable: true,
  })
  @Type(() => Number)
  in?: number[] | null;

  @ApiProperty({
    required: false,
    type: [Number],
  })
  @IsOptional()
  @Field(() => [Int], {
    nullable: true,
  })
  @Type(() => Number)
  notIn?: number[] | null;

  @ApiProperty({
    required: false,
    type: Number,
  })
  @IsOptional()
  @Field(() => Int, {
    nullable: true,
  })
  @Type(() => Number)
  lt?: number;

  @ApiProperty({
    required: false,
    type: Number,
  })
  @IsOptional()
  @Field(() => Int, {
    nullable: true,
  })
  @Type(() => Number)
  lte?: number;

  @ApiProperty({
    required: false,
    type: Number,
  })
  @IsOptional()
  @Field(() => Int, {
    nullable: true,
  })
  @Type(() => Number)
  gt?: number;

  @ApiProperty({
    required: false,
    type: Number,
  })
  @IsOptional()
  @Field(() => Int, {
    nullable: true,
  })
  @Type(() => Number)
  gte?: number;

  @ApiProperty({
    required: false,
    type: Number,
  })
  @IsOptional()
  @Field(() => Int, {
    nullable: true,
  })
  @Type(() => Number)
  not?: number;
}
",
  "server/src/util/JsonNullableFilter.ts": "// @ts-ignore
// eslint-disable-next-line
import { JsonValue } from \\"type-fest\\";
import { Field, InputType } from \\"@nestjs/graphql\\";
import { ApiProperty } from \\"@nestjs/swagger\\";
import { IsOptional } from \\"class-validator\\";
import { GraphQLJSONObject } from \\"graphql-type-json\\";

@InputType({
  isAbstract: true,
  description: undefined,
})
export class JsonNullableFilter {
  @ApiProperty({
    required: false,
    type: GraphQLJSONObject,
  })
  @IsOptional()
  @Field(() => GraphQLJSONObject, {
    nullable: true,
  })
  equals?: JsonValue | null;

  @ApiProperty({
    required: false,
    type: GraphQLJSONObject,
  })
  @IsOptional()
  @Field(() => GraphQLJSONObject, {
    nullable: true,
  })
  not?: JsonValue | null;
}
",
  "server/src/util/MetaQueryPayload.ts": "import { ObjectType, Field } from \\"@nestjs/graphql\\";
import { ApiProperty } from \\"@nestjs/swagger\\";

@ObjectType()
class MetaQueryPayload {
  @ApiProperty({
    required: true,
  })
  @Field(() => String)
  count!: number;
}
export { MetaQueryPayload };
",
  "server/src/util/QueryMode.ts": "import { registerEnumType } from \\"@nestjs/graphql\\";

export enum QueryMode {
  Default = \\"default\\",
  Insensitive = \\"insensitive\\",
}
registerEnumType(QueryMode, {
  name: \\"QueryMode\\",
  description: undefined,
});
",
  "server/src/util/SortOrder.ts": "import { registerEnumType } from \\"@nestjs/graphql\\";

export enum SortOrder {
  Asc = \\"asc\\",
  Desc = \\"desc\\",
}
registerEnumType(SortOrder, {
  name: \\"SortOrder\\",
  description: undefined,
});
",
  "server/src/util/StringFilter.ts": "import { Field, InputType } from \\"@nestjs/graphql\\";
import { QueryMode } from \\"./QueryMode\\";
import { ApiProperty } from \\"@nestjs/swagger\\";
import { IsOptional } from \\"class-validator\\";
import { Type } from \\"class-transformer\\";

@InputType({
  isAbstract: true,
})
export class StringFilter {
  @ApiProperty({
    required: false,
    type: String,
  })
  @IsOptional()
  @Field(() => String, {
    nullable: true,
  })
  @Type(() => String)
  equals?: string;

  @ApiProperty({
    required: false,
    type: [String],
  })
  @IsOptional()
  @Field(() => [String], {
    nullable: true,
  })
  @Type(() => String)
  in?: string[];

  @ApiProperty({
    required: false,
    type: [String],
  })
  @IsOptional()
  @Field(() => [String], {
    nullable: true,
  })
  @Type(() => String)
  notIn?: string[];

  @ApiProperty({
    required: false,
    type: String,
  })
  @IsOptional()
  @Field(() => String, {
    nullable: true,
  })
  @Type(() => String)
  lt?: string;

  @ApiProperty({
    required: false,
    type: String,
  })
  @IsOptional()
  @Field(() => String, {
    nullable: true,
  })
  @Type(() => String)
  lte?: string;

  @ApiProperty({
    required: false,
    type: String,
  })
  @IsOptional()
  @Field(() => String, {
    nullable: true,
  })
  @Type(() => String)
  gt?: string;

  @ApiProperty({
    required: false,
    type: String,
  })
  @IsOptional()
  @Field(() => String, {
    nullable: true,
  })
  @Type(() => String)
  gte?: string;

  @ApiProperty({
    required: false,
    type: String,
  })
  @IsOptional()
  @Field(() => String, {
    nullable: true,
  })
  @Type(() => String)
  contains?: string;

  @ApiProperty({
    required: false,
    type: String,
  })
  @IsOptional()
  @Field(() => String, {
    nullable: true,
  })
  @Type(() => String)
  startsWith?: string;

  @ApiProperty({
    required: false,
    type: String,
  })
  @IsOptional()
  @Field(() => String, {
    nullable: true,
  })
  @Type(() => String)
  endsWith?: string;

  @ApiProperty({
    required: false,
    enum: [\\"Default\\", \\"Insensitive\\"],
  })
  @IsOptional()
  @Field(() => QueryMode, {
    nullable: true,
  })
  mode?: QueryMode;

  @ApiProperty({
    required: false,
    type: String,
  })
  @IsOptional()
  @Field(() => String, {
    nullable: true,
  })
  @Type(() => String)
  not?: string;
}
",
  "server/src/util/StringNullableFilter.ts": "import { Field, InputType } from \\"@nestjs/graphql\\";
import { QueryMode } from \\"./QueryMode\\";
import { ApiProperty } from \\"@nestjs/swagger\\";
import { IsOptional } from \\"class-validator\\";
import { Type } from \\"class-transformer\\";

@InputType({
  isAbstract: true,
})
export class StringNullableFilter {
  @ApiProperty({
    required: false,
    type: String,
  })
  @IsOptional()
  @Field(() => String, {
    nullable: true,
  })
  @Type(() => String)
  equals?: string | null;

  @ApiProperty({
    required: false,
    type: [String],
  })
  @IsOptional()
  @Field(() => [String], {
    nullable: true,
  })
  @Type(() => String)
  in?: string[] | null;

  @ApiProperty({
    required: false,
    type: [String],
  })
  @IsOptional()
  @Field(() => [String], {
    nullable: true,
  })
  @Type(() => String)
  notIn?: string[] | null;

  @ApiProperty({
    required: false,
    type: String,
  })
  @IsOptional()
  @Field(() => String, {
    nullable: true,
  })
  @Type(() => String)
  lt?: string;

  @ApiProperty({
    required: false,
    type: String,
  })
  @IsOptional()
  @Field(() => String, {
    nullable: true,
  })
  @Type(() => String)
  lte?: string;

  @ApiProperty({
    required: false,
    type: String,
  })
  @IsOptional()
  @Field(() => String, {
    nullable: true,
  })
  @Type(() => String)
  gt?: string;

  @ApiProperty({
    required: false,
    type: String,
  })
  @IsOptional()
  @Field(() => String, {
    nullable: true,
  })
  @Type(() => String)
  gte?: string;

  @ApiProperty({
    required: false,
    type: String,
  })
  @IsOptional()
  @Field(() => String, {
    nullable: true,
  })
  @Type(() => String)
  contains?: string;

  @ApiProperty({
    required: false,
    type: String,
  })
  @IsOptional()
  @Field(() => String, {
    nullable: true,
  })
  @Type(() => String)
  startsWith?: string;

  @ApiProperty({
    required: false,
    type: String,
  })
  @IsOptional()
  @Field(() => String, {
    nullable: true,
  })
  @Type(() => String)
  endsWith?: string;

  @ApiProperty({
    required: false,
    enum: [\\"Default\\", \\"Insensitive\\"],
  })
  @IsOptional()
  @Field(() => QueryMode, {
    nullable: true,
  })
  mode?: QueryMode;

  @ApiProperty({
    required: false,
    type: String,
  })
  @IsOptional()
  @Field(() => String, {
    nullable: true,
  })
  @Type(() => String)
  not?: string;
}
",
}
`;<|MERGE_RESOLUTION|>--- conflicted
+++ resolved
@@ -2784,15 +2784,9 @@
   },
 };
 
-<<<<<<< HEAD
 const tokenService = {
   createToken(username: string, password: string) {
     return signToken;
-=======
-const jwtService = {
-  signAsync() {
-    return Promise.resolve(SIGN_TOKEN);
->>>>>>> 14fc5f3b
   },
 };
 
