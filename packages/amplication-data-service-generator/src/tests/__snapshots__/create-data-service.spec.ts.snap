--- conflicted
+++ resolved
@@ -3416,38 +3416,22 @@
   age            Int
   birthDate      DateTime
   score          Float
-<<<<<<< HEAD
-  organization   Organization?   @relation(fields: [organizationId])
+  organization   Organization?       @relation(fields: [organizationId])
   organizationId String?
-  interests      EnumInterests[]
-  priority       EnumPriority
-=======
-  organization   Organization?       @relation(fields: [organizationId], references: [id])
   interests      EnumUserInterests[]
   priority       EnumUserPriority
->>>>>>> 3f3eade2
   isCurious      Boolean
   location       String
 }
 
 model Order {
-<<<<<<< HEAD
-  id         String     @id @default(cuid())
-  createdAt  DateTime   @default(now())
-  updatedAt  DateTime   @updatedAt
-  customer   Customer   @relation(fields: [customerId])
-  customerId String
-  status     EnumStatus
-  label      EnumLabel?
-=======
   id         String          @id @default(cuid())
   createdAt  DateTime        @default(now())
   updatedAt  DateTime        @updatedAt
-  customer   Customer        @relation(fields: [customerId], references: [id])
+  customer   Customer        @relation(fields: [customerId])
+  customerId String
   status     EnumOrderStatus
   label      EnumOrderLabel?
-  customerId String
->>>>>>> 3f3eade2
 }
 
 model Organization {
@@ -3461,10 +3445,9 @@
 }
 
 model Customer {
-<<<<<<< HEAD
-  id                String               @id @default(cuid())
-  createdAt         DateTime             @default(now())
-  updatedAt         DateTime             @updatedAt
+  id                String                       @id @default(cuid())
+  createdAt         DateTime                     @default(now())
+  updatedAt         DateTime                     @updatedAt
   email             String
   firstName         String?
   lastName          String?
@@ -3474,32 +3457,13 @@
   favoriteNumber    Int?
   geoLocation       String?
   comments          String?
-  favoriteColors    EnumFavoriteColors[]
-  customerType      EnumCustomerType?
-  organization      Organization?        @relation(name: \\"CustomersOnOrganization\\", fields: [organizationId])
+  favoriteColors    EnumCustomerFavoriteColors[]
+  customerType      EnumCustomerCustomerType?
+  organization      Organization?                @relation(name: \\"CustomersOnOrganization\\", fields: [organizationId])
   organizationId    String?
-  vipOrganization   Organization?        @relation(name: \\"vipCustomers\\", fields: [vipOrganizationId])
+  vipOrganization   Organization?                @relation(name: \\"vipCustomers\\", fields: [vipOrganizationId])
   vipOrganizationId String?
   orders            Order[]
-=======
-  id             String                       @id @default(cuid())
-  createdAt      DateTime                     @default(now())
-  updatedAt      DateTime                     @updatedAt
-  email          String
-  firstName      String?
-  lastName       String?
-  isVip          Boolean?
-  birthData      DateTime?
-  averageSale    Float?
-  favoriteNumber Int?
-  geoLocation    String?
-  comments       String?
-  favoriteColors EnumCustomerFavoriteColors[]
-  customerType   EnumCustomerCustomerType?
-  organization   Organization?                @relation(fields: [organizationId], references: [id])
-  orders         Order[]
-  organizationId String?
->>>>>>> 3f3eade2
 }
 
 model Empty {
