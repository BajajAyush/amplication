// Jest Snapshot v1, https://goo.gl/fbAQLP

exports[`createDataService creates resource as expected 1`] = `
Object {
  "admin-ui/.env": "PORT=3001
REACT_APP_SERVER_URL =http://localhost:3000",
  "admin-ui/src/App.tsx": "import React, { useEffect, useState } from \\"react\\";
import { Admin, DataProvider, Resource } from \\"react-admin\\";
import buildGraphQLProvider from \\"./data-provider/graphqlDataProvider\\";
import { theme } from \\"./theme/theme\\";
import Login from \\"./Login\\";
import \\"./App.scss\\";
import Dashboard from \\"./pages/Dashboard\\";
import { UserList } from \\"./user/UserList\\";
import { UserCreate } from \\"./user/UserCreate\\";
import { UserEdit } from \\"./user/UserEdit\\";
import { UserShow } from \\"./user/UserShow\\";
import { ProfileList } from \\"./profile/ProfileList\\";
import { ProfileCreate } from \\"./profile/ProfileCreate\\";
import { ProfileEdit } from \\"./profile/ProfileEdit\\";
import { ProfileShow } from \\"./profile/ProfileShow\\";
import { OrderList } from \\"./order/OrderList\\";
import { OrderCreate } from \\"./order/OrderCreate\\";
import { OrderEdit } from \\"./order/OrderEdit\\";
import { OrderShow } from \\"./order/OrderShow\\";
import { OrganizationList } from \\"./organization/OrganizationList\\";
import { OrganizationCreate } from \\"./organization/OrganizationCreate\\";
import { OrganizationEdit } from \\"./organization/OrganizationEdit\\";
import { OrganizationShow } from \\"./organization/OrganizationShow\\";
import { CustomerList } from \\"./customer/CustomerList\\";
import { CustomerCreate } from \\"./customer/CustomerCreate\\";
import { CustomerEdit } from \\"./customer/CustomerEdit\\";
import { CustomerShow } from \\"./customer/CustomerShow\\";
import { EmptyList } from \\"./empty/EmptyList\\";
import { EmptyCreate } from \\"./empty/EmptyCreate\\";
import { EmptyEdit } from \\"./empty/EmptyEdit\\";
import { EmptyShow } from \\"./empty/EmptyShow\\";
import { httpAuthProvider } from \\"./auth-provider/ra-auth-http\\";

const App = (): React.ReactElement => {
  const [dataProvider, setDataProvider] = useState<DataProvider | null>(null);
  useEffect(() => {
    buildGraphQLProvider
      .then((provider: any) => {
        setDataProvider(() => provider);
      })
      .catch((error: any) => {
        console.log(error);
      });
  }, []);
  if (!dataProvider) {
    return <div>Loading</div>;
  }
  return (
    <div className=\\"App\\">
      <Admin
        title={\\"Sample Application\\"}
        dataProvider={dataProvider}
        authProvider={httpAuthProvider}
        theme={theme}
        dashboard={Dashboard}
        loginPage={Login}
      >
        <Resource
          name=\\"User\\"
          list={UserList}
          edit={UserEdit}
          create={UserCreate}
          show={UserShow}
        />
        <Resource
          name=\\"Profile\\"
          list={ProfileList}
          edit={ProfileEdit}
          create={ProfileCreate}
          show={ProfileShow}
        />
        <Resource
          name=\\"Order\\"
          list={OrderList}
          edit={OrderEdit}
          create={OrderCreate}
          show={OrderShow}
        />
        <Resource
          name=\\"Organization\\"
          list={OrganizationList}
          edit={OrganizationEdit}
          create={OrganizationCreate}
          show={OrganizationShow}
        />
        <Resource
          name=\\"Customer\\"
          list={CustomerList}
          edit={CustomerEdit}
          create={CustomerCreate}
          show={CustomerShow}
        />
        <Resource
          name=\\"Empty\\"
          list={EmptyList}
          edit={EmptyEdit}
          create={EmptyCreate}
          show={EmptyShow}
        />
      </Admin>
    </div>
  );
};

export default App;
",
  "admin-ui/src/Components/Pagination.tsx": "import React from \\"react\\";
import { Pagination as RAPagination, PaginationProps } from \\"react-admin\\";

const PAGINATION_OPTIONS = [10, 25, 50, 100, 200];

const Pagination = (props: PaginationProps) => (
  <RAPagination rowsPerPageOptions={PAGINATION_OPTIONS} {...props} />
);

export default Pagination;
",
  "admin-ui/src/Login.tsx": "import * as React from \\"react\\";
import { useState } from \\"react\\";
import { useLogin, useNotify, Notification, defaultTheme } from \\"react-admin\\";
import { ThemeProvider } from \\"@material-ui/styles\\";
import { createTheme } from \\"@material-ui/core/styles\\";
import { Button } from \\"@material-ui/core\\";
import \\"./login.scss\\";

const CLASS_NAME = \\"login-page\\";

const Login = ({ theme }: { theme?: object }) => {
  const [username, setUsername] = useState(\\"\\");
  const [password, setPassword] = useState(\\"\\");
  const login = useLogin();
  const notify = useNotify();
  const BASE_URI = process.env.REACT_APP_SERVER_URL;
  const submit = (e: any) => {
    e.preventDefault();
    login({ username, password }).catch(() =>
      notify(\\"Invalid email or password\\")
    );
  };

  return (
    <ThemeProvider theme={createTheme(defaultTheme)}>
      <div className={\`\${CLASS_NAME}\`}>
        <div className={\`\${CLASS_NAME}__wrapper\`}>
          <div className={\`\${CLASS_NAME}__box\`}>
            <img
              src=\\"https://amplication.com/assets/graphql.png\\"
              alt=\\"GraphQL API\\"
            />
            <h2>Connect via GraphQL</h2>
            <div className={\`\${CLASS_NAME}__box__message\`}>
              Connect to the server using GraphQL API with a complete and
              understandable description of the data in your API
            </div>
            <Button
              type=\\"button\\"
              variant=\\"contained\\"
              color=\\"primary\\"
              href={\`\${BASE_URI}/graphql\`}
            >
              Continue
            </Button>
          </div>
          <div className={\`\${CLASS_NAME}__box\`}>
            <img
              src=\\"https://amplication.com/assets/react-admin.png\\"
              alt=\\"React-Admin\\"
            />
            <h2>Admin UI</h2>
            <div className={\`\${CLASS_NAME}__box__message\`}>
              Sign in to a React-Admin client with ready-made forms for creating
              and editing all the data models of your application.
            </div>
            <form onSubmit={submit}>
              <label>
                <span>Username</span>

                <input
                  name=\\"username\\"
                  type=\\"textbox\\"
                  value={username}
                  onChange={(e) => setUsername(e.target.value)}
                />
              </label>
              <label>
                <span>password</span>

                <input
                  name=\\"password\\"
                  type=\\"password\\"
                  value={password}
                  onChange={(e) => setPassword(e.target.value)}
                />
              </label>
              <Button type=\\"submit\\" variant=\\"contained\\" color=\\"primary\\">
                Log in
              </Button>
            </form>
          </div>
          <div className={\`\${CLASS_NAME}__box\`}>
            <img
              src=\\"https://amplication.com/assets/restapi.png\\"
              alt=\\"REST API\\"
            />
            <h2>Connect via REST API</h2>
            <div className={\`\${CLASS_NAME}__box__message\`}>
              Connect to the server using REST API with a built-in Swagger
              documentation
            </div>
            <Button
              type=\\"button\\"
              variant=\\"contained\\"
              color=\\"primary\\"
              href={\`\${BASE_URI}/api\`}
            >
              Continue
            </Button>
          </div>

          <Notification />
        </div>
        <div className={\`\${CLASS_NAME}__read-more\`}>
          <span>Read </span>
          <a href=\\"https://docs.amplication.com/docs/api\\" target=\\"docs\\">
            Amplication docs
          </a>
          <span> to learn more</span>
        </div>
      </div>
    </ThemeProvider>
  );
};

export default Login;
",
  "admin-ui/src/api/customer/CreateCustomerArgs.ts": "import { CustomerCreateInput } from \\"./CustomerCreateInput\\";

export type CreateCustomerArgs = {
  data: CustomerCreateInput;
};
",
  "admin-ui/src/api/customer/Customer.ts": "import { Organization } from \\"../organization/Organization\\";
import { Order } from \\"../order/Order\\";

export type Customer = {
  id: string;
  createdAt: Date;
  updatedAt: Date;
  email: string;
  firstName: string | null;
  lastName: string | null;
  isVip: boolean | null;
  birthData: Date | null;
  averageSale: number | null;
  favoriteNumber: number | null;
  geoLocation: string | null;
  comments: string | null;
  favoriteColors?: Array<\\"red\\" | \\"green\\" | \\"purple\\" | \\"yellow\\">;
  customerType?: \\"platinum\\" | \\"gold\\" | \\"bronze\\" | \\"regular\\" | null;
  organization?: Organization | null;
  vipOrganization?: Organization | null;
  orders?: Array<Order>;
};
",
  "admin-ui/src/api/customer/CustomerCreateInput.ts": "import { OrganizationWhereUniqueInput } from \\"../organization/OrganizationWhereUniqueInput\\";
import { OrderCreateNestedManyWithoutCustomersInput } from \\"./OrderCreateNestedManyWithoutCustomersInput\\";

export type CustomerCreateInput = {
  email: string;
  firstName?: string | null;
  lastName?: string | null;
  isVip?: boolean | null;
  birthData?: Date | null;
  averageSale?: number | null;
  favoriteNumber?: number | null;
  geoLocation?: string | null;
  comments?: string | null;
  favoriteColors?: Array<\\"red\\" | \\"green\\" | \\"purple\\" | \\"yellow\\">;
  customerType?: \\"platinum\\" | \\"gold\\" | \\"bronze\\" | \\"regular\\" | null;
  organization?: OrganizationWhereUniqueInput | null;
  vipOrganization?: OrganizationWhereUniqueInput | null;
  orders?: OrderCreateNestedManyWithoutCustomersInput;
};
",
  "admin-ui/src/api/customer/CustomerFindManyArgs.ts": "import { CustomerWhereInput } from \\"./CustomerWhereInput\\";
import { CustomerOrderByInput } from \\"./CustomerOrderByInput\\";

export type CustomerFindManyArgs = {
  where?: CustomerWhereInput;
  orderBy?: Array<CustomerOrderByInput>;
  skip?: number;
  take?: number;
};
",
  "admin-ui/src/api/customer/CustomerFindUniqueArgs.ts": "import { CustomerWhereUniqueInput } from \\"./CustomerWhereUniqueInput\\";

export type CustomerFindUniqueArgs = {
  where: CustomerWhereUniqueInput;
};
",
  "admin-ui/src/api/customer/CustomerListRelationFilter.ts": "import { CustomerWhereInput } from \\"./CustomerWhereInput\\";

export type CustomerListRelationFilter = {
  every?: CustomerWhereInput;
  some?: CustomerWhereInput;
  none?: CustomerWhereInput;
};
",
  "admin-ui/src/api/customer/CustomerOrderByInput.ts": "import { SortOrder } from \\"../../util/SortOrder\\";

export type CustomerOrderByInput = {
  id?: SortOrder;
  createdAt?: SortOrder;
  updatedAt?: SortOrder;
  email?: SortOrder;
  firstName?: SortOrder;
  lastName?: SortOrder;
  isVip?: SortOrder;
  birthData?: SortOrder;
  averageSale?: SortOrder;
  favoriteNumber?: SortOrder;
  geoLocation?: SortOrder;
  comments?: SortOrder;
  favoriteColors?: SortOrder;
  customerType?: SortOrder;
  organizationId?: SortOrder;
  vipOrganizationId?: SortOrder;
};
",
  "admin-ui/src/api/customer/CustomerUpdateInput.ts": "import { OrganizationWhereUniqueInput } from \\"../organization/OrganizationWhereUniqueInput\\";
import { OrderUpdateManyWithoutCustomersInput } from \\"./OrderUpdateManyWithoutCustomersInput\\";

export type CustomerUpdateInput = {
  email?: string;
  firstName?: string | null;
  lastName?: string | null;
  isVip?: boolean | null;
  birthData?: Date | null;
  averageSale?: number | null;
  favoriteNumber?: number | null;
  geoLocation?: string | null;
  comments?: string | null;
  favoriteColors?: Array<\\"red\\" | \\"green\\" | \\"purple\\" | \\"yellow\\">;
  customerType?: \\"platinum\\" | \\"gold\\" | \\"bronze\\" | \\"regular\\" | null;
  organization?: OrganizationWhereUniqueInput | null;
  vipOrganization?: OrganizationWhereUniqueInput | null;
  orders?: OrderUpdateManyWithoutCustomersInput;
};
",
  "admin-ui/src/api/customer/CustomerWhereInput.ts": "import { StringFilter } from \\"../../util/StringFilter\\";
import { DateTimeFilter } from \\"../../util/DateTimeFilter\\";
import { StringNullableFilter } from \\"../../util/StringNullableFilter\\";
import { BooleanNullableFilter } from \\"../../util/BooleanNullableFilter\\";
import { DateTimeNullableFilter } from \\"../../util/DateTimeNullableFilter\\";
import { FloatNullableFilter } from \\"../../util/FloatNullableFilter\\";
import { IntNullableFilter } from \\"../../util/IntNullableFilter\\";
import { OrganizationWhereUniqueInput } from \\"../organization/OrganizationWhereUniqueInput\\";
import { OrderListRelationFilter } from \\"../order/OrderListRelationFilter\\";

export type CustomerWhereInput = {
  id?: StringFilter;
  createdAt?: DateTimeFilter;
  updatedAt?: DateTimeFilter;
  email?: StringFilter;
  firstName?: StringNullableFilter;
  lastName?: StringNullableFilter;
  isVip?: BooleanNullableFilter;
  birthData?: DateTimeNullableFilter;
  averageSale?: FloatNullableFilter;
  favoriteNumber?: IntNullableFilter;
  geoLocation?: StringNullableFilter;
  comments?: StringNullableFilter;
  customerType?: \\"platinum\\" | \\"gold\\" | \\"bronze\\" | \\"regular\\";
  organization?: OrganizationWhereUniqueInput;
  vipOrganization?: OrganizationWhereUniqueInput;
  orders?: OrderListRelationFilter;
};
",
  "admin-ui/src/api/customer/CustomerWhereUniqueInput.ts": "export type CustomerWhereUniqueInput = {
  id: string;
};
",
  "admin-ui/src/api/customer/DeleteCustomerArgs.ts": "import { CustomerWhereUniqueInput } from \\"./CustomerWhereUniqueInput\\";

export type DeleteCustomerArgs = {
  where: CustomerWhereUniqueInput;
};
",
  "admin-ui/src/api/customer/EnumCustomerCustomerType.ts": "export enum EnumCustomerCustomerType {
  Platinum = \\"platinum\\",
  Gold = \\"gold\\",
  Bronze = \\"bronze\\",
  Regular = \\"regular\\",
}
",
  "admin-ui/src/api/customer/EnumCustomerFavoriteColors.ts": "export enum EnumCustomerFavoriteColors {
  Red = \\"red\\",
  Green = \\"green\\",
  Purple = \\"purple\\",
  Yellow = \\"yellow\\",
}
",
  "admin-ui/src/api/customer/OrderCreateNestedManyWithoutCustomersInput.ts": "import { OrderWhereUniqueInput } from \\"../order/OrderWhereUniqueInput\\";

export type OrderCreateNestedManyWithoutCustomersInput = {
  connect?: Array<OrderWhereUniqueInput>;
};
",
  "admin-ui/src/api/customer/OrderUpdateManyWithoutCustomersInput.ts": "import { OrderWhereUniqueInput } from \\"../order/OrderWhereUniqueInput\\";

export type OrderUpdateManyWithoutCustomersInput = {
  connect?: Array<OrderWhereUniqueInput>;
  disconnect?: Array<OrderWhereUniqueInput>;
  set?: Array<OrderWhereUniqueInput>;
};
",
  "admin-ui/src/api/customer/UpdateCustomerArgs.ts": "import { CustomerWhereUniqueInput } from \\"./CustomerWhereUniqueInput\\";
import { CustomerUpdateInput } from \\"./CustomerUpdateInput\\";

export type UpdateCustomerArgs = {
  where: CustomerWhereUniqueInput;
  data: CustomerUpdateInput;
};
",
  "admin-ui/src/api/empty/DeleteEmptyArgs.ts": "import { EmptyWhereUniqueInput } from \\"./EmptyWhereUniqueInput\\";

export type DeleteEmptyArgs = {
  where: EmptyWhereUniqueInput;
};
",
  "admin-ui/src/api/empty/Empty.ts": "export type Empty = {
  id: string;
  createdAt: Date;
  updatedAt: Date;
};
",
  "admin-ui/src/api/empty/EmptyCreateInput.ts": "export type EmptyCreateInput = {};
",
  "admin-ui/src/api/empty/EmptyFindManyArgs.ts": "import { EmptyWhereInput } from \\"./EmptyWhereInput\\";
import { EmptyOrderByInput } from \\"./EmptyOrderByInput\\";

export type EmptyFindManyArgs = {
  where?: EmptyWhereInput;
  orderBy?: Array<EmptyOrderByInput>;
  skip?: number;
  take?: number;
};
",
  "admin-ui/src/api/empty/EmptyFindUniqueArgs.ts": "import { EmptyWhereUniqueInput } from \\"./EmptyWhereUniqueInput\\";

export type EmptyFindUniqueArgs = {
  where: EmptyWhereUniqueInput;
};
",
  "admin-ui/src/api/empty/EmptyListRelationFilter.ts": "import { EmptyWhereInput } from \\"./EmptyWhereInput\\";

export type EmptyListRelationFilter = {
  every?: EmptyWhereInput;
  some?: EmptyWhereInput;
  none?: EmptyWhereInput;
};
",
  "admin-ui/src/api/empty/EmptyOrderByInput.ts": "import { SortOrder } from \\"../../util/SortOrder\\";

export type EmptyOrderByInput = {
  id?: SortOrder;
  createdAt?: SortOrder;
  updatedAt?: SortOrder;
};
",
  "admin-ui/src/api/empty/EmptyUpdateInput.ts": "export type EmptyUpdateInput = {};
",
  "admin-ui/src/api/empty/EmptyWhereInput.ts": "import { StringFilter } from \\"../../util/StringFilter\\";
import { DateTimeFilter } from \\"../../util/DateTimeFilter\\";

export type EmptyWhereInput = {
  id?: StringFilter;
  createdAt?: DateTimeFilter;
  updatedAt?: DateTimeFilter;
};
",
  "admin-ui/src/api/empty/EmptyWhereUniqueInput.ts": "export type EmptyWhereUniqueInput = {
  id: string;
};
",
  "admin-ui/src/api/order/CreateOrderArgs.ts": "import { OrderCreateInput } from \\"./OrderCreateInput\\";

export type CreateOrderArgs = {
  data: OrderCreateInput;
};
",
  "admin-ui/src/api/order/DeleteOrderArgs.ts": "import { OrderWhereUniqueInput } from \\"./OrderWhereUniqueInput\\";

export type DeleteOrderArgs = {
  where: OrderWhereUniqueInput;
};
",
  "admin-ui/src/api/order/EnumOrderLabel.ts": "export enum EnumOrderLabel {
  Fragile = \\"fragile\\",
}
",
  "admin-ui/src/api/order/EnumOrderStatus.ts": "export enum EnumOrderStatus {
  Pending = \\"pending\\",
  InProgress = \\"inProgress\\",
  Done = \\"done\\",
}
",
  "admin-ui/src/api/order/Order.ts": "import { Customer } from \\"../customer/Customer\\";

export type Order = {
  id: string;
  createdAt: Date;
  updatedAt: Date;
  customer?: Customer;
  status?: \\"pending\\" | \\"inProgress\\" | \\"done\\";
  label?: \\"fragile\\" | null;
};
",
  "admin-ui/src/api/order/OrderCreateInput.ts": "import { CustomerWhereUniqueInput } from \\"../customer/CustomerWhereUniqueInput\\";

export type OrderCreateInput = {
  customer: CustomerWhereUniqueInput;
  status: \\"pending\\" | \\"inProgress\\" | \\"done\\";
  label?: \\"fragile\\" | null;
};
",
  "admin-ui/src/api/order/OrderFindManyArgs.ts": "import { OrderWhereInput } from \\"./OrderWhereInput\\";
import { OrderOrderByInput } from \\"./OrderOrderByInput\\";

export type OrderFindManyArgs = {
  where?: OrderWhereInput;
  orderBy?: Array<OrderOrderByInput>;
  skip?: number;
  take?: number;
};
",
  "admin-ui/src/api/order/OrderFindUniqueArgs.ts": "import { OrderWhereUniqueInput } from \\"./OrderWhereUniqueInput\\";

export type OrderFindUniqueArgs = {
  where: OrderWhereUniqueInput;
};
",
  "admin-ui/src/api/order/OrderListRelationFilter.ts": "import { OrderWhereInput } from \\"./OrderWhereInput\\";

export type OrderListRelationFilter = {
  every?: OrderWhereInput;
  some?: OrderWhereInput;
  none?: OrderWhereInput;
};
",
  "admin-ui/src/api/order/OrderOrderByInput.ts": "import { SortOrder } from \\"../../util/SortOrder\\";

export type OrderOrderByInput = {
  id?: SortOrder;
  createdAt?: SortOrder;
  updatedAt?: SortOrder;
  customerId?: SortOrder;
  status?: SortOrder;
  label?: SortOrder;
};
",
  "admin-ui/src/api/order/OrderUpdateInput.ts": "import { CustomerWhereUniqueInput } from \\"../customer/CustomerWhereUniqueInput\\";

export type OrderUpdateInput = {
  customer?: CustomerWhereUniqueInput;
  status?: \\"pending\\" | \\"inProgress\\" | \\"done\\";
  label?: \\"fragile\\" | null;
};
",
  "admin-ui/src/api/order/OrderWhereInput.ts": "import { StringFilter } from \\"../../util/StringFilter\\";
import { DateTimeFilter } from \\"../../util/DateTimeFilter\\";
import { CustomerWhereUniqueInput } from \\"../customer/CustomerWhereUniqueInput\\";

export type OrderWhereInput = {
  id?: StringFilter;
  createdAt?: DateTimeFilter;
  updatedAt?: DateTimeFilter;
  customer?: CustomerWhereUniqueInput;
  status?: \\"pending\\" | \\"inProgress\\" | \\"done\\";
  label?: \\"fragile\\";
};
",
  "admin-ui/src/api/order/OrderWhereUniqueInput.ts": "export type OrderWhereUniqueInput = {
  id: string;
};
",
  "admin-ui/src/api/order/UpdateOrderArgs.ts": "import { OrderWhereUniqueInput } from \\"./OrderWhereUniqueInput\\";
import { OrderUpdateInput } from \\"./OrderUpdateInput\\";

export type UpdateOrderArgs = {
  where: OrderWhereUniqueInput;
  data: OrderUpdateInput;
};
",
  "admin-ui/src/api/organization/CreateOrganizationArgs.ts": "import { OrganizationCreateInput } from \\"./OrganizationCreateInput\\";

export type CreateOrganizationArgs = {
  data: OrganizationCreateInput;
};
",
  "admin-ui/src/api/organization/CustomerCreateNestedManyWithoutOrganizationsInput.ts": "import { CustomerWhereUniqueInput } from \\"../customer/CustomerWhereUniqueInput\\";

export type CustomerCreateNestedManyWithoutOrganizationsInput = {
  connect?: Array<CustomerWhereUniqueInput>;
};
",
  "admin-ui/src/api/organization/CustomerUpdateManyWithoutOrganizationsInput.ts": "import { CustomerWhereUniqueInput } from \\"../customer/CustomerWhereUniqueInput\\";

export type CustomerUpdateManyWithoutOrganizationsInput = {
  connect?: Array<CustomerWhereUniqueInput>;
  disconnect?: Array<CustomerWhereUniqueInput>;
  set?: Array<CustomerWhereUniqueInput>;
};
",
  "admin-ui/src/api/organization/DeleteOrganizationArgs.ts": "import { OrganizationWhereUniqueInput } from \\"./OrganizationWhereUniqueInput\\";

export type DeleteOrganizationArgs = {
  where: OrganizationWhereUniqueInput;
};
",
  "admin-ui/src/api/organization/Organization.ts": "import { User } from \\"../user/User\\";
import { Customer } from \\"../customer/Customer\\";

export type Organization = {
  id: string;
  createdAt: Date;
  updatedAt: Date;
  name: string;
  users?: Array<User>;
  customers?: Array<Customer>;
  vipCustomers?: Array<Customer>;
};
",
  "admin-ui/src/api/organization/OrganizationCreateInput.ts": "import { UserCreateNestedManyWithoutOrganizationsInput } from \\"./UserCreateNestedManyWithoutOrganizationsInput\\";
import { CustomerCreateNestedManyWithoutOrganizationsInput } from \\"./CustomerCreateNestedManyWithoutOrganizationsInput\\";

export type OrganizationCreateInput = {
  name: string;
  users?: UserCreateNestedManyWithoutOrganizationsInput;
  customers?: CustomerCreateNestedManyWithoutOrganizationsInput;
  vipCustomers?: CustomerCreateNestedManyWithoutOrganizationsInput;
};
",
  "admin-ui/src/api/organization/OrganizationFindManyArgs.ts": "import { OrganizationWhereInput } from \\"./OrganizationWhereInput\\";
import { OrganizationOrderByInput } from \\"./OrganizationOrderByInput\\";

export type OrganizationFindManyArgs = {
  where?: OrganizationWhereInput;
  orderBy?: Array<OrganizationOrderByInput>;
  skip?: number;
  take?: number;
};
",
  "admin-ui/src/api/organization/OrganizationFindUniqueArgs.ts": "import { OrganizationWhereUniqueInput } from \\"./OrganizationWhereUniqueInput\\";

export type OrganizationFindUniqueArgs = {
  where: OrganizationWhereUniqueInput;
};
",
  "admin-ui/src/api/organization/OrganizationListRelationFilter.ts": "import { OrganizationWhereInput } from \\"./OrganizationWhereInput\\";

export type OrganizationListRelationFilter = {
  every?: OrganizationWhereInput;
  some?: OrganizationWhereInput;
  none?: OrganizationWhereInput;
};
",
  "admin-ui/src/api/organization/OrganizationOrderByInput.ts": "import { SortOrder } from \\"../../util/SortOrder\\";

export type OrganizationOrderByInput = {
  id?: SortOrder;
  createdAt?: SortOrder;
  updatedAt?: SortOrder;
  name?: SortOrder;
};
",
  "admin-ui/src/api/organization/OrganizationUpdateInput.ts": "import { UserUpdateManyWithoutOrganizationsInput } from \\"./UserUpdateManyWithoutOrganizationsInput\\";
import { CustomerUpdateManyWithoutOrganizationsInput } from \\"./CustomerUpdateManyWithoutOrganizationsInput\\";

export type OrganizationUpdateInput = {
  name?: string;
  users?: UserUpdateManyWithoutOrganizationsInput;
  customers?: CustomerUpdateManyWithoutOrganizationsInput;
  vipCustomers?: CustomerUpdateManyWithoutOrganizationsInput;
};
",
  "admin-ui/src/api/organization/OrganizationWhereInput.ts": "import { StringFilter } from \\"../../util/StringFilter\\";
import { DateTimeFilter } from \\"../../util/DateTimeFilter\\";
import { UserListRelationFilter } from \\"../user/UserListRelationFilter\\";
import { CustomerListRelationFilter } from \\"../customer/CustomerListRelationFilter\\";

export type OrganizationWhereInput = {
  id?: StringFilter;
  createdAt?: DateTimeFilter;
  updatedAt?: DateTimeFilter;
  name?: StringFilter;
  users?: UserListRelationFilter;
  customers?: CustomerListRelationFilter;
  vipCustomers?: CustomerListRelationFilter;
};
",
  "admin-ui/src/api/organization/OrganizationWhereUniqueInput.ts": "export type OrganizationWhereUniqueInput = {
  id: string;
};
",
  "admin-ui/src/api/organization/UpdateOrganizationArgs.ts": "import { OrganizationWhereUniqueInput } from \\"./OrganizationWhereUniqueInput\\";
import { OrganizationUpdateInput } from \\"./OrganizationUpdateInput\\";

export type UpdateOrganizationArgs = {
  where: OrganizationWhereUniqueInput;
  data: OrganizationUpdateInput;
};
",
  "admin-ui/src/api/organization/UserCreateNestedManyWithoutOrganizationsInput.ts": "import { UserWhereUniqueInput } from \\"../user/UserWhereUniqueInput\\";

export type UserCreateNestedManyWithoutOrganizationsInput = {
  connect?: Array<UserWhereUniqueInput>;
};
",
  "admin-ui/src/api/organization/UserUpdateManyWithoutOrganizationsInput.ts": "import { UserWhereUniqueInput } from \\"../user/UserWhereUniqueInput\\";

export type UserUpdateManyWithoutOrganizationsInput = {
  connect?: Array<UserWhereUniqueInput>;
  disconnect?: Array<UserWhereUniqueInput>;
  set?: Array<UserWhereUniqueInput>;
};
",
  "admin-ui/src/api/profile/CreateProfileArgs.ts": "import { ProfileCreateInput } from \\"./ProfileCreateInput\\";

export type CreateProfileArgs = {
  data: ProfileCreateInput;
};
",
  "admin-ui/src/api/profile/DeleteProfileArgs.ts": "import { ProfileWhereUniqueInput } from \\"./ProfileWhereUniqueInput\\";

export type DeleteProfileArgs = {
  where: ProfileWhereUniqueInput;
};
",
  "admin-ui/src/api/profile/Profile.ts": "import { User } from \\"../user/User\\";

export type Profile = {
  id: string;
  createdAt: Date;
  updatedAt: Date;
  email: string;
  user?: User | null;
};
",
  "admin-ui/src/api/profile/ProfileCreateInput.ts": "import { UserWhereUniqueInput } from \\"../user/UserWhereUniqueInput\\";

export type ProfileCreateInput = {
  email: string;
  user?: UserWhereUniqueInput | null;
};
",
  "admin-ui/src/api/profile/ProfileFindManyArgs.ts": "import { ProfileWhereInput } from \\"./ProfileWhereInput\\";
import { ProfileOrderByInput } from \\"./ProfileOrderByInput\\";

export type ProfileFindManyArgs = {
  where?: ProfileWhereInput;
  orderBy?: Array<ProfileOrderByInput>;
  skip?: number;
  take?: number;
};
",
  "admin-ui/src/api/profile/ProfileFindUniqueArgs.ts": "import { ProfileWhereUniqueInput } from \\"./ProfileWhereUniqueInput\\";

export type ProfileFindUniqueArgs = {
  where: ProfileWhereUniqueInput;
};
",
  "admin-ui/src/api/profile/ProfileListRelationFilter.ts": "import { ProfileWhereInput } from \\"./ProfileWhereInput\\";

export type ProfileListRelationFilter = {
  every?: ProfileWhereInput;
  some?: ProfileWhereInput;
  none?: ProfileWhereInput;
};
",
  "admin-ui/src/api/profile/ProfileOrderByInput.ts": "import { SortOrder } from \\"../../util/SortOrder\\";

export type ProfileOrderByInput = {
  id?: SortOrder;
  createdAt?: SortOrder;
  updatedAt?: SortOrder;
  email?: SortOrder;
  userId?: SortOrder;
};
",
  "admin-ui/src/api/profile/ProfileUpdateInput.ts": "import { UserWhereUniqueInput } from \\"../user/UserWhereUniqueInput\\";

export type ProfileUpdateInput = {
  email?: string;
  user?: UserWhereUniqueInput | null;
};
",
  "admin-ui/src/api/profile/ProfileWhereInput.ts": "import { StringFilter } from \\"../../util/StringFilter\\";
import { DateTimeFilter } from \\"../../util/DateTimeFilter\\";
import { UserWhereUniqueInput } from \\"../user/UserWhereUniqueInput\\";

export type ProfileWhereInput = {
  id?: StringFilter;
  createdAt?: DateTimeFilter;
  updatedAt?: DateTimeFilter;
  email?: StringFilter;
  user?: UserWhereUniqueInput;
};
",
  "admin-ui/src/api/profile/ProfileWhereUniqueInput.ts": "export type ProfileWhereUniqueInput = {
  id: string;
};
",
  "admin-ui/src/api/profile/UpdateProfileArgs.ts": "import { ProfileWhereUniqueInput } from \\"./ProfileWhereUniqueInput\\";
import { ProfileUpdateInput } from \\"./ProfileUpdateInput\\";

export type UpdateProfileArgs = {
  where: ProfileWhereUniqueInput;
  data: ProfileUpdateInput;
};
",
  "admin-ui/src/api/user/CreateUserArgs.ts": "import { UserCreateInput } from \\"./UserCreateInput\\";

export type CreateUserArgs = {
  data: UserCreateInput;
};
",
  "admin-ui/src/api/user/DeleteUserArgs.ts": "import { UserWhereUniqueInput } from \\"./UserWhereUniqueInput\\";

export type DeleteUserArgs = {
  where: UserWhereUniqueInput;
};
",
  "admin-ui/src/api/user/EnumUserInterests.ts": "export enum EnumUserInterests {
  Programming = \\"programming\\",
  Design = \\"design\\",
}
",
  "admin-ui/src/api/user/EnumUserPriority.ts": "export enum EnumUserPriority {
  High = \\"high\\",
  Medium = \\"medium\\",
  Low = \\"low\\",
}
",
  "admin-ui/src/api/user/OrganizationCreateNestedManyWithoutUsersInput.ts": "import { OrganizationWhereUniqueInput } from \\"../organization/OrganizationWhereUniqueInput\\";

export type OrganizationCreateNestedManyWithoutUsersInput = {
  connect?: Array<OrganizationWhereUniqueInput>;
};
",
  "admin-ui/src/api/user/OrganizationUpdateManyWithoutUsersInput.ts": "import { OrganizationWhereUniqueInput } from \\"../organization/OrganizationWhereUniqueInput\\";

export type OrganizationUpdateManyWithoutUsersInput = {
  connect?: Array<OrganizationWhereUniqueInput>;
  disconnect?: Array<OrganizationWhereUniqueInput>;
  set?: Array<OrganizationWhereUniqueInput>;
};
",
  "admin-ui/src/api/user/UpdateUserArgs.ts": "import { UserWhereUniqueInput } from \\"./UserWhereUniqueInput\\";
import { UserUpdateInput } from \\"./UserUpdateInput\\";

export type UpdateUserArgs = {
  where: UserWhereUniqueInput;
  data: UserUpdateInput;
};
",
  "admin-ui/src/api/user/User.ts": "import { JsonValue } from \\"type-fest\\";
import { Organization } from \\"../organization/Organization\\";
import { Profile } from \\"../profile/Profile\\";

export type User = {
  username: string;
  roles: JsonValue;
  id: string;
  name: string;
  bio: string;
  email: string;
  age: number;
  birthDate: Date;
  score: number;
  manager?: User | null;
  employees?: Array<User>;
  organizations?: Array<Organization>;
  interests?: Array<\\"programming\\" | \\"design\\">;
  priority?: \\"high\\" | \\"medium\\" | \\"low\\";
  isCurious: boolean;
  location: string;
  extendedProperties: JsonValue;
  profile?: Profile | null;
};
",
  "admin-ui/src/api/user/UserCreateInput.ts": "import { InputJsonValue } from \\"../../types\\";
import { UserWhereUniqueInput } from \\"./UserWhereUniqueInput\\";
import { UserCreateNestedManyWithoutUsersInput } from \\"./UserCreateNestedManyWithoutUsersInput\\";
import { OrganizationCreateNestedManyWithoutUsersInput } from \\"./OrganizationCreateNestedManyWithoutUsersInput\\";
import { ProfileWhereUniqueInput } from \\"../profile/ProfileWhereUniqueInput\\";

export type UserCreateInput = {
  username: string;
  password: string;
  roles: InputJsonValue;
  name: string;
  bio: string;
  email: string;
  age: number;
  birthDate: Date;
  score: number;
  manager?: UserWhereUniqueInput | null;
  employees?: UserCreateNestedManyWithoutUsersInput;
  organizations?: OrganizationCreateNestedManyWithoutUsersInput;
  interests?: Array<\\"programming\\" | \\"design\\">;
  priority: \\"high\\" | \\"medium\\" | \\"low\\";
  isCurious: boolean;
  location: string;
  extendedProperties: InputJsonValue;
  profile?: ProfileWhereUniqueInput | null;
};
",
  "admin-ui/src/api/user/UserCreateNestedManyWithoutUsersInput.ts": "import { UserWhereUniqueInput } from \\"./UserWhereUniqueInput\\";

export type UserCreateNestedManyWithoutUsersInput = {
  connect?: Array<UserWhereUniqueInput>;
};
",
  "admin-ui/src/api/user/UserFindManyArgs.ts": "import { UserWhereInput } from \\"./UserWhereInput\\";
import { UserOrderByInput } from \\"./UserOrderByInput\\";

export type UserFindManyArgs = {
  where?: UserWhereInput;
  orderBy?: Array<UserOrderByInput>;
  skip?: number;
  take?: number;
};
",
  "admin-ui/src/api/user/UserFindUniqueArgs.ts": "import { UserWhereUniqueInput } from \\"./UserWhereUniqueInput\\";

export type UserFindUniqueArgs = {
  where: UserWhereUniqueInput;
};
",
  "admin-ui/src/api/user/UserListRelationFilter.ts": "import { UserWhereInput } from \\"./UserWhereInput\\";

export type UserListRelationFilter = {
  every?: UserWhereInput;
  some?: UserWhereInput;
  none?: UserWhereInput;
};
",
  "admin-ui/src/api/user/UserOrderByInput.ts": "import { SortOrder } from \\"../../util/SortOrder\\";

export type UserOrderByInput = {
  username?: SortOrder;
  password?: SortOrder;
  roles?: SortOrder;
  id?: SortOrder;
  name?: SortOrder;
  bio?: SortOrder;
  email?: SortOrder;
  age?: SortOrder;
  birthDate?: SortOrder;
  score?: SortOrder;
  managerId?: SortOrder;
  interests?: SortOrder;
  priority?: SortOrder;
  isCurious?: SortOrder;
  location?: SortOrder;
  extendedProperties?: SortOrder;
  profileId?: SortOrder;
};
",
  "admin-ui/src/api/user/UserUpdateInput.ts": "import { InputJsonValue } from \\"../../types\\";
import { UserWhereUniqueInput } from \\"./UserWhereUniqueInput\\";
import { UserUpdateManyWithoutUsersInput } from \\"./UserUpdateManyWithoutUsersInput\\";
import { OrganizationUpdateManyWithoutUsersInput } from \\"./OrganizationUpdateManyWithoutUsersInput\\";
import { ProfileWhereUniqueInput } from \\"../profile/ProfileWhereUniqueInput\\";

export type UserUpdateInput = {
  username?: string;
  password?: string;
  roles?: InputJsonValue;
  name?: string;
  bio?: string;
  email?: string;
  age?: number;
  birthDate?: Date;
  score?: number;
  manager?: UserWhereUniqueInput | null;
  employees?: UserUpdateManyWithoutUsersInput;
  organizations?: OrganizationUpdateManyWithoutUsersInput;
  interests?: Array<\\"programming\\" | \\"design\\">;
  priority?: \\"high\\" | \\"medium\\" | \\"low\\";
  isCurious?: boolean;
  location?: string;
  extendedProperties?: InputJsonValue;
  profile?: ProfileWhereUniqueInput | null;
};
",
  "admin-ui/src/api/user/UserUpdateManyWithoutUsersInput.ts": "import { UserWhereUniqueInput } from \\"./UserWhereUniqueInput\\";

export type UserUpdateManyWithoutUsersInput = {
  connect?: Array<UserWhereUniqueInput>;
  disconnect?: Array<UserWhereUniqueInput>;
  set?: Array<UserWhereUniqueInput>;
};
",
  "admin-ui/src/api/user/UserWhereInput.ts": "import { StringFilter } from \\"../../util/StringFilter\\";
import { IntFilter } from \\"../../util/IntFilter\\";
import { DateTimeFilter } from \\"../../util/DateTimeFilter\\";
import { UserWhereUniqueInput } from \\"./UserWhereUniqueInput\\";
import { OrganizationListRelationFilter } from \\"../organization/OrganizationListRelationFilter\\";
import { BooleanFilter } from \\"../../util/BooleanFilter\\";
import { JsonFilter } from \\"../../util/JsonFilter\\";
import { ProfileWhereUniqueInput } from \\"../profile/ProfileWhereUniqueInput\\";

export type UserWhereInput = {
  id?: StringFilter;
  name?: StringFilter;
  bio?: StringFilter;
  age?: IntFilter;
  birthDate?: DateTimeFilter;
  manager?: UserWhereUniqueInput;
  organizations?: OrganizationListRelationFilter;
  priority?: \\"high\\" | \\"medium\\" | \\"low\\";
  isCurious?: BooleanFilter;
  location?: StringFilter;
  extendedProperties?: JsonFilter;
  profile?: ProfileWhereUniqueInput;
};
",
  "admin-ui/src/api/user/UserWhereUniqueInput.ts": "export type UserWhereUniqueInput = {
  id: string;
};
",
  "admin-ui/src/auth-provider/ra-auth-http.ts": "import { gql } from \\"@apollo/client/core\\";
import { AuthProvider } from \\"react-admin\\";
import {
  CREDENTIALS_LOCAL_STORAGE_ITEM,
  USER_DATA_LOCAL_STORAGE_ITEM,
} from \\"../constants\\";
import { Credentials, LoginMutateResult } from \\"../types\\";
import { apolloClient } from \\"../data-provider/graphqlDataProvider\\";

const LOGIN = gql\`
  mutation login($username: String!, $password: String!) {
    login(credentials: { username: $username, password: $password }) {
      username
      roles
    }
  }
\`;

export const httpAuthProvider: AuthProvider = {
  login: async (credentials: Credentials) => {
    const userData = await apolloClient.mutate<LoginMutateResult>({
      mutation: LOGIN,
      variables: {
        ...credentials,
      },
    });

    if (userData && userData.data?.login.username) {
      localStorage.setItem(
        CREDENTIALS_LOCAL_STORAGE_ITEM,
        createBasicAuthorizationHeader(
          credentials.username,
          credentials.password
        )
      );
      localStorage.setItem(
        USER_DATA_LOCAL_STORAGE_ITEM,
        JSON.stringify(userData.data)
      );
      return Promise.resolve();
    }
    return Promise.reject();
  },
  logout: () => {
    localStorage.removeItem(CREDENTIALS_LOCAL_STORAGE_ITEM);
    return Promise.resolve();
  },
  checkError: ({ status }: any) => {
    if (status === 401 || status === 403) {
      localStorage.removeItem(CREDENTIALS_LOCAL_STORAGE_ITEM);
      return Promise.reject();
    }
    return Promise.resolve();
  },
  checkAuth: () => {
    return localStorage.getItem(CREDENTIALS_LOCAL_STORAGE_ITEM)
      ? Promise.resolve()
      : Promise.reject();
  },
  getPermissions: () => Promise.reject(\\"Unknown method\\"),
  getIdentity: () => {
    const str = localStorage.getItem(USER_DATA_LOCAL_STORAGE_ITEM);
    const userData: LoginMutateResult = JSON.parse(str || \\"\\");

    return Promise.resolve({
      id: userData.login.username,
      fullName: userData.login.username,
      avatar: undefined,
    });
  },
};

function createBasicAuthorizationHeader(
  username: string,
  password: string
): string {
  return \`Basic \${btoa(\`\${username}:\${password}\`)}\`;
}
",
  "admin-ui/src/auth-provider/ra-auth-jwt.ts": "import { gql } from \\"@apollo/client/core\\";
import { AuthProvider } from \\"react-admin\\";
import {
  CREDENTIALS_LOCAL_STORAGE_ITEM,
  USER_DATA_LOCAL_STORAGE_ITEM,
} from \\"../constants\\";
import { Credentials, LoginMutateResult } from \\"../types\\";
import { apolloClient } from \\"../data-provider/graphqlDataProvider\\";

const LOGIN = gql\`
  mutation login($username: String!, $password: String!) {
    login(credentials: { username: $username, password: $password }) {
      username
      accessToken
    }
  }
\`;

export const jwtAuthProvider: AuthProvider = {
  login: async (credentials: Credentials) => {
    const userData = await apolloClient.mutate<LoginMutateResult>({
      mutation: LOGIN,
      variables: {
        ...credentials,
      },
    });

    if (userData && userData.data?.login.username) {
      localStorage.setItem(
        CREDENTIALS_LOCAL_STORAGE_ITEM,
        createBearerAuthorizationHeader(userData.data.login?.accessToken)
      );
      localStorage.setItem(
        USER_DATA_LOCAL_STORAGE_ITEM,
        JSON.stringify(userData.data)
      );
      return Promise.resolve();
    }
    return Promise.reject();
  },
  logout: () => {
    localStorage.removeItem(CREDENTIALS_LOCAL_STORAGE_ITEM);
    return Promise.resolve();
  },
  checkError: ({ status }: any) => {
    if (status === 401 || status === 403) {
      localStorage.removeItem(CREDENTIALS_LOCAL_STORAGE_ITEM);
      return Promise.reject();
    }
    return Promise.resolve();
  },
  checkAuth: () => {
    return localStorage.getItem(CREDENTIALS_LOCAL_STORAGE_ITEM)
      ? Promise.resolve()
      : Promise.reject();
  },
  getPermissions: () => Promise.reject(\\"Unknown method\\"),
  getIdentity: () => {
    const str = localStorage.getItem(USER_DATA_LOCAL_STORAGE_ITEM);
    const userData: LoginMutateResult = JSON.parse(str || \\"\\");

    return Promise.resolve({
      id: userData.login.username,
      fullName: userData.login.username,
      avatar: undefined,
    });
  },
};

export function createBearerAuthorizationHeader(accessToken: string) {
  return \`Bearer \${accessToken}\`;
}
",
  "admin-ui/src/auth.ts": "import { EventEmitter } from \\"events\\";
import { CREDENTIALS_LOCAL_STORAGE_ITEM } from \\"./constants\\";
import { Credentials } from \\"./types\\";

const eventEmitter = new EventEmitter();

export function isAuthenticated(): boolean {
  return Boolean(getCredentials());
}

export function listen(listener: (authenticated: boolean) => void): void {
  eventEmitter.on(\\"change\\", () => {
    listener(isAuthenticated());
  });
}

export function setCredentials(credentials: Credentials) {
  localStorage.setItem(
    CREDENTIALS_LOCAL_STORAGE_ITEM,
    JSON.stringify(credentials)
  );
}

export function getCredentials(): Credentials | null {
  const raw = localStorage.getItem(CREDENTIALS_LOCAL_STORAGE_ITEM);
  if (raw === null) {
    return null;
  }
  return JSON.parse(raw);
}

export function removeCredentials(): void {
  localStorage.removeItem(CREDENTIALS_LOCAL_STORAGE_ITEM);
}
",
  "admin-ui/src/constants.ts": "export const CREDENTIALS_LOCAL_STORAGE_ITEM = \\"credentials\\";
export const USER_DATA_LOCAL_STORAGE_ITEM = \\"userData\\";
",
  "admin-ui/src/customer/CustomerCreate.tsx": "import * as React from \\"react\\";

import {
  Create,
  SimpleForm,
  CreateProps,
  TextInput,
  BooleanInput,
  DateInput,
  NumberInput,
  SelectArrayInput,
  SelectInput,
  ReferenceInput,
  ReferenceArrayInput,
} from \\"react-admin\\";

import { OrganizationTitle } from \\"../organization/OrganizationTitle\\";
import { OrderTitle } from \\"../order/OrderTitle\\";

export const CustomerCreate = (props: CreateProps): React.ReactElement => {
  return (
    <Create {...props}>
      <SimpleForm>
        <TextInput label=\\"Email\\" source=\\"email\\" type=\\"email\\" />
        <TextInput label=\\"First Name\\" source=\\"firstName\\" />
        <TextInput label=\\"Last Name\\" source=\\"lastName\\" />
        <BooleanInput label=\\"VIP\\" source=\\"isVip\\" />
        <DateInput label=\\"Birth Data\\" source=\\"birthData\\" />
        <NumberInput
          label=\\"Average Sale (-1500.00 - 1500.00)\\"
          source=\\"averageSale\\"
        />
        <NumberInput
          step={1}
          label=\\"Favorite Number (1 - 20)\\"
          source=\\"favoriteNumber\\"
        />
        <TextInput label=\\"Geographic Location\\" source=\\"geoLocation\\" />
        <TextInput
          label=\\"Comments (up to 500 characters)\\"
          multiline
          source=\\"comments\\"
        />
        <SelectArrayInput
          label=\\"Favorite Colors (multi-select)\\"
          source=\\"favoriteColors\\"
          choices={[
            { label: \\"Red\\", value: \\"red\\" },
            { label: \\"Green\\", value: \\"green\\" },
            { label: \\"Purple\\", value: \\"purple\\" },
            { label: \\"yellow\\", value: \\"yellow\\" },
          ]}
          optionText=\\"label\\"
          optionValue=\\"value\\"
        />
        <SelectInput
          source=\\"customerType\\"
          label=\\"Customer Type\\"
          choices={[
            { label: \\"Platinum\\", value: \\"platinum\\" },
            { label: \\"Gold\\", value: \\"gold\\" },
            { label: \\"Bronze\\", value: \\"bronze\\" },
            { label: \\"Regular\\", value: \\"regular\\" },
          ]}
          optionText=\\"label\\"
          allowEmpty
          optionValue=\\"value\\"
        />
        <ReferenceInput
          source=\\"organization.id\\"
          reference=\\"Organization\\"
          label=\\"Organization\\"
        >
          <SelectInput optionText={OrganizationTitle} />
        </ReferenceInput>
        <ReferenceInput
          source=\\"organization.id\\"
          reference=\\"Organization\\"
          label=\\"VIP Organization\\"
        >
          <SelectInput optionText={OrganizationTitle} />
        </ReferenceInput>
        <ReferenceArrayInput
          source=\\"orders\\"
          reference=\\"Order\\"
          parse={(value: any) => value && value.map((v: any) => ({ id: v }))}
          format={(value: any) => value && value.map((v: any) => v.id)}
        >
          <SelectArrayInput optionText={OrderTitle} />
        </ReferenceArrayInput>
      </SimpleForm>
    </Create>
  );
};
",
  "admin-ui/src/customer/CustomerEdit.tsx": "import * as React from \\"react\\";

import {
  Edit,
  SimpleForm,
  EditProps,
  TextInput,
  BooleanInput,
  DateInput,
  NumberInput,
  SelectArrayInput,
  SelectInput,
  ReferenceInput,
  ReferenceArrayInput,
} from \\"react-admin\\";

import { OrganizationTitle } from \\"../organization/OrganizationTitle\\";
import { OrderTitle } from \\"../order/OrderTitle\\";

export const CustomerEdit = (props: EditProps): React.ReactElement => {
  return (
    <Edit {...props}>
      <SimpleForm>
        <TextInput label=\\"Email\\" source=\\"email\\" type=\\"email\\" />
        <TextInput label=\\"First Name\\" source=\\"firstName\\" />
        <TextInput label=\\"Last Name\\" source=\\"lastName\\" />
        <BooleanInput label=\\"VIP\\" source=\\"isVip\\" />
        <DateInput label=\\"Birth Data\\" source=\\"birthData\\" />
        <NumberInput
          label=\\"Average Sale (-1500.00 - 1500.00)\\"
          source=\\"averageSale\\"
        />
        <NumberInput
          step={1}
          label=\\"Favorite Number (1 - 20)\\"
          source=\\"favoriteNumber\\"
        />
        <TextInput label=\\"Geographic Location\\" source=\\"geoLocation\\" />
        <TextInput
          label=\\"Comments (up to 500 characters)\\"
          multiline
          source=\\"comments\\"
        />
        <SelectArrayInput
          label=\\"Favorite Colors (multi-select)\\"
          source=\\"favoriteColors\\"
          choices={[
            { label: \\"Red\\", value: \\"red\\" },
            { label: \\"Green\\", value: \\"green\\" },
            { label: \\"Purple\\", value: \\"purple\\" },
            { label: \\"yellow\\", value: \\"yellow\\" },
          ]}
          optionText=\\"label\\"
          optionValue=\\"value\\"
        />
        <SelectInput
          source=\\"customerType\\"
          label=\\"Customer Type\\"
          choices={[
            { label: \\"Platinum\\", value: \\"platinum\\" },
            { label: \\"Gold\\", value: \\"gold\\" },
            { label: \\"Bronze\\", value: \\"bronze\\" },
            { label: \\"Regular\\", value: \\"regular\\" },
          ]}
          optionText=\\"label\\"
          allowEmpty
          optionValue=\\"value\\"
        />
        <ReferenceInput
          source=\\"organization.id\\"
          reference=\\"Organization\\"
          label=\\"Organization\\"
        >
          <SelectInput optionText={OrganizationTitle} />
        </ReferenceInput>
        <ReferenceInput
          source=\\"organization.id\\"
          reference=\\"Organization\\"
          label=\\"VIP Organization\\"
        >
          <SelectInput optionText={OrganizationTitle} />
        </ReferenceInput>
        <ReferenceArrayInput
          source=\\"orders\\"
          reference=\\"Order\\"
          parse={(value: any) => value && value.map((v: any) => ({ id: v }))}
          format={(value: any) => value && value.map((v: any) => v.id)}
        >
          <SelectArrayInput optionText={OrderTitle} />
        </ReferenceArrayInput>
      </SimpleForm>
    </Edit>
  );
};
",
  "admin-ui/src/customer/CustomerList.tsx": "import * as React from \\"react\\";

import {
  List,
  Datagrid,
  ListProps,
  TextField,
  DateField,
  BooleanField,
  ReferenceField,
} from \\"react-admin\\";

import Pagination from \\"../Components/Pagination\\";
import { ORGANIZATION_TITLE_FIELD } from \\"../organization/OrganizationTitle\\";

export const CustomerList = (props: ListProps): React.ReactElement => {
  return (
    <List
      {...props}
      bulkActionButtons={false}
      title={\\"The Customers\\"}
      perPage={50}
      pagination={<Pagination />}
    >
      <Datagrid rowClick=\\"show\\">
        <TextField label=\\"Id\\" source=\\"id\\" />
        <DateField source=\\"createdAt\\" label=\\"Created At\\" />
        <DateField source=\\"updatedAt\\" label=\\"Updated At\\" />
        <TextField label=\\"Email\\" source=\\"email\\" />
        <TextField label=\\"First Name\\" source=\\"firstName\\" />
        <TextField label=\\"Last Name\\" source=\\"lastName\\" />
        <BooleanField label=\\"VIP\\" source=\\"isVip\\" />
        <TextField label=\\"Birth Data\\" source=\\"birthData\\" />
        <TextField
          label=\\"Average Sale (-1500.00 - 1500.00)\\"
          source=\\"averageSale\\"
        />
        <TextField label=\\"Favorite Number (1 - 20)\\" source=\\"favoriteNumber\\" />
        <TextField label=\\"Geographic Location\\" source=\\"geoLocation\\" />
        <TextField label=\\"Comments (up to 500 characters)\\" source=\\"comments\\" />
        <TextField
          label=\\"Favorite Colors (multi-select)\\"
          source=\\"favoriteColors\\"
        />
        <TextField label=\\"Customer Type\\" source=\\"customerType\\" />
        <ReferenceField
          label=\\"Organization\\"
          source=\\"organization.id\\"
          reference=\\"Organization\\"
        >
          <TextField source={ORGANIZATION_TITLE_FIELD} />
        </ReferenceField>
        <ReferenceField
          label=\\"VIP Organization\\"
          source=\\"organization.id\\"
          reference=\\"Organization\\"
        >
          <TextField source={ORGANIZATION_TITLE_FIELD} />
        </ReferenceField>
      </Datagrid>
    </List>
  );
};
",
  "admin-ui/src/customer/CustomerShow.tsx": "import * as React from \\"react\\";

import {
  Show,
  SimpleShowLayout,
  ShowProps,
  TextField,
  DateField,
  BooleanField,
  ReferenceField,
  ReferenceManyField,
  Datagrid,
} from \\"react-admin\\";

import { CUSTOMER_TITLE_FIELD } from \\"./CustomerTitle\\";
import { ORGANIZATION_TITLE_FIELD } from \\"../organization/OrganizationTitle\\";

export const CustomerShow = (props: ShowProps): React.ReactElement => {
  return (
    <Show {...props}>
      <SimpleShowLayout>
        <TextField label=\\"Id\\" source=\\"id\\" />
        <DateField source=\\"createdAt\\" label=\\"Created At\\" />
        <DateField source=\\"updatedAt\\" label=\\"Updated At\\" />
        <TextField label=\\"Email\\" source=\\"email\\" />
        <TextField label=\\"First Name\\" source=\\"firstName\\" />
        <TextField label=\\"Last Name\\" source=\\"lastName\\" />
        <BooleanField label=\\"VIP\\" source=\\"isVip\\" />
        <TextField label=\\"Birth Data\\" source=\\"birthData\\" />
        <TextField
          label=\\"Average Sale (-1500.00 - 1500.00)\\"
          source=\\"averageSale\\"
        />
        <TextField label=\\"Favorite Number (1 - 20)\\" source=\\"favoriteNumber\\" />
        <TextField label=\\"Geographic Location\\" source=\\"geoLocation\\" />
        <TextField label=\\"Comments (up to 500 characters)\\" source=\\"comments\\" />
        <TextField
          label=\\"Favorite Colors (multi-select)\\"
          source=\\"favoriteColors\\"
        />
        <TextField label=\\"Customer Type\\" source=\\"customerType\\" />
        <ReferenceField
          label=\\"Organization\\"
          source=\\"organization.id\\"
          reference=\\"Organization\\"
        >
          <TextField source={ORGANIZATION_TITLE_FIELD} />
        </ReferenceField>
        <ReferenceField
          label=\\"VIP Organization\\"
          source=\\"organization.id\\"
          reference=\\"Organization\\"
        >
          <TextField source={ORGANIZATION_TITLE_FIELD} />
        </ReferenceField>
        <ReferenceManyField
          reference=\\"Order\\"
          target=\\"CustomerId\\"
          label=\\"Orders\\"
        >
          <Datagrid rowClick=\\"show\\">
            <TextField label=\\"Id\\" source=\\"id\\" />
            <DateField source=\\"createdAt\\" label=\\"Created At\\" />
            <DateField source=\\"updatedAt\\" label=\\"Updated At\\" />
            <ReferenceField
              label=\\"Customer\\"
              source=\\"customer.id\\"
              reference=\\"Customer\\"
            >
              <TextField source={CUSTOMER_TITLE_FIELD} />
            </ReferenceField>
            <TextField label=\\"Status\\" source=\\"status\\" />
            <TextField label=\\"Label\\" source=\\"label\\" />
          </Datagrid>
        </ReferenceManyField>
      </SimpleShowLayout>
    </Show>
  );
};
",
  "admin-ui/src/customer/CustomerTitle.ts": "import { Customer as TCustomer } from \\"../api/customer/Customer\\";

export const CUSTOMER_TITLE_FIELD = \\"firstName\\";

export const CustomerTitle = (record: TCustomer): string => {
  return record.firstName || record.id;
};
",
  "admin-ui/src/data-provider/graphqlDataProvider.ts": "import buildGraphQLProvider from \\"ra-data-graphql-amplication\\";
import { ApolloClient, InMemoryCache, createHttpLink } from \\"@apollo/client\\";
import { setContext } from \\"@apollo/client/link/context\\";
import { CREDENTIALS_LOCAL_STORAGE_ITEM } from \\"../constants\\";

const httpLink = createHttpLink({
  uri: \`\${process.env.REACT_APP_SERVER_URL}/graphql\`,
});

const authLink = setContext((_, { headers }) => {
  const token = localStorage.getItem(CREDENTIALS_LOCAL_STORAGE_ITEM);
  return {
    headers: {
      ...headers,
      authorization: token ? token : \\"\\",
    },
  };
});

export const apolloClient = new ApolloClient({
  cache: new InMemoryCache(),
  link: authLink.concat(httpLink),
});

export default buildGraphQLProvider({
  client: apolloClient,
});
",
  "admin-ui/src/empty/EmptyCreate.tsx": "import * as React from \\"react\\";
import { Create, SimpleForm, CreateProps } from \\"react-admin\\";

export const EmptyCreate = (props: CreateProps): React.ReactElement => {
  return (
    <Create {...props}>
      <SimpleForm>
        <div />
      </SimpleForm>
    </Create>
  );
};
",
  "admin-ui/src/empty/EmptyEdit.tsx": "import * as React from \\"react\\";
import { Edit, SimpleForm, EditProps } from \\"react-admin\\";

export const EmptyEdit = (props: EditProps): React.ReactElement => {
  return (
    <Edit {...props}>
      <SimpleForm>
        <div />
      </SimpleForm>
    </Edit>
  );
};
",
  "admin-ui/src/empty/EmptyList.tsx": "import * as React from \\"react\\";
import { List, Datagrid, ListProps, TextField, DateField } from \\"react-admin\\";
import Pagination from \\"../Components/Pagination\\";

export const EmptyList = (props: ListProps): React.ReactElement => {
  return (
    <List
      {...props}
      bulkActionButtons={false}
      title={\\"Empties\\"}
      perPage={50}
      pagination={<Pagination />}
    >
      <Datagrid rowClick=\\"show\\">
        <TextField label=\\"Id\\" source=\\"id\\" />
        <DateField source=\\"createdAt\\" label=\\"Created At\\" />
        <DateField source=\\"updatedAt\\" label=\\"Updated At\\" />
      </Datagrid>
    </List>
  );
};
",
  "admin-ui/src/empty/EmptyShow.tsx": "import * as React from \\"react\\";
import {
  Show,
  SimpleShowLayout,
  ShowProps,
  TextField,
  DateField,
} from \\"react-admin\\";

export const EmptyShow = (props: ShowProps): React.ReactElement => {
  return (
    <Show {...props}>
      <SimpleShowLayout>
        <TextField label=\\"Id\\" source=\\"id\\" />
        <DateField source=\\"createdAt\\" label=\\"Created At\\" />
        <DateField source=\\"updatedAt\\" label=\\"Updated At\\" />
      </SimpleShowLayout>
    </Show>
  );
};
",
  "admin-ui/src/empty/EmptyTitle.ts": "import { Empty as TEmpty } from \\"../api/empty/Empty\\";

export const EMPTY_TITLE_FIELD = \\"id\\";

export const EmptyTitle = (record: TEmpty): string => {
  return record.id || record.id;
};
",
  "admin-ui/src/index.tsx": "import React from \\"react\\";
import ReactDOM from \\"react-dom\\";
import \\"./index.css\\";
// @ts-ignore
import App from \\"./App\\";
import reportWebVitals from \\"./reportWebVitals\\";

ReactDOM.render(
  <React.StrictMode>
    <App />
  </React.StrictMode>,
  document.getElementById(\\"root\\")
);

// If you want to start measuring performance in your app, pass a function
// to log results (for example: reportWebVitals(console.log))
// or send to an analytics endpoint. Learn more: https://bit.ly/CRA-vitals
reportWebVitals();
",
  "admin-ui/src/order/OrderCreate.tsx": "import * as React from \\"react\\";
import {
  Create,
  SimpleForm,
  CreateProps,
  ReferenceInput,
  SelectInput,
} from \\"react-admin\\";
import { CustomerTitle } from \\"../customer/CustomerTitle\\";

export const OrderCreate = (props: CreateProps): React.ReactElement => {
  return (
    <Create {...props}>
      <SimpleForm>
        <ReferenceInput
          source=\\"customer.id\\"
          reference=\\"Customer\\"
          label=\\"Customer\\"
        >
          <SelectInput optionText={CustomerTitle} />
        </ReferenceInput>
        <SelectInput
          source=\\"status\\"
          label=\\"Status\\"
          choices={[
            { label: \\"Pending\\", value: \\"pending\\" },
            { label: \\"In Progress\\", value: \\"inProgress\\" },
            { label: \\"Done\\", value: \\"done\\" },
          ]}
          optionText=\\"label\\"
          optionValue=\\"value\\"
        />
        <SelectInput
          source=\\"label\\"
          label=\\"Label\\"
          choices={[{ label: \\"Fragile\\", value: \\"fragile\\" }]}
          optionText=\\"label\\"
          allowEmpty
          optionValue=\\"value\\"
        />
      </SimpleForm>
    </Create>
  );
};
",
  "admin-ui/src/order/OrderEdit.tsx": "import * as React from \\"react\\";
import {
  Edit,
  SimpleForm,
  EditProps,
  ReferenceInput,
  SelectInput,
} from \\"react-admin\\";
import { CustomerTitle } from \\"../customer/CustomerTitle\\";

export const OrderEdit = (props: EditProps): React.ReactElement => {
  return (
    <Edit {...props}>
      <SimpleForm>
        <ReferenceInput
          source=\\"customer.id\\"
          reference=\\"Customer\\"
          label=\\"Customer\\"
        >
          <SelectInput optionText={CustomerTitle} />
        </ReferenceInput>
        <SelectInput
          source=\\"status\\"
          label=\\"Status\\"
          choices={[
            { label: \\"Pending\\", value: \\"pending\\" },
            { label: \\"In Progress\\", value: \\"inProgress\\" },
            { label: \\"Done\\", value: \\"done\\" },
          ]}
          optionText=\\"label\\"
          optionValue=\\"value\\"
        />
        <SelectInput
          source=\\"label\\"
          label=\\"Label\\"
          choices={[{ label: \\"Fragile\\", value: \\"fragile\\" }]}
          optionText=\\"label\\"
          allowEmpty
          optionValue=\\"value\\"
        />
      </SimpleForm>
    </Edit>
  );
};
",
  "admin-ui/src/order/OrderList.tsx": "import * as React from \\"react\\";
import {
  List,
  Datagrid,
  ListProps,
  TextField,
  DateField,
  ReferenceField,
} from \\"react-admin\\";
import Pagination from \\"../Components/Pagination\\";
import { CUSTOMER_TITLE_FIELD } from \\"../customer/CustomerTitle\\";

export const OrderList = (props: ListProps): React.ReactElement => {
  return (
    <List
      {...props}
      bulkActionButtons={false}
      title={\\"Orders\\"}
      perPage={50}
      pagination={<Pagination />}
    >
      <Datagrid rowClick=\\"show\\">
        <TextField label=\\"Id\\" source=\\"id\\" />
        <DateField source=\\"createdAt\\" label=\\"Created At\\" />
        <DateField source=\\"updatedAt\\" label=\\"Updated At\\" />
        <ReferenceField
          label=\\"Customer\\"
          source=\\"customer.id\\"
          reference=\\"Customer\\"
        >
          <TextField source={CUSTOMER_TITLE_FIELD} />
        </ReferenceField>
        <TextField label=\\"Status\\" source=\\"status\\" />
        <TextField label=\\"Label\\" source=\\"label\\" />
      </Datagrid>
    </List>
  );
};
",
  "admin-ui/src/order/OrderShow.tsx": "import * as React from \\"react\\";
import {
  Show,
  SimpleShowLayout,
  ShowProps,
  TextField,
  DateField,
  ReferenceField,
} from \\"react-admin\\";
import { CUSTOMER_TITLE_FIELD } from \\"../customer/CustomerTitle\\";

export const OrderShow = (props: ShowProps): React.ReactElement => {
  return (
    <Show {...props}>
      <SimpleShowLayout>
        <TextField label=\\"Id\\" source=\\"id\\" />
        <DateField source=\\"createdAt\\" label=\\"Created At\\" />
        <DateField source=\\"updatedAt\\" label=\\"Updated At\\" />
        <ReferenceField
          label=\\"Customer\\"
          source=\\"customer.id\\"
          reference=\\"Customer\\"
        >
          <TextField source={CUSTOMER_TITLE_FIELD} />
        </ReferenceField>
        <TextField label=\\"Status\\" source=\\"status\\" />
        <TextField label=\\"Label\\" source=\\"label\\" />
      </SimpleShowLayout>
    </Show>
  );
};
",
  "admin-ui/src/order/OrderTitle.ts": "import { Order as TOrder } from \\"../api/order/Order\\";

export const ORDER_TITLE_FIELD = \\"id\\";

export const OrderTitle = (record: TOrder): string => {
  return record.id || record.id;
};
",
  "admin-ui/src/organization/OrganizationCreate.tsx": "import * as React from \\"react\\";

import {
  Create,
  SimpleForm,
  CreateProps,
  TextInput,
  ReferenceArrayInput,
  SelectArrayInput,
} from \\"react-admin\\";

import { UserTitle } from \\"../user/UserTitle\\";
import { CustomerTitle } from \\"../customer/CustomerTitle\\";

export const OrganizationCreate = (props: CreateProps): React.ReactElement => {
  return (
    <Create {...props}>
      <SimpleForm>
        <TextInput label=\\"Name\\" source=\\"name\\" />
        <ReferenceArrayInput
          source=\\"users\\"
          reference=\\"User\\"
          parse={(value: any) => value && value.map((v: any) => ({ id: v }))}
          format={(value: any) => value && value.map((v: any) => v.id)}
        >
          <SelectArrayInput optionText={UserTitle} />
        </ReferenceArrayInput>
        <ReferenceArrayInput
          source=\\"customers\\"
          reference=\\"Customer\\"
          parse={(value: any) => value && value.map((v: any) => ({ id: v }))}
          format={(value: any) => value && value.map((v: any) => v.id)}
        >
          <SelectArrayInput optionText={CustomerTitle} />
        </ReferenceArrayInput>
        <ReferenceArrayInput
          source=\\"vipCustomers\\"
          reference=\\"Customer\\"
          parse={(value: any) => value && value.map((v: any) => ({ id: v }))}
          format={(value: any) => value && value.map((v: any) => v.id)}
        >
          <SelectArrayInput optionText={CustomerTitle} />
        </ReferenceArrayInput>
      </SimpleForm>
    </Create>
  );
};
",
  "admin-ui/src/organization/OrganizationEdit.tsx": "import * as React from \\"react\\";

import {
  Edit,
  SimpleForm,
  EditProps,
  TextInput,
  ReferenceArrayInput,
  SelectArrayInput,
} from \\"react-admin\\";

import { UserTitle } from \\"../user/UserTitle\\";
import { CustomerTitle } from \\"../customer/CustomerTitle\\";

export const OrganizationEdit = (props: EditProps): React.ReactElement => {
  return (
    <Edit {...props}>
      <SimpleForm>
        <TextInput label=\\"Name\\" source=\\"name\\" />
        <ReferenceArrayInput
          source=\\"users\\"
          reference=\\"User\\"
          parse={(value: any) => value && value.map((v: any) => ({ id: v }))}
          format={(value: any) => value && value.map((v: any) => v.id)}
        >
          <SelectArrayInput optionText={UserTitle} />
        </ReferenceArrayInput>
        <ReferenceArrayInput
          source=\\"customers\\"
          reference=\\"Customer\\"
          parse={(value: any) => value && value.map((v: any) => ({ id: v }))}
          format={(value: any) => value && value.map((v: any) => v.id)}
        >
          <SelectArrayInput optionText={CustomerTitle} />
        </ReferenceArrayInput>
        <ReferenceArrayInput
          source=\\"vipCustomers\\"
          reference=\\"Customer\\"
          parse={(value: any) => value && value.map((v: any) => ({ id: v }))}
          format={(value: any) => value && value.map((v: any) => v.id)}
        >
          <SelectArrayInput optionText={CustomerTitle} />
        </ReferenceArrayInput>
      </SimpleForm>
    </Edit>
  );
};
",
  "admin-ui/src/organization/OrganizationList.tsx": "import * as React from \\"react\\";
import { List, Datagrid, ListProps, TextField, DateField } from \\"react-admin\\";
import Pagination from \\"../Components/Pagination\\";

export const OrganizationList = (props: ListProps): React.ReactElement => {
  return (
    <List
      {...props}
      bulkActionButtons={false}
      title={\\"Organizations\\"}
      perPage={50}
      pagination={<Pagination />}
    >
      <Datagrid rowClick=\\"show\\">
        <TextField label=\\"Id\\" source=\\"id\\" />
        <DateField source=\\"createdAt\\" label=\\"Created At\\" />
        <DateField source=\\"updatedAt\\" label=\\"Updated At\\" />
        <TextField label=\\"Name\\" source=\\"name\\" />
      </Datagrid>
    </List>
  );
};
",
  "admin-ui/src/organization/OrganizationShow.tsx": "import * as React from \\"react\\";

import {
  Show,
  SimpleShowLayout,
  ShowProps,
  TextField,
  DateField,
  ReferenceManyField,
  Datagrid,
  BooleanField,
  ReferenceField,
} from \\"react-admin\\";

import { ORGANIZATION_TITLE_FIELD } from \\"./OrganizationTitle\\";

export const OrganizationShow = (props: ShowProps): React.ReactElement => {
  return (
    <Show {...props}>
      <SimpleShowLayout>
        <TextField label=\\"Id\\" source=\\"id\\" />
        <DateField source=\\"createdAt\\" label=\\"Created At\\" />
        <DateField source=\\"updatedAt\\" label=\\"Updated At\\" />
        <TextField label=\\"Name\\" source=\\"name\\" />
        <ReferenceManyField
          reference=\\"Customer\\"
          target=\\"OrganizationId\\"
          label=\\"The Customers\\"
        >
          <Datagrid rowClick=\\"show\\">
            <TextField label=\\"Id\\" source=\\"id\\" />
            <DateField source=\\"createdAt\\" label=\\"Created At\\" />
            <DateField source=\\"updatedAt\\" label=\\"Updated At\\" />
            <TextField label=\\"Email\\" source=\\"email\\" />
            <TextField label=\\"First Name\\" source=\\"firstName\\" />
            <TextField label=\\"Last Name\\" source=\\"lastName\\" />
            <BooleanField label=\\"VIP\\" source=\\"isVip\\" />
            <TextField label=\\"Birth Data\\" source=\\"birthData\\" />
            <TextField
              label=\\"Average Sale (-1500.00 - 1500.00)\\"
              source=\\"averageSale\\"
            />
            <TextField
              label=\\"Favorite Number (1 - 20)\\"
              source=\\"favoriteNumber\\"
            />
            <TextField label=\\"Geographic Location\\" source=\\"geoLocation\\" />
            <TextField
              label=\\"Comments (up to 500 characters)\\"
              source=\\"comments\\"
            />
            <TextField
              label=\\"Favorite Colors (multi-select)\\"
              source=\\"favoriteColors\\"
            />
            <TextField label=\\"Customer Type\\" source=\\"customerType\\" />
            <ReferenceField
              label=\\"Organization\\"
              source=\\"organization.id\\"
              reference=\\"Organization\\"
            >
              <TextField source={ORGANIZATION_TITLE_FIELD} />
            </ReferenceField>
            <ReferenceField
              label=\\"VIP Organization\\"
              source=\\"organization.id\\"
              reference=\\"Organization\\"
            >
              <TextField source={ORGANIZATION_TITLE_FIELD} />
            </ReferenceField>
          </Datagrid>
        </ReferenceManyField>
        <ReferenceManyField
          reference=\\"Customer\\"
          target=\\"OrganizationId\\"
          label=\\"The Customers\\"
        >
          <Datagrid rowClick=\\"show\\">
            <TextField label=\\"Id\\" source=\\"id\\" />
            <DateField source=\\"createdAt\\" label=\\"Created At\\" />
            <DateField source=\\"updatedAt\\" label=\\"Updated At\\" />
            <TextField label=\\"Email\\" source=\\"email\\" />
            <TextField label=\\"First Name\\" source=\\"firstName\\" />
            <TextField label=\\"Last Name\\" source=\\"lastName\\" />
            <BooleanField label=\\"VIP\\" source=\\"isVip\\" />
            <TextField label=\\"Birth Data\\" source=\\"birthData\\" />
            <TextField
              label=\\"Average Sale (-1500.00 - 1500.00)\\"
              source=\\"averageSale\\"
            />
            <TextField
              label=\\"Favorite Number (1 - 20)\\"
              source=\\"favoriteNumber\\"
            />
            <TextField label=\\"Geographic Location\\" source=\\"geoLocation\\" />
            <TextField
              label=\\"Comments (up to 500 characters)\\"
              source=\\"comments\\"
            />
            <TextField
              label=\\"Favorite Colors (multi-select)\\"
              source=\\"favoriteColors\\"
            />
            <TextField label=\\"Customer Type\\" source=\\"customerType\\" />
            <ReferenceField
              label=\\"Organization\\"
              source=\\"organization.id\\"
              reference=\\"Organization\\"
            >
              <TextField source={ORGANIZATION_TITLE_FIELD} />
            </ReferenceField>
            <ReferenceField
              label=\\"VIP Organization\\"
              source=\\"organization.id\\"
              reference=\\"Organization\\"
            >
              <TextField source={ORGANIZATION_TITLE_FIELD} />
            </ReferenceField>
          </Datagrid>
        </ReferenceManyField>
      </SimpleShowLayout>
    </Show>
  );
};
",
  "admin-ui/src/organization/OrganizationTitle.ts": "import { Organization as TOrganization } from \\"../api/organization/Organization\\";

export const ORGANIZATION_TITLE_FIELD = \\"name\\";

export const OrganizationTitle = (record: TOrganization): string => {
  return record.name || record.id;
};
",
  "admin-ui/src/pages/Dashboard.tsx": "import * as React from \\"react\\";
import Card from \\"@material-ui/core/Card\\";
import CardContent from \\"@material-ui/core/CardContent\\";
import { Title } from \\"react-admin\\";
const Dashboard = () => (
  <Card>
    <Title title=\\"Welcome to the administration\\" />
    <CardContent>Welcome</CardContent>
  </Card>
);

export default Dashboard;
",
  "admin-ui/src/profile/ProfileCreate.tsx": "import * as React from \\"react\\";
import {
  Create,
  SimpleForm,
  CreateProps,
  TextInput,
  ReferenceInput,
  SelectInput,
} from \\"react-admin\\";
import { UserTitle } from \\"../user/UserTitle\\";

export const ProfileCreate = (props: CreateProps): React.ReactElement => {
  return (
    <Create {...props}>
      <SimpleForm>
        <TextInput label=\\"Email\\" source=\\"email\\" type=\\"email\\" />
        <ReferenceInput source=\\"user.id\\" reference=\\"User\\" label=\\"User\\">
          <SelectInput optionText={UserTitle} />
        </ReferenceInput>
      </SimpleForm>
    </Create>
  );
};
",
  "admin-ui/src/profile/ProfileEdit.tsx": "import * as React from \\"react\\";
import {
  Edit,
  SimpleForm,
  EditProps,
  TextInput,
  ReferenceInput,
  SelectInput,
} from \\"react-admin\\";
import { UserTitle } from \\"../user/UserTitle\\";

export const ProfileEdit = (props: EditProps): React.ReactElement => {
  return (
    <Edit {...props}>
      <SimpleForm>
        <TextInput label=\\"Email\\" source=\\"email\\" type=\\"email\\" />
        <ReferenceInput source=\\"user.id\\" reference=\\"User\\" label=\\"User\\">
          <SelectInput optionText={UserTitle} />
        </ReferenceInput>
      </SimpleForm>
    </Edit>
  );
};
",
  "admin-ui/src/profile/ProfileList.tsx": "import * as React from \\"react\\";
import {
  List,
  Datagrid,
  ListProps,
  TextField,
  DateField,
  ReferenceField,
} from \\"react-admin\\";
import Pagination from \\"../Components/Pagination\\";
import { USER_TITLE_FIELD } from \\"../user/UserTitle\\";

export const ProfileList = (props: ListProps): React.ReactElement => {
  return (
    <List
      {...props}
      bulkActionButtons={false}
      title={\\"Profiles\\"}
      perPage={50}
      pagination={<Pagination />}
    >
      <Datagrid rowClick=\\"show\\">
        <TextField label=\\"Id\\" source=\\"id\\" />
        <DateField source=\\"createdAt\\" label=\\"Created At\\" />
        <DateField source=\\"updatedAt\\" label=\\"Updated At\\" />
        <TextField label=\\"Email\\" source=\\"email\\" />
        <ReferenceField label=\\"User\\" source=\\"user.id\\" reference=\\"User\\">
          <TextField source={USER_TITLE_FIELD} />
        </ReferenceField>
      </Datagrid>
    </List>
  );
};
",
  "admin-ui/src/profile/ProfileShow.tsx": "import * as React from \\"react\\";
import {
  Show,
  SimpleShowLayout,
  ShowProps,
  TextField,
  DateField,
  ReferenceField,
} from \\"react-admin\\";
import { USER_TITLE_FIELD } from \\"../user/UserTitle\\";

export const ProfileShow = (props: ShowProps): React.ReactElement => {
  return (
    <Show {...props}>
      <SimpleShowLayout>
        <TextField label=\\"Id\\" source=\\"id\\" />
        <DateField source=\\"createdAt\\" label=\\"Created At\\" />
        <DateField source=\\"updatedAt\\" label=\\"Updated At\\" />
        <TextField label=\\"Email\\" source=\\"email\\" />
        <ReferenceField label=\\"User\\" source=\\"user.id\\" reference=\\"User\\">
          <TextField source={USER_TITLE_FIELD} />
        </ReferenceField>
      </SimpleShowLayout>
    </Show>
  );
};
",
  "admin-ui/src/profile/ProfileTitle.ts": "import { Profile as TProfile } from \\"../api/profile/Profile\\";

export const PROFILE_TITLE_FIELD = \\"id\\";

export const ProfileTitle = (record: TProfile): string => {
  return record.id || record.id;
};
",
  "admin-ui/src/reportWebVitals.ts": "import { ReportHandler } from \\"web-vitals\\";

const reportWebVitals = (onPerfEntry?: ReportHandler) => {
  if (onPerfEntry && onPerfEntry instanceof Function) {
    import(\\"web-vitals\\").then(({ getCLS, getFID, getFCP, getLCP, getTTFB }) => {
      getCLS(onPerfEntry);
      getFID(onPerfEntry);
      getFCP(onPerfEntry);
      getLCP(onPerfEntry);
      getTTFB(onPerfEntry);
    });
  }
};

export default reportWebVitals;
",
  "admin-ui/src/setupTests.ts": "// jest-dom adds custom jest matchers for asserting on DOM nodes.
// allows you to do things like:
// expect(element).toHaveTextContent(/react/i)
// learn more: https://github.com/testing-library/jest-dom
import \\"@testing-library/jest-dom\\";
",
  "admin-ui/src/theme/theme.ts": "import { defaultTheme } from \\"react-admin\\";
import { createTheme, ThemeOptions } from \\"@material-ui/core/styles\\";
import { merge } from \\"lodash\\";
import createPalette from \\"@material-ui/core/styles/createPalette\\";

const palette = createPalette(
  merge({}, defaultTheme.palette, {
    primary: {
      main: \\"#20a4f3\\",
    },
    secondary: {
      main: \\"#7950ed\\",
    },
    error: {
      main: \\"#e93c51\\",
    },
    warning: {
      main: \\"#f6aa50\\",
    },
    info: {
      main: \\"#144bc1\\",
    },
    success: {
      main: \\"#31c587\\",
    },
  })
);

const themeOptions: ThemeOptions = {
  palette,
};

export const theme = createTheme(merge({}, defaultTheme, themeOptions));
",
  "admin-ui/src/types.ts": "import { JsonValue } from \\"type-fest\\";

export type Credentials = {
  username: string;
  password: string;
};
export type LoginMutateResult = {
  login: {
    username: string;
    accessToken: string;
  };
};
export type InputJsonValue = Omit<JsonValue, \\"null\\">;
",
  "admin-ui/src/user/EnumRoles.ts": "export enum EnumRoles {
  User = \\"user\\",
  Admin = \\"admin\\",
  AreaManager = \\"areaManager\\",
}
",
  "admin-ui/src/user/RolesOptions.ts": "//@ts-ignore
import { ROLES } from \\"./roles\\";

declare interface Role {
  name: string;
  displayName: string;
}

export const ROLES_OPTIONS = ROLES.map((role: Role) => ({
  value: role.name,
  label: role.displayName,
}));
",
  "admin-ui/src/user/UserCreate.tsx": "import * as React from \\"react\\";

import {
  Create,
  SimpleForm,
  CreateProps,
  TextInput,
  PasswordInput,
  SelectArrayInput,
  NumberInput,
  DateTimeInput,
  ReferenceInput,
  SelectInput,
  ReferenceArrayInput,
  BooleanInput,
} from \\"react-admin\\";

import { UserTitle } from \\"./UserTitle\\";
import { OrganizationTitle } from \\"../organization/OrganizationTitle\\";
import { ProfileTitle } from \\"../profile/ProfileTitle\\";
import { ROLES_OPTIONS } from \\"../user/RolesOptions\\";

export const UserCreate = (props: CreateProps): React.ReactElement => {
  return (
    <Create {...props}>
      <SimpleForm>
        <TextInput label=\\"Username\\" source=\\"username\\" />
        <PasswordInput label=\\"Password\\" source=\\"password\\" />
        <SelectArrayInput
          source=\\"roles.roles\\"
          choices={ROLES_OPTIONS}
          optionText=\\"label\\"
          optionValue=\\"value\\"
        />
        <TextInput label=\\"Name\\" source=\\"name\\" />
        <TextInput label=\\"Bio\\" multiline source=\\"bio\\" />
        <TextInput label=\\"Email\\" source=\\"email\\" type=\\"email\\" />
        <NumberInput step={1} label=\\"Age\\" source=\\"age\\" />
        <DateTimeInput label=\\"Birth Date\\" source=\\"birthDate\\" />
        <NumberInput label=\\"Score\\" source=\\"score\\" />
        <ReferenceInput source=\\"user.id\\" reference=\\"User\\" label=\\"Manager\\">
          <SelectInput optionText={UserTitle} />
        </ReferenceInput>
        <ReferenceArrayInput
          source=\\"employees\\"
          reference=\\"User\\"
          parse={(value: any) => value && value.map((v: any) => ({ id: v }))}
          format={(value: any) => value && value.map((v: any) => v.id)}
        >
          <SelectArrayInput optionText={UserTitle} />
        </ReferenceArrayInput>
        <ReferenceArrayInput
          source=\\"organizations\\"
          reference=\\"Organization\\"
          parse={(value: any) => value && value.map((v: any) => ({ id: v }))}
          format={(value: any) => value && value.map((v: any) => v.id)}
        >
          <SelectArrayInput optionText={OrganizationTitle} />
        </ReferenceArrayInput>
        <SelectArrayInput
          label=\\"Interests\\"
          source=\\"interests\\"
          choices={[
            { label: \\"Programming\\", value: \\"programming\\" },
            { label: \\"Design\\", value: \\"design\\" },
          ]}
          optionText=\\"label\\"
          optionValue=\\"value\\"
        />
        <SelectInput
          source=\\"priority\\"
          label=\\"Priority\\"
          choices={[
            { label: \\"High\\", value: \\"high\\" },
            { label: \\"Medium\\", value: \\"medium\\" },
            { label: \\"Low\\", value: \\"low\\" },
          ]}
          optionText=\\"label\\"
          optionValue=\\"value\\"
        />
        <BooleanInput label=\\"Is Curious\\" source=\\"isCurious\\" />
        <TextInput label=\\"Location\\" source=\\"location\\" />
        <div />
        <ReferenceInput source=\\"profile.id\\" reference=\\"Profile\\" label=\\"Profile\\">
          <SelectInput optionText={ProfileTitle} />
        </ReferenceInput>
      </SimpleForm>
    </Create>
  );
};
",
  "admin-ui/src/user/UserEdit.tsx": "import * as React from \\"react\\";

import {
  Edit,
  SimpleForm,
  EditProps,
  TextInput,
  PasswordInput,
  SelectArrayInput,
  NumberInput,
  DateTimeInput,
  ReferenceInput,
  SelectInput,
  ReferenceArrayInput,
  BooleanInput,
} from \\"react-admin\\";

import { UserTitle } from \\"./UserTitle\\";
import { OrganizationTitle } from \\"../organization/OrganizationTitle\\";
import { ProfileTitle } from \\"../profile/ProfileTitle\\";
import { ROLES_OPTIONS } from \\"../user/RolesOptions\\";

export const UserEdit = (props: EditProps): React.ReactElement => {
  return (
    <Edit {...props}>
      <SimpleForm>
        <TextInput label=\\"Username\\" source=\\"username\\" />
        <PasswordInput label=\\"Password\\" source=\\"password\\" />
        <SelectArrayInput
          source=\\"roles.roles\\"
          choices={ROLES_OPTIONS}
          optionText=\\"label\\"
          optionValue=\\"value\\"
        />
        <TextInput label=\\"Name\\" source=\\"name\\" />
        <TextInput label=\\"Bio\\" multiline source=\\"bio\\" />
        <TextInput label=\\"Email\\" source=\\"email\\" type=\\"email\\" />
        <NumberInput step={1} label=\\"Age\\" source=\\"age\\" />
        <DateTimeInput label=\\"Birth Date\\" source=\\"birthDate\\" />
        <NumberInput label=\\"Score\\" source=\\"score\\" />
        <ReferenceInput source=\\"user.id\\" reference=\\"User\\" label=\\"Manager\\">
          <SelectInput optionText={UserTitle} />
        </ReferenceInput>
        <ReferenceArrayInput
          source=\\"employees\\"
          reference=\\"User\\"
          parse={(value: any) => value && value.map((v: any) => ({ id: v }))}
          format={(value: any) => value && value.map((v: any) => v.id)}
        >
          <SelectArrayInput optionText={UserTitle} />
        </ReferenceArrayInput>
        <ReferenceArrayInput
          source=\\"organizations\\"
          reference=\\"Organization\\"
          parse={(value: any) => value && value.map((v: any) => ({ id: v }))}
          format={(value: any) => value && value.map((v: any) => v.id)}
        >
          <SelectArrayInput optionText={OrganizationTitle} />
        </ReferenceArrayInput>
        <SelectArrayInput
          label=\\"Interests\\"
          source=\\"interests\\"
          choices={[
            { label: \\"Programming\\", value: \\"programming\\" },
            { label: \\"Design\\", value: \\"design\\" },
          ]}
          optionText=\\"label\\"
          optionValue=\\"value\\"
        />
        <SelectInput
          source=\\"priority\\"
          label=\\"Priority\\"
          choices={[
            { label: \\"High\\", value: \\"high\\" },
            { label: \\"Medium\\", value: \\"medium\\" },
            { label: \\"Low\\", value: \\"low\\" },
          ]}
          optionText=\\"label\\"
          optionValue=\\"value\\"
        />
        <BooleanInput label=\\"Is Curious\\" source=\\"isCurious\\" />
        <TextInput label=\\"Location\\" source=\\"location\\" />
        <div />
        <ReferenceInput source=\\"profile.id\\" reference=\\"Profile\\" label=\\"Profile\\">
          <SelectInput optionText={ProfileTitle} />
        </ReferenceInput>
      </SimpleForm>
    </Edit>
  );
};
",
  "admin-ui/src/user/UserList.tsx": "import * as React from \\"react\\";
import {
  List,
  Datagrid,
  ListProps,
  TextField,
  ReferenceField,
  BooleanField,
} from \\"react-admin\\";
import Pagination from \\"../Components/Pagination\\";
import { USER_TITLE_FIELD } from \\"./UserTitle\\";
import { PROFILE_TITLE_FIELD } from \\"../profile/ProfileTitle\\";

export const UserList = (props: ListProps): React.ReactElement => {
  return (
    <List
      {...props}
      bulkActionButtons={false}
      title={\\"Users\\"}
      perPage={50}
      pagination={<Pagination />}
    >
      <Datagrid rowClick=\\"show\\">
        <TextField label=\\"Username\\" source=\\"username\\" />
        <TextField label=\\"Roles\\" source=\\"roles\\" />
        <TextField label=\\"Id\\" source=\\"id\\" />
        <TextField label=\\"Name\\" source=\\"name\\" />
        <TextField label=\\"Bio\\" source=\\"bio\\" />
        <TextField label=\\"Email\\" source=\\"email\\" />
        <TextField label=\\"Age\\" source=\\"age\\" />
        <TextField label=\\"Birth Date\\" source=\\"birthDate\\" />
        <TextField label=\\"Score\\" source=\\"score\\" />
        <ReferenceField label=\\"Manager\\" source=\\"user.id\\" reference=\\"User\\">
          <TextField source={USER_TITLE_FIELD} />
        </ReferenceField>
        <TextField label=\\"Interests\\" source=\\"interests\\" />
        <TextField label=\\"Priority\\" source=\\"priority\\" />
        <BooleanField label=\\"Is Curious\\" source=\\"isCurious\\" />
        <TextField label=\\"Location\\" source=\\"location\\" />
        <TextField label=\\"Extended Properties\\" source=\\"extendedProperties\\" />
        <ReferenceField label=\\"Profile\\" source=\\"profile.id\\" reference=\\"Profile\\">
          <TextField source={PROFILE_TITLE_FIELD} />
        </ReferenceField>
      </Datagrid>
    </List>
  );
};
",
  "admin-ui/src/user/UserShow.tsx": "import * as React from \\"react\\";
import {
  Show,
  SimpleShowLayout,
  ShowProps,
  TextField,
  ReferenceField,
  BooleanField,
} from \\"react-admin\\";
import { USER_TITLE_FIELD } from \\"./UserTitle\\";
import { PROFILE_TITLE_FIELD } from \\"../profile/ProfileTitle\\";

export const UserShow = (props: ShowProps): React.ReactElement => {
  return (
    <Show {...props}>
      <SimpleShowLayout>
        <TextField label=\\"Username\\" source=\\"username\\" />
        <TextField label=\\"Roles\\" source=\\"roles\\" />
        <TextField label=\\"Id\\" source=\\"id\\" />
        <TextField label=\\"Name\\" source=\\"name\\" />
        <TextField label=\\"Bio\\" source=\\"bio\\" />
        <TextField label=\\"Email\\" source=\\"email\\" />
        <TextField label=\\"Age\\" source=\\"age\\" />
        <TextField label=\\"Birth Date\\" source=\\"birthDate\\" />
        <TextField label=\\"Score\\" source=\\"score\\" />
        <ReferenceField label=\\"Manager\\" source=\\"user.id\\" reference=\\"User\\">
          <TextField source={USER_TITLE_FIELD} />
        </ReferenceField>
        <TextField label=\\"Interests\\" source=\\"interests\\" />
        <TextField label=\\"Priority\\" source=\\"priority\\" />
        <BooleanField label=\\"Is Curious\\" source=\\"isCurious\\" />
        <TextField label=\\"Location\\" source=\\"location\\" />
        <TextField label=\\"Extended Properties\\" source=\\"extendedProperties\\" />
        <ReferenceField label=\\"Profile\\" source=\\"profile.id\\" reference=\\"Profile\\">
          <TextField source={PROFILE_TITLE_FIELD} />
        </ReferenceField>
      </SimpleShowLayout>
    </Show>
  );
};
",
  "admin-ui/src/user/UserTitle.ts": "import { User as TUser } from \\"../api/user/User\\";

export const USER_TITLE_FIELD = \\"username\\";

export const UserTitle = (record: TUser): string => {
  return record.username || record.id;
};
",
  "admin-ui/src/user/roles.ts": "export const ROLES = [
  {
    name: \\"user\\",
    displayName: \\"User\\",
  },
  {
    name: \\"admin\\",
    displayName: \\"Admin\\",
  },
  {
    name: \\"areaManager\\",
    displayName: \\"Area Manager\\",
  },
];
",
  "admin-ui/src/util/BooleanFilter.ts": "export class BooleanFilter {
  equals?: boolean;
  not?: boolean;
}
",
  "admin-ui/src/util/BooleanNullableFilter.ts": "export class BooleanNullableFilter {
  equals?: boolean | null;
  not?: boolean | null;
}
",
  "admin-ui/src/util/DateTimeFilter.ts": "export class DateTimeFilter {
  equals?: Date;
  not?: Date;
  in?: Date[];
  notIn?: Date[];
  lt?: Date;
  lte?: Date;
  gt?: Date;
  gte?: Date;
}
",
  "admin-ui/src/util/DateTimeNullableFilter.ts": "export class DateTimeNullableFilter {
  equals?: Date | null;
  in?: Date[] | null;
  notIn?: Date[] | null;
  lt?: Date;
  lte?: Date;
  gt?: Date;
  gte?: Date;
  not?: Date;
}
",
  "admin-ui/src/util/FloatFilter.ts": "export class FloatFilter {
  equals?: number;
  in?: number[];
  notIn?: number[];
  lt?: number;
  lte?: number;
  gt?: number;
  gte?: number;
  not?: number;
}
",
  "admin-ui/src/util/FloatNullableFilter.ts": "export class FloatNullableFilter {
  equals?: number | null;
  in?: number[] | null;
  notIn?: number[] | null;
  lt?: number;
  lte?: number;
  gt?: number;
  gte?: number;
  not?: number;
}
",
  "admin-ui/src/util/IntFilter.ts": "export class IntFilter {
  equals?: number;
  in?: number[];
  notIn?: number[];
  lt?: number;
  lte?: number;
  gt?: number;
  gte?: number;
  not?: number;
}
",
  "admin-ui/src/util/IntNullableFilter.ts": "export class IntNullableFilter {
  equals?: number | null;
  in?: number[] | null;
  notIn?: number[] | null;
  lt?: number;
  lte?: number;
  gt?: number;
  gte?: number;
  not?: number;
}
",
  "admin-ui/src/util/JsonFilter.ts": "import { InputJsonValue } from \\"../types\\";
export class JsonFilter {
  equals?: InputJsonValue;
  not?: InputJsonValue;
}
",
  "admin-ui/src/util/JsonNullableFilter.ts": "import { JsonValue } from \\"type-fest\\";
export class JsonNullableFilter {
  equals?: JsonValue | null;
  not?: JsonValue | null;
}
",
  "admin-ui/src/util/MetaQueryPayload.ts": "export class MetaQueryPayload {
  count!: number;
}
",
  "admin-ui/src/util/QueryMode.ts": "export enum QueryMode {
  Default = \\"default\\",
  Insensitive = \\"insensitive\\",
}
",
  "admin-ui/src/util/SortOrder.ts": "export enum SortOrder {
  Asc = \\"asc\\",
  Desc = \\"desc\\",
}
",
  "admin-ui/src/util/StringFilter.ts": "import { QueryMode } from \\"./QueryMode\\";

export class StringFilter {
  equals?: string;
  in?: string[];
  notIn?: string[];
  lt?: string;
  lte?: string;
  gt?: string;
  gte?: string;
  contains?: string;
  startsWith?: string;
  endsWith?: string;
  mode?: QueryMode;
  not?: string;
}
",
  "admin-ui/src/util/StringNullableFilter.ts": "import { QueryMode } from \\"./QueryMode\\";
export class StringNullableFilter {
  equals?: string | null;
  in?: string[] | null;
  notIn?: string[] | null;
  lt?: string;
  lte?: string;
  gt?: string;
  gte?: string;
  contains?: string;
  startsWith?: string;
  endsWith?: string;
  mode?: QueryMode;
  not?: string;
}
",
  "server/.env": "POSTGRESQL_USER=testUsername
POSTGRESQL_PASSWORD=1234
POSTGRESQL_PORT=5433
POSTGRESQL_URL=postgres://testUsername:1234@localhost:5433/db-name
BCRYPT_SALT=10
COMPOSE_PROJECT_NAME=amp_\${resourceId}
JWT_SECRET_KEY=Change_ME!!!
JWT_EXPIRATION=2d
SERVER_PORT=3000",
  "server/docker-compose.db.yml": "version: \\"3\\"
services:
  db:
    image: postgres:12
    ports:
      - \${POSTGRESQL_PORT}:5432
    environment:
      POSTGRES_USER: \${POSTGRESQL_USER}
      POSTGRES_PASSWORD: \${POSTGRESQL_PASSWORD}
    volumes:
      - postgres:/var/lib/postgresql/data
volumes:
  postgres: ~
",
  "server/docker-compose.yml": "version: \\"3\\"
services:
  server:
    build:
      context: .
      args:
        NPM_LOG_LEVEL: notice
    ports:
      - \${SERVER_PORT}:3000
    environment:
      POSTGRESQL_URL: postgres://\${POSTGRESQL_USER}:\${POSTGRESQL_PASSWORD}@db:5433
      BCRYPT_SALT: \${BCRYPT_SALT}
      JWT_SECRET_KEY: \${JWT_SECRET_KEY}
      JWT_EXPIRATION: \${JWT_EXPIRATION}
    depends_on:
      - migrate
  migrate:
    build:
      context: .
      args:
        NPM_LOG_LEVEL: notice
    command: npm run db:init
    working_dir: /app/server
    environment:
      POSTGRESQL_URL: postgres://\${POSTGRESQL_USER}:\${POSTGRESQL_PASSWORD}@db:5432
      BCRYPT_SALT: \${BCRYPT_SALT}
    depends_on:
      db:
        condition: service_healthy
  db:
    image: postgres:12
    environment:
      POSTGRES_USER: \${POSTGRESQL_USER}
      POSTGRES_PASSWORD: \${POSTGRESQL_PASSWORD}
      ports: \${POSTGRESQL_PORT}:5432
    volumes:
      - postgres:/var/lib/postgresql/data
    healthcheck:
      test:
        - CMD
        - pg_isready
        - -q
        - -d
        - \${POSTGRESQL_DB_NAME}
        - -U
        - \${POSTGRESQL_USER}
      timeout: 45s
      interval: 10s
      retries: 10
volumes:
  postgres: ~
",
  "server/prisma/schema.prisma": "datasource postgres {
  provider = \\"postgresql\\"
  url      = env(\\"POSTGRESQL_URL\\")
}

generator client {
  provider = \\"prisma-client-js\\"
}

model User {
  username           String              @unique
  password           String
  roles              Json
  id                 String              @id @default(cuid())
  name               String
  bio                String
  email              String
  age                Int
  birthDate          DateTime
  score              Float
  manager            User?               @relation(name: \\"employees\\", fields: [managerId], references: [id])
  managerId          String?
  employees          User[]              @relation(name: \\"employees\\")
  organizations      Organization[]
  interests          EnumUserInterests[]
  priority           EnumUserPriority
  isCurious          Boolean
  location           String
  extendedProperties Json
  profile            Profile?            @relation(fields: [profileId], references: [id])
  profileId          String?             @unique
}

model Profile {
  id        String   @id @default(cuid())
  createdAt DateTime @default(now())
  updatedAt DateTime @updatedAt
  email     String
  user      User?
}

model Order {
  id         String          @id @default(cuid())
  createdAt  DateTime        @default(now())
  updatedAt  DateTime        @updatedAt
  customer   Customer        @relation(fields: [customerId], references: [id])
  customerId String
  status     EnumOrderStatus
  label      EnumOrderLabel?
}

model Organization {
  id           String     @id @default(cuid())
  createdAt    DateTime   @default(now())
  updatedAt    DateTime   @updatedAt
  name         String
  users        User[]
  customers    Customer[] @relation(name: \\"CustomersOnOrganization\\")
  vipCustomers Customer[] @relation(name: \\"vipCustomers\\")
}

model Customer {
  id                String                       @id @default(cuid())
  createdAt         DateTime                     @default(now())
  updatedAt         DateTime                     @updatedAt
  email             String
  firstName         String?
  lastName          String?
  isVip             Boolean?
  birthData         DateTime?
  averageSale       Float?
  favoriteNumber    Int?
  geoLocation       String?
  comments          String?
  favoriteColors    EnumCustomerFavoriteColors[]
  customerType      EnumCustomerCustomerType?
  organization      Organization?                @relation(name: \\"CustomersOnOrganization\\", fields: [organizationId], references: [id])
  organizationId    String?
  vipOrganization   Organization?                @relation(name: \\"vipCustomers\\", fields: [vipOrganizationId], references: [id])
  vipOrganizationId String?
  orders            Order[]
}

model Empty {
  id        String   @id @default(cuid())
  createdAt DateTime @default(now())
  updatedAt DateTime @updatedAt
}

enum EnumUserInterests {
  programming
  design
}

enum EnumUserPriority {
  high
  medium
  low
}

enum EnumOrderStatus {
  pending
  inProgress
  done
}

enum EnumOrderLabel {
  fragile
}

enum EnumCustomerFavoriteColors {
  red
  green
  purple
  yellow
}

enum EnumCustomerCustomerType {
  platinum
  gold
  bronze
  regular
}",
  "server/scripts/clean.ts": "/**
 * Clean all the tables and types created by Prisma in the database
 */

import { PrismaClient } from \\"@prisma/client\\";

if (require.main === module) {
  clean().catch((error) => {
    console.error(error);
    process.exit(1);
  });
}

async function clean() {
  console.info(\\"Dropping all tables in the database...\\");
  const prisma = new PrismaClient();
  const tables = await getTables(prisma);
  const types = await getTypes(prisma);
  await dropTables(prisma, tables);
  await dropTypes(prisma, types);
  console.info(\\"Cleaned database successfully\\");
  await prisma.$disconnect();
}

async function dropTables(
  prisma: PrismaClient,
  tables: string[]
): Promise<void> {
  for (const table of tables) {
    await prisma.$executeRawUnsafe(\`DROP TABLE public.\\"\${table}\\" CASCADE;\`);
  }
}

async function dropTypes(prisma: PrismaClient, types: string[]) {
  for (const type of types) {
    await prisma.$executeRawUnsafe(\`DROP TYPE IF EXISTS \\"\${type}\\" CASCADE;\`);
  }
}

async function getTables(prisma: PrismaClient): Promise<string[]> {
  const results: Array<{
    tablename: string;
  }> = await prisma.$queryRaw\`SELECT tablename from pg_tables where schemaname = 'public';\`;
  return results.map((result) => result.tablename);
}

async function getTypes(prisma: PrismaClient): Promise<string[]> {
  const results: Array<{
    typname: string;
  }> = await prisma.$queryRaw\`
 SELECT t.typname
 FROM pg_type t 
 JOIN pg_catalog.pg_namespace n ON n.oid = t.typnamespace
 WHERE n.nspname = 'public';
 \`;
  return results.map((result) => result.typname);
}
",
  "server/scripts/customSeed.ts": "import { PrismaClient } from \\"@prisma/client\\";

export async function customSeed() {
  const client = new PrismaClient();
  const username = \\"admin\\";

  //replace this sample code to populate your database
  //with data that is required for your service to start
  await client.user.update({
    where: { username: username },
    data: {
      username,
    },
  });

  client.$disconnect();
}
",
  "server/scripts/seed.ts": "import * as dotenv from \\"dotenv\\";
import { PrismaClient } from \\"@prisma/client\\";
import { Salt, parseSalt } from \\"../src/auth/password.service\\";
import { hash } from \\"bcrypt\\";
import { customSeed } from \\"./customSeed\\";
import { EnumUserPriority } from \\"../src/user/base/EnumUserPriority\\";

if (require.main === module) {
  dotenv.config();

  const { BCRYPT_SALT } = process.env;

  if (!BCRYPT_SALT) {
    throw new Error(\\"BCRYPT_SALT environment variable must be defined\\");
  }

  const salt = parseSalt(BCRYPT_SALT);

  seed(salt).catch((error) => {
    console.error(error);
    process.exit(1);
  });
}

async function seed(bcryptSalt: Salt) {
  console.info(\\"Seeding database...\\");

  const client = new PrismaClient();
  const data = {
    username: \\"admin\\",
    password: await hash(\\"admin\\", bcryptSalt),

    roles: {
      roles: [\\"user\\"],
    },

    name: \\"\\",
    bio: \\"\\",
    email: \\"example@example.com\\",
    age: 0,
    birthDate: new Date(),
    score: 0,
    interests: [],
    priority: EnumUserPriority.High,
    isCurious: false,
    location: \\"(32.085300, 34.781769)\\",
    extendedProperties: false,
  };
  await client.user.upsert({
    where: { username: data.username },
    update: {},
    create: data,
  });
  void client.$disconnect();

  console.info(\\"Seeding database with custom seed...\\");
  customSeed();

  console.info(\\"Seeded database successfully\\");
}
",
  "server/src/app.module.ts": "import { Module, Scope } from \\"@nestjs/common\\";
import { APP_INTERCEPTOR } from \\"@nestjs/core\\";
import { MorganInterceptor, MorganModule } from \\"nest-morgan\\";
import { UserModule } from \\"./user/user.module\\";
import { ProfileModule } from \\"./profile/profile.module\\";
import { OrderModule } from \\"./order/order.module\\";
import { OrganizationModule } from \\"./organization/organization.module\\";
import { CustomerModule } from \\"./customer/customer.module\\";
import { EmptyModule } from \\"./empty/empty.module\\";
import { ACLModule } from \\"./auth/acl.module\\";
import { AuthModule } from \\"./auth/auth.module\\";
import { HealthModule } from \\"./health/health.module\\";
import { SecretsManagerModule } from \\"./providers/secrets/secretsManager.module\\";
import { ConfigModule, ConfigService } from \\"@nestjs/config\\";
import { ServeStaticModule } from \\"@nestjs/serve-static\\";
import { ServeStaticOptionsService } from \\"./serveStaticOptions.service\\";
import { GraphQLModule } from \\"@nestjs/graphql\\";

@Module({
  controllers: [],
  imports: [
    UserModule,
    ProfileModule,
    OrderModule,
    OrganizationModule,
    CustomerModule,
    EmptyModule,
    ACLModule,
    AuthModule,
    HealthModule,
    SecretsManagerModule,
    MorganModule,
    ConfigModule.forRoot({ isGlobal: true }),
    ServeStaticModule.forRootAsync({
      useClass: ServeStaticOptionsService,
    }),
    GraphQLModule.forRootAsync({
      useFactory: (configService) => {
        const playground = configService.get(\\"GRAPHQL_PLAYGROUND\\");
        const introspection = configService.get(\\"GRAPHQL_INTROSPECTION\\");
        return {
          autoSchemaFile: \\"schema.graphql\\",
          sortSchema: true,
          playground,
          introspection: playground || introspection,
        };
      },
      inject: [ConfigService],
      imports: [ConfigModule],
    }),
  ],
  providers: [
    {
      provide: APP_INTERCEPTOR,
      scope: Scope.REQUEST,
      useClass: MorganInterceptor(\\"combined\\"),
    },
  ],
})
export class AppModule {}
",
  "server/src/auth/Credentials.ts": "import { ApiProperty } from \\"@nestjs/swagger\\";
import { InputType, Field } from \\"@nestjs/graphql\\";
import { IsString } from \\"class-validator\\";

@InputType()
export class Credentials {
  @ApiProperty({
    required: true,
    type: String,
  })
  @IsString()
  @Field(() => String, { nullable: false })
  username!: string;
  @ApiProperty({
    required: true,
    type: String,
  })
  @IsString()
  @Field(() => String, { nullable: false })
  password!: string;
}
",
  "server/src/auth/IAuthStrategy.ts": "import { UserInfo } from \\"./UserInfo\\";

export interface IAuthStrategy {
  validate: (...any: any) => Promise<UserInfo>;
}
",
  "server/src/auth/ITokenService.ts": "export interface ITokenPayload {
  id: string;
  username: string;
  password: string;
}

export interface ITokenService {
  createToken: ({ id, username, password }: ITokenPayload) => Promise<string>;
}
",
  "server/src/auth/LoginArgs.ts": "import { ArgsType, Field } from \\"@nestjs/graphql\\";
import { Credentials } from \\"./Credentials\\";

@ArgsType()
export class LoginArgs {
  @Field(() => Credentials, { nullable: false })
  credentials!: Credentials;
}
",
  "server/src/auth/UserInfo.ts": "import { Field, ObjectType } from \\"@nestjs/graphql\\";
// @ts-ignore
// eslint-disable-next-line
import { User } from \\"../user/user\\";

@ObjectType()
export class UserInfo implements Partial<User> {
  @Field(() => String)
  id!: string;
  @Field(() => String)
  username!: string;
  @Field(() => [String])
  roles!: string[];
  @Field(() => String, { nullable: true })
  accessToken?: string;
}
",
  "server/src/auth/UserRoles.ts": "export type UserRoles = {
  roles: string[];
};
",
  "server/src/auth/abac.util.ts": "import { Permission } from \\"accesscontrol\\";

/**
 * @returns attributes not allowed to appear on given data according to given
 * attributeMatchers
 */
export function getInvalidAttributes(
  permission: Permission,
  // eslint-disable-next-line @typescript-eslint/ban-types
  data: Object
): string[] {
  const filteredData = permission.filter(data);
  return Object.keys(data).filter((key) => !(key in filteredData));
}
",
  "server/src/auth/acl.module.ts": "import { AccessControlModule, RolesBuilder } from \\"nest-access-control\\";
// @ts-ignore
// eslint-disable-next-line import/no-unresolved
import grants from \\"../grants.json\\";

// eslint-disable-next-line @typescript-eslint/naming-convention
export const ACLModule = AccessControlModule.forRoles(new RolesBuilder(grants));
",
  "server/src/auth/auth.controller.ts": "import { Body, Controller, Post } from \\"@nestjs/common\\";
import { ApiTags } from \\"@nestjs/swagger\\";
import { AuthService } from \\"./auth.service\\";
import { Credentials } from \\"./Credentials\\";
import { UserInfo } from \\"./UserInfo\\";

@ApiTags(\\"auth\\")
@Controller()
export class AuthController {
  constructor(private readonly authService: AuthService) {}
  @Post(\\"login\\")
  async login(@Body() body: Credentials): Promise<UserInfo> {
    return this.authService.login(body);
  }
}
",
  "server/src/auth/auth.module.ts": "import { forwardRef, Module } from \\"@nestjs/common\\";
import { ConfigService } from \\"@nestjs/config\\";
import { JwtModule } from \\"@nestjs/jwt\\";
import { PassportModule } from \\"@nestjs/passport\\";
import { JWT_EXPIRATION, JWT_SECRET_KEY } from \\"../constants\\";
import { SecretsManagerModule } from \\"../providers/secrets/secretsManager.module\\";
import { SecretsManagerService } from \\"../providers/secrets/secretsManager.service\\";
// @ts-ignore
// eslint-disable-next-line
import { UserModule } from \\"../user/user.module\\";
import { AuthController } from \\"./auth.controller\\";
import { AuthResolver } from \\"./auth.resolver\\";
import { AuthService } from \\"./auth.service\\";
import { BasicStrategy } from \\"./basic/basic.strategy\\";
import { JwtStrategy } from \\"./jwt/jwt.strategy\\";
import { jwtSecretFactory } from \\"./jwt/jwtSecretFactory\\";
import { PasswordService } from \\"./password.service\\";
//@ts-ignore
import { TokenService } from \\"./token.service\\";

@Module({
  imports: [
    forwardRef(() => UserModule),
    PassportModule,
    SecretsManagerModule,
    JwtModule.registerAsync({
      imports: [SecretsManagerModule],
      inject: [SecretsManagerService, ConfigService],
      useFactory: async (
        secretsService: SecretsManagerService,
        configService: ConfigService
      ) => {
        const secret = await secretsService.getSecret<string>(JWT_SECRET_KEY);
        const expiresIn = configService.get(JWT_EXPIRATION);
        if (!secret) {
          throw new Error(\\"Didn't get a valid jwt secret\\");
        }
        if (!expiresIn) {
          throw new Error(\\"Jwt expire in value is not valid\\");
        }
        return {
          secret: secret,
          signOptions: { expiresIn },
        };
      },
    }),
  ],
  providers: [
    AuthService,
    BasicStrategy,
    PasswordService,
    AuthResolver,
    JwtStrategy,
    jwtSecretFactory,
    TokenService,
  ],
  controllers: [AuthController],
  exports: [AuthService, PasswordService],
})
export class AuthModule {}
",
  "server/src/auth/auth.resolver.ts": "import * as common from \\"@nestjs/common\\";
import { Args, Mutation, Query, Resolver } from \\"@nestjs/graphql\\";
import * as gqlACGuard from \\"../auth/gqlAC.guard\\";
import { AuthService } from \\"./auth.service\\";
import { GqlDefaultAuthGuard } from \\"./gqlDefaultAuth.guard\\";
import { UserData } from \\"./userData.decorator\\";
import { LoginArgs } from \\"./LoginArgs\\";
import { UserInfo } from \\"./UserInfo\\";

@Resolver(UserInfo)
export class AuthResolver {
  constructor(private readonly authService: AuthService) {}
  @Mutation(() => UserInfo)
  async login(@Args() args: LoginArgs): Promise<UserInfo> {
    return this.authService.login(args.credentials);
  }

  @Query(() => UserInfo)
  @common.UseGuards(GqlDefaultAuthGuard, gqlACGuard.GqlACGuard)
  async userInfo(@UserData() userInfo: UserInfo): Promise<UserInfo> {
    return userInfo;
  }
}
",
  "server/src/auth/auth.service.spec.ts": "import { Test, TestingModule } from \\"@nestjs/testing\\";
// @ts-ignore
// eslint-disable-next-line
import { UserService } from \\"../user/user.service\\";
import { AuthService } from \\"./auth.service\\";
import { Credentials } from \\"./Credentials\\";
import { PasswordService } from \\"./password.service\\";
// @ts-ignore
// eslint-disable-next-line
import { TokenService } from \\"./token.service\\";

const VALID_CREDENTIALS: Credentials = {
  username: \\"Valid User\\",
  password: \\"Valid User Password\\",
};
const INVALID_CREDENTIALS: Credentials = {
  username: \\"Invalid User\\",
  password: \\"Invalid User Password\\",
};
const USER: any = {
  ...VALID_CREDENTIALS,
  createdAt: new Date(),
  firstName: \\"ofek\\",
  id: \\"1\\",
  lastName: \\"gabay\\",
  roles: [\\"admin\\"],
  updatedAt: new Date(),
};

const SIGN_TOKEN = \\"SIGN_TOKEN\\";

const userService = {
  findOne(args: { where: { username: string } }): any | null {
    if (args.where.username === VALID_CREDENTIALS.username) {
      return USER;
    }
    return null;
  },
};

const passwordService = {
  compare(password: string, encrypted: string) {
    return true;
  },
};

const tokenService = {
  createToken(username: string, password: string) {
    return SIGN_TOKEN;
  },
};

describe(\\"AuthService\\", () => {
  //ARRANGE
  let service: AuthService;
  beforeEach(async () => {
    const module: TestingModule = await Test.createTestingModule({
      providers: [
        {
          provide: UserService,
          useValue: userService,
        },
        {
          provide: PasswordService,
          useValue: passwordService,
        },
        {
          provide: TokenService,
          useValue: tokenService,
        },
        AuthService,
      ],
    }).compile();

    service = module.get<AuthService>(AuthService);
  });

  it(\\"should be defined\\", () => {
    expect(service).toBeDefined();
  });

  describe(\\"Testing the authService.validateUser()\\", () => {
    it(\\"should validate a valid user\\", async () => {
      await expect(
        service.validateUser(
          VALID_CREDENTIALS.username,
          VALID_CREDENTIALS.password
        )
      ).resolves.toEqual({
        username: USER.username,
        roles: USER.roles,
      });
    });

    it(\\"should not validate a invalid user\\", async () => {
      await expect(
        service.validateUser(
          INVALID_CREDENTIALS.username,
          INVALID_CREDENTIALS.password
        )
      ).resolves.toBe(null);
    });
  });

  describe(\\"Testing the authService.login()\\", () => {
    it(\\"should return userInfo object for correct username and password\\", async () => {
      const loginResult = await service.login(VALID_CREDENTIALS);
      expect(loginResult).toEqual({
        username: USER.username,
        roles: USER.roles,
        accessToken: SIGN_TOKEN,
      });
    });
  });
});
",
  "server/src/auth/auth.service.ts": "import { Injectable, UnauthorizedException } from \\"@nestjs/common\\";
// @ts-ignore
// eslint-disable-next-line
import { UserService } from \\"../user/user.service\\";
import { Credentials } from \\"./Credentials\\";
import { PasswordService } from \\"./password.service\\";
import { TokenService } from \\"./token.service\\";
import { UserRoles } from \\"./UserRoles\\";
import { UserInfo } from \\"./UserInfo\\";

@Injectable()
export class AuthService {
  constructor(
    private readonly userService: UserService,
    private readonly passwordService: PasswordService,
    private readonly tokenService: TokenService
  ) {}

  async validateUser(
    username: string,
    password: string
  ): Promise<UserInfo | null> {
    const user = await this.userService.findOne({
      where: { username },
    });
    if (user && (await this.passwordService.compare(password, user.password))) {
      const { roles } = user;
<<<<<<< HEAD
      const roleList = (roles as UserRoles).roles;
      return { username, roles: roleList };
=======
      return { id: user.id, username, roles };
>>>>>>> d0de2f64
    }
    return null;
  }
  async login(credentials: Credentials): Promise<UserInfo> {
    const { username, password } = credentials;
    const user = await this.validateUser(
      credentials.username,
      credentials.password
    );
    if (!user) {
      throw new UnauthorizedException(\\"The passed credentials are incorrect\\");
    }
    //@ts-ignore
    const accessToken = await this.tokenService.createToken({
      id: user.id,
      username,
      password,
    });
    return {
      accessToken,
      ...user,
    };
  }
}
",
  "server/src/auth/base/token.service.base.ts": "/* eslint-disable import/no-unresolved */
import { Injectable } from \\"@nestjs/common\\";
import { INVALID_PASSWORD_ERROR, INVALID_USERNAME_ERROR } from \\"../constants\\";
import { ITokenService, ITokenPayload } from \\"../ITokenService\\";
/**
 * TokenServiceBase is a basic http implementation of ITokenService
 */
@Injectable()
export class TokenServiceBase implements ITokenService {
  /**
   *
   * @object { username: String, password: String }
   * @returns a base64 string of the username and password
   */
  createToken({ username, password }: ITokenPayload): Promise<string> {
    if (!username) return Promise.reject(INVALID_USERNAME_ERROR);
    if (!password) return Promise.reject(INVALID_PASSWORD_ERROR);
    return Promise.resolve(
      Buffer.from(\`\${username}:\${password}\`).toString(\\"base64\\")
    );
  }
}
",
  "server/src/auth/basic/base/basic.strategy.base.ts": "import { UnauthorizedException } from \\"@nestjs/common\\";
import { PassportStrategy } from \\"@nestjs/passport\\";
import { BasicStrategy as Strategy } from \\"passport-http\\";
import { AuthService } from \\"../../auth.service\\";
import { IAuthStrategy } from \\"../../IAuthStrategy\\";
import { UserInfo } from \\"../../UserInfo\\";

export class BasicStrategyBase
  extends PassportStrategy(Strategy)
  implements IAuthStrategy {
  constructor(protected readonly authService: AuthService) {
    super();
  }

  async validate(username: string, password: string): Promise<UserInfo> {
    const user = await this.authService.validateUser(username, password);
    if (!user) {
      throw new UnauthorizedException();
    }
    return user;
  }
}
",
  "server/src/auth/basic/basic.strategy.ts": "import { Injectable } from \\"@nestjs/common\\";
import { AuthService } from \\"../auth.service\\";
import { BasicStrategyBase } from \\"./base/basic.strategy.base\\";

@Injectable()
export class BasicStrategy extends BasicStrategyBase {
  constructor(protected readonly authService: AuthService) {
    super(authService);
  }
}
",
  "server/src/auth/basic/basicAuth.guard.ts": "import { AuthGuard } from \\"@nestjs/passport\\";

export class BasicAuthGuard extends AuthGuard(\\"basic\\") {}
",
  "server/src/auth/constants.ts": "export const INVALID_USERNAME_ERROR = \\"Invalid username\\";
export const INVALID_PASSWORD_ERROR = \\"Invalid password\\";
",
  "server/src/auth/defaultAuth.guard.ts": "import { Observable } from \\"rxjs\\";
import { ExecutionContext, Injectable } from \\"@nestjs/common\\";
import { Reflector } from \\"@nestjs/core\\";
import { IS_PUBLIC_KEY } from \\"../decorators/public.decorator\\";
import { BasicAuthGuard } from \\"./basic/basicAuth.guard\\";

@Injectable()
export class DefaultAuthGuard extends BasicAuthGuard {
  constructor(private readonly reflector: Reflector) {
    super();
  }

  canActivate(
    context: ExecutionContext
  ): boolean | Promise<boolean> | Observable<any> {
    const isPublic = this.reflector.get<boolean>(
      IS_PUBLIC_KEY,
      context.getHandler()
    );

    if (isPublic) {
      return true;
    }

    return super.canActivate(context);
  }
}
",
  "server/src/auth/gqlAC.guard.ts": "import { ExecutionContext } from \\"@nestjs/common\\";
import { GqlExecutionContext } from \\"@nestjs/graphql\\";
import { ACGuard } from \\"nest-access-control\\";

export class GqlACGuard<User extends any = any> extends ACGuard<User> {
  async getUser(context: ExecutionContext): Promise<User> {
    const ctx = GqlExecutionContext.create(context);
    const request = ctx.getContext<{ req: { user: User } }>().req;
    return request.user;
  }
}
",
  "server/src/auth/gqlDefaultAuth.guard.ts": "import { ExecutionContext } from \\"@nestjs/common\\";
import { GqlExecutionContext } from \\"@nestjs/graphql\\";
import type { Request } from \\"express\\";
// @ts-ignore
// eslint-disable-next-line
import { DefaultAuthGuard } from \\"./defaultAuth.guard\\";

export class GqlDefaultAuthGuard extends DefaultAuthGuard {
  // This method is required for the interface - do not delete it.
  getRequest(context: ExecutionContext): Request {
    const ctx = GqlExecutionContext.create(context);
    return ctx.getContext<{ req: Request }>().req;
  }
}
",
  "server/src/auth/gqlUserRoles.decorator.ts": "import { createParamDecorator, ExecutionContext } from \\"@nestjs/common\\";
import { GqlExecutionContext } from \\"@nestjs/graphql\\";

/**
 * Access the user roles from the request object i.e \`req.user.roles\`.
 *
 * You can pass an optional property key to the decorator to get it from the user object
 * e.g \`@UserRoles('permissions')\` will return the \`req.user.permissions\` instead.
 */
export const UserRoles = createParamDecorator(
  (data: string, context: ExecutionContext) => {
    const ctx = GqlExecutionContext.create(context);
    const request = ctx.getContext<{ req: { user: any } }>().req;
    if (!request.user) {
      return null;
    }
    return data ? request.user[data] : request.user.roles;
  }
);
",
  "server/src/auth/jwt/base/jwt.strategy.base.ts": "import { UnauthorizedException } from \\"@nestjs/common\\";
import { PassportStrategy } from \\"@nestjs/passport\\";
import { ExtractJwt, Strategy } from \\"passport-jwt\\";
import { IAuthStrategy } from \\"../../IAuthStrategy\\";
// @ts-ignore
// eslint-disable-next-line
import { UserService } from \\"../../user/user.service\\";
import { UserInfo } from \\"../../UserInfo\\";

export class JwtStrategyBase
  extends PassportStrategy(Strategy)
  implements IAuthStrategy {
  constructor(
    protected readonly userService: UserService,
    protected readonly secretOrKey: string
  ) {
    super({
      jwtFromRequest: ExtractJwt.fromAuthHeaderAsBearerToken(),
      ignoreExpiration: false,
      secretOrKey,
    });
  }

  async validate(payload: UserInfo): Promise<UserInfo> {
    const { username } = payload;
    const user = await this.userService.findOne({
      where: { username },
    });
    if (!user) {
      throw new UnauthorizedException();
    }
    return user;
  }
}
",
  "server/src/auth/jwt/jwt.strategy.ts": "import { Inject, Injectable } from \\"@nestjs/common\\";
import { JWT_SECRET_KEY } from \\"../../constants\\";
// @ts-ignore
// eslint-disable-next-line
import { UserService } from \\"../../user/user.service\\";
import { JwtStrategyBase } from \\"./base/jwt.strategy.base\\";
@Injectable()
export class JwtStrategy extends JwtStrategyBase {
  constructor(
    protected readonly userService: UserService,
    @Inject(JWT_SECRET_KEY) secretOrKey: string
  ) {
    super(userService, secretOrKey);
  }
}
",
  "server/src/auth/jwt/jwtAuth.guard.ts": "import { AuthGuard } from \\"@nestjs/passport\\";

export class JwtAuthGuard extends AuthGuard(\\"jwt\\") {}
",
  "server/src/auth/jwt/jwtSecretFactory.ts": "import { JWT_SECRET_KEY } from \\"../../constants\\";
import { SecretsManagerService } from \\"../../providers/secrets/secretsManager.service\\";

export const jwtSecretFactory = {
  provide: JWT_SECRET_KEY,
  useFactory: async (
    secretsService: SecretsManagerService
  ): Promise<string> => {
    const secret = await secretsService.getSecret<string>(JWT_SECRET_KEY);
    if (secret) {
      return secret;
    }
    throw new Error(\\"jwtSecretFactory missing secret\\");
  },
  inject: [SecretsManagerService],
};
",
  "server/src/auth/password.service.spec.ts": "import { ConfigService } from \\"@nestjs/config\\";
import { Test, TestingModule } from \\"@nestjs/testing\\";
import { PasswordService } from \\"./password.service\\";
import * as bcrypt from \\"bcrypt\\";

const EXAMPLE_PASSWORD = \\"examplePassword\\";
const EXAMPLE_HASHED_PASSWORD = \\"exampleHashedPassword\\";

const EXAMPLE_SALT_OR_ROUNDS = 1;

const configServiceGetMock = jest.fn(() => {
  return EXAMPLE_SALT_OR_ROUNDS;
});

jest.mock(\\"bcrypt\\");

//@ts-ignore
bcrypt.hash.mockImplementation(async () => EXAMPLE_HASHED_PASSWORD);

//@ts-ignore
bcrypt.compare.mockImplementation(async () => true);

describe(\\"PasswordService\\", () => {
  let service: PasswordService;

  beforeEach(async () => {
    jest.clearAllMocks();
    const module: TestingModule = await Test.createTestingModule({
      providers: [
        PasswordService,
        {
          provide: ConfigService,
          useClass: jest.fn(() => ({
            get: configServiceGetMock,
          })),
        },
      ],
      imports: [],
    }).compile();

    service = module.get<PasswordService>(PasswordService);
  });

  it(\\"should be defined\\", () => {
    expect(service).toBeDefined();
  });

  it(\\"should have salt defined\\", () => {
    expect(service.salt).toEqual(EXAMPLE_SALT_OR_ROUNDS);
  });

  it(\\"should compare a password\\", async () => {
    const args = {
      password: EXAMPLE_PASSWORD,
      hashedPassword: EXAMPLE_HASHED_PASSWORD,
    };
    await expect(
      service.compare(args.password, args.hashedPassword)
    ).resolves.toEqual(true);
  });

  it(\\"should hash a password\\", async () => {
    await expect(service.hash(EXAMPLE_PASSWORD)).resolves.toEqual(
      EXAMPLE_HASHED_PASSWORD
    );
  });
});
",
  "server/src/auth/password.service.ts": "import { Injectable } from \\"@nestjs/common\\";
import { hash, compare } from \\"bcrypt\\";
import { ConfigService } from \\"@nestjs/config\\";

/** Salt or number of rounds to generate a salt */
export type Salt = string | number;

const BCRYPT_SALT_VAR = \\"BCRYPT_SALT\\";
const UNDEFINED_SALT_OR_ROUNDS_ERROR = \`\${BCRYPT_SALT_VAR} is not defined\`;
const SALT_OR_ROUNDS_TYPE_ERROR = \`\${BCRYPT_SALT_VAR} must be a positive integer or text\`;

@Injectable()
export class PasswordService {
  /**
   * the salt to be used to hash the password. if specified as a number then a
   * salt will be generated with the specified number of rounds and used
   */
  salt: Salt;

  constructor(private configService: ConfigService) {
    const saltOrRounds = this.configService.get(BCRYPT_SALT_VAR);
    this.salt = parseSalt(saltOrRounds);
  }

  /**
   *
   * @param password the password to be encrypted.
   * @param encrypted the encrypted password to be compared against.
   * @returns whether the password match the encrypted password
   */
  compare(password: string, encrypted: string): Promise<boolean> {
    return compare(password, encrypted);
  }

  /**
   * @param password the password to be encrypted
   * @return encrypted password
   */
  hash(password: string): Promise<string> {
    return hash(password, this.salt);
  }
}

/**
 * Parses a salt environment variable value.
 * If a number string value is given tries to parse it as a number of rounds to generate a salt
 * @param value salt environment variable value
 * @returns salt or number of rounds to generate a salt
 */
export function parseSalt(value: string | undefined): Salt {
  if (value === undefined) {
    throw new Error(UNDEFINED_SALT_OR_ROUNDS_ERROR);
  }

  const rounds = Number(value);

  if (Number.isNaN(rounds)) {
    return value;
  }
  if (!Number.isInteger(rounds) || rounds < 0) {
    throw new Error(SALT_OR_ROUNDS_TYPE_ERROR);
  }
  return rounds;
}
",
  "server/src/auth/token.service.ts": "import { ITokenService } from \\"./ITokenService\\";
//@ts-ignore
// eslint-disable-next-line import/no-unresolved
import { TokenServiceBase } from \\"./base/token.service.base\\";
//@ts-ignore
export class TokenService extends TokenServiceBase implements ITokenService {}
",
  "server/src/auth/userData.decorator.ts": "import { createParamDecorator, ExecutionContext } from \\"@nestjs/common\\";
import { GqlContextType, GqlExecutionContext } from \\"@nestjs/graphql\\";
//@ts-ignore
import { User } from \\"@prisma/client\\";

/**
 * Access the user data from the request object i.e \`req.user\`.
 */
function userFactory(ctx: ExecutionContext): User {
  const contextType = ctx.getType();
  if (contextType === \\"http\\") {
    // do something that is only important in the context of regular HTTP requests (REST)
    const { user } = ctx.switchToHttp().getRequest();
    return user;
  } else if (contextType === \\"rpc\\") {
    // do something that is only important in the context of Microservice requests
    throw new Error(\\"Rpc context is not implemented yet\\");
  } else if (contextType === \\"ws\\") {
    // do something that is only important in the context of Websockets requests
    throw new Error(\\"Websockets context is not implemented yet\\");
  } else if (ctx.getType<GqlContextType>() === \\"graphql\\") {
    // do something that is only important in the context of GraphQL requests
    const gqlExecutionContext = GqlExecutionContext.create(ctx);
    return gqlExecutionContext.getContext().req.user;
  }
  throw new Error(\\"Invalid context\\");
}

export const UserData = createParamDecorator<undefined, ExecutionContext, User>(
  (data, ctx: ExecutionContext) => userFactory(ctx)
);
",
  "server/src/constants.ts": "export const JWT_SECRET_KEY = \\"JWT_SECRET_KEY\\";
export const JWT_EXPIRATION = \\"JWT_EXPIRATION\\";
",
  "server/src/customer/base/CreateCustomerArgs.ts": "/*
------------------------------------------------------------------------------ 
This code was generated by Amplication. 
 
Changes to this file will be lost if the code is regenerated. 

There are other ways to to customize your code, see this doc to learn more
https://docs.amplication.com/docs/how-to/custom-code

------------------------------------------------------------------------------
  */
import { ArgsType, Field } from \\"@nestjs/graphql\\";
import { CustomerCreateInput } from \\"./CustomerCreateInput\\";

@ArgsType()
class CreateCustomerArgs {
  @Field(() => CustomerCreateInput, { nullable: false })
  data!: CustomerCreateInput;
}

export { CreateCustomerArgs };
",
  "server/src/customer/base/Customer.ts": "/*
------------------------------------------------------------------------------ 
This code was generated by Amplication. 
 
Changes to this file will be lost if the code is regenerated. 

There are other ways to to customize your code, see this doc to learn more
https://docs.amplication.com/docs/how-to/custom-code

------------------------------------------------------------------------------
  */
import { ObjectType, Field } from \\"@nestjs/graphql\\";
import { ApiProperty } from \\"@nestjs/swagger\\";

import {
  IsString,
  IsDate,
  IsOptional,
  IsBoolean,
  IsNumber,
  IsInt,
  IsEnum,
  ValidateNested,
} from \\"class-validator\\";

import { Type } from \\"class-transformer\\";
import { EnumCustomerFavoriteColors } from \\"./EnumCustomerFavoriteColors\\";
import { EnumCustomerCustomerType } from \\"./EnumCustomerCustomerType\\";
import { Organization } from \\"../../organization/base/Organization\\";
import { Order } from \\"../../order/base/Order\\";
@ObjectType()
class Customer {
  @ApiProperty({
    required: true,
    type: String,
  })
  @IsString()
  @Field(() => String)
  id!: string;

  @ApiProperty({
    required: true,
  })
  @IsDate()
  @Type(() => Date)
  @Field(() => Date)
  createdAt!: Date;

  @ApiProperty({
    required: true,
  })
  @IsDate()
  @Type(() => Date)
  @Field(() => Date)
  updatedAt!: Date;

  @ApiProperty({
    required: true,
    type: String,
  })
  @IsString()
  @Field(() => String)
  email!: string;

  @ApiProperty({
    required: false,
    type: String,
  })
  @IsString()
  @IsOptional()
  @Field(() => String, {
    nullable: true,
  })
  firstName!: string | null;

  @ApiProperty({
    required: false,
    type: String,
  })
  @IsString()
  @IsOptional()
  @Field(() => String, {
    nullable: true,
  })
  lastName!: string | null;

  @ApiProperty({
    required: false,
    type: Boolean,
  })
  @IsBoolean()
  @IsOptional()
  @Field(() => Boolean, {
    nullable: true,
  })
  isVip!: boolean | null;

  @ApiProperty({
    required: false,
  })
  @IsDate()
  @Type(() => Date)
  @IsOptional()
  @Field(() => Date, {
    nullable: true,
  })
  birthData!: Date | null;

  @ApiProperty({
    required: false,
    type: Number,
  })
  @IsNumber()
  @IsOptional()
  @Field(() => Number, {
    nullable: true,
  })
  averageSale!: number | null;

  @ApiProperty({
    required: false,
    type: Number,
  })
  @IsInt()
  @IsOptional()
  @Field(() => Number, {
    nullable: true,
  })
  favoriteNumber!: number | null;

  @ApiProperty({
    required: false,
    type: String,
  })
  @IsString()
  @IsOptional()
  @Field(() => String, {
    nullable: true,
  })
  geoLocation!: string | null;

  @ApiProperty({
    required: false,
    type: String,
  })
  @IsString()
  @IsOptional()
  @Field(() => String, {
    nullable: true,
  })
  comments!: string | null;

  @ApiProperty({
    required: false,
    enum: EnumCustomerFavoriteColors,
    isArray: true,
  })
  @IsEnum(EnumCustomerFavoriteColors, {
    each: true,
  })
  @IsOptional()
  @Field(() => [EnumCustomerFavoriteColors], {
    nullable: true,
  })
  favoriteColors?: Array<\\"red\\" | \\"green\\" | \\"purple\\" | \\"yellow\\">;

  @ApiProperty({
    required: false,
    enum: EnumCustomerCustomerType,
  })
  @IsEnum(EnumCustomerCustomerType)
  @IsOptional()
  @Field(() => EnumCustomerCustomerType, {
    nullable: true,
  })
  customerType?: \\"platinum\\" | \\"gold\\" | \\"bronze\\" | \\"regular\\" | null;

  @ApiProperty({
    required: false,
    type: () => Organization,
  })
  @ValidateNested()
  @Type(() => Organization)
  @IsOptional()
  organization?: Organization | null;

  @ApiProperty({
    required: false,
    type: () => Organization,
  })
  @ValidateNested()
  @Type(() => Organization)
  @IsOptional()
  vipOrganization?: Organization | null;

  @ApiProperty({
    required: false,
    type: () => [Order],
  })
  @ValidateNested()
  @Type(() => Order)
  @IsOptional()
  orders?: Array<Order>;
}
export { Customer };
",
  "server/src/customer/base/CustomerCreateInput.ts": "/*
------------------------------------------------------------------------------ 
This code was generated by Amplication. 
 
Changes to this file will be lost if the code is regenerated. 

There are other ways to to customize your code, see this doc to learn more
https://docs.amplication.com/docs/how-to/custom-code

------------------------------------------------------------------------------
  */
import { InputType, Field } from \\"@nestjs/graphql\\";
import { ApiProperty } from \\"@nestjs/swagger\\";

import {
  IsString,
  IsOptional,
  IsBoolean,
  IsDate,
  IsNumber,
  IsInt,
  IsEnum,
  ValidateNested,
} from \\"class-validator\\";

import { Type } from \\"class-transformer\\";
import { EnumCustomerFavoriteColors } from \\"./EnumCustomerFavoriteColors\\";
import { EnumCustomerCustomerType } from \\"./EnumCustomerCustomerType\\";
import { OrganizationWhereUniqueInput } from \\"../../organization/base/OrganizationWhereUniqueInput\\";
import { OrderCreateNestedManyWithoutCustomersInput } from \\"./OrderCreateNestedManyWithoutCustomersInput\\";
@InputType()
class CustomerCreateInput {
  @ApiProperty({
    required: true,
    type: String,
  })
  @IsString()
  @Field(() => String)
  email!: string;

  @ApiProperty({
    required: false,
    type: String,
  })
  @IsString()
  @IsOptional()
  @Field(() => String, {
    nullable: true,
  })
  firstName?: string | null;

  @ApiProperty({
    required: false,
    type: String,
  })
  @IsString()
  @IsOptional()
  @Field(() => String, {
    nullable: true,
  })
  lastName?: string | null;

  @ApiProperty({
    required: false,
    type: Boolean,
  })
  @IsBoolean()
  @IsOptional()
  @Field(() => Boolean, {
    nullable: true,
  })
  isVip?: boolean | null;

  @ApiProperty({
    required: false,
  })
  @IsDate()
  @Type(() => Date)
  @IsOptional()
  @Field(() => Date, {
    nullable: true,
  })
  birthData?: Date | null;

  @ApiProperty({
    required: false,
    type: Number,
  })
  @IsNumber()
  @IsOptional()
  @Field(() => Number, {
    nullable: true,
  })
  averageSale?: number | null;

  @ApiProperty({
    required: false,
    type: Number,
  })
  @IsInt()
  @IsOptional()
  @Field(() => Number, {
    nullable: true,
  })
  favoriteNumber?: number | null;

  @ApiProperty({
    required: false,
    type: String,
  })
  @IsString()
  @IsOptional()
  @Field(() => String, {
    nullable: true,
  })
  geoLocation?: string | null;

  @ApiProperty({
    required: false,
    type: String,
  })
  @IsString()
  @IsOptional()
  @Field(() => String, {
    nullable: true,
  })
  comments?: string | null;

  @ApiProperty({
    required: false,
    enum: EnumCustomerFavoriteColors,
    isArray: true,
  })
  @IsEnum(EnumCustomerFavoriteColors, {
    each: true,
  })
  @IsOptional()
  @Field(() => [EnumCustomerFavoriteColors], {
    nullable: true,
  })
  favoriteColors?: Array<\\"red\\" | \\"green\\" | \\"purple\\" | \\"yellow\\">;

  @ApiProperty({
    required: false,
    enum: EnumCustomerCustomerType,
  })
  @IsEnum(EnumCustomerCustomerType)
  @IsOptional()
  @Field(() => EnumCustomerCustomerType, {
    nullable: true,
  })
  customerType?: \\"platinum\\" | \\"gold\\" | \\"bronze\\" | \\"regular\\" | null;

  @ApiProperty({
    required: false,
    type: () => OrganizationWhereUniqueInput,
  })
  @ValidateNested()
  @Type(() => OrganizationWhereUniqueInput)
  @IsOptional()
  @Field(() => OrganizationWhereUniqueInput, {
    nullable: true,
  })
  organization?: OrganizationWhereUniqueInput | null;

  @ApiProperty({
    required: false,
    type: () => OrganizationWhereUniqueInput,
  })
  @ValidateNested()
  @Type(() => OrganizationWhereUniqueInput)
  @IsOptional()
  @Field(() => OrganizationWhereUniqueInput, {
    nullable: true,
  })
  vipOrganization?: OrganizationWhereUniqueInput | null;

  @ApiProperty({
    required: false,
    type: () => OrderCreateNestedManyWithoutCustomersInput,
  })
  @ValidateNested()
  @Type(() => OrderCreateNestedManyWithoutCustomersInput)
  @IsOptional()
  @Field(() => OrderCreateNestedManyWithoutCustomersInput, {
    nullable: true,
  })
  orders?: OrderCreateNestedManyWithoutCustomersInput;
}
export { CustomerCreateInput };
",
  "server/src/customer/base/CustomerFindManyArgs.ts": "/*
------------------------------------------------------------------------------ 
This code was generated by Amplication. 
 
Changes to this file will be lost if the code is regenerated. 

There are other ways to to customize your code, see this doc to learn more
https://docs.amplication.com/docs/how-to/custom-code

------------------------------------------------------------------------------
  */
import { ArgsType, Field } from \\"@nestjs/graphql\\";
import { ApiProperty } from \\"@nestjs/swagger\\";
import { CustomerWhereInput } from \\"./CustomerWhereInput\\";
import { Type } from \\"class-transformer\\";
import { CustomerOrderByInput } from \\"./CustomerOrderByInput\\";

@ArgsType()
class CustomerFindManyArgs {
  @ApiProperty({
    required: false,
    type: () => CustomerWhereInput,
  })
  @Field(() => CustomerWhereInput, { nullable: true })
  @Type(() => CustomerWhereInput)
  where?: CustomerWhereInput;

  @ApiProperty({
    required: false,
    type: [CustomerOrderByInput],
  })
  @Field(() => [CustomerOrderByInput], { nullable: true })
  @Type(() => CustomerOrderByInput)
  orderBy?: Array<CustomerOrderByInput>;

  @ApiProperty({
    required: false,
    type: Number,
  })
  @Field(() => Number, { nullable: true })
  @Type(() => Number)
  skip?: number;

  @ApiProperty({
    required: false,
    type: Number,
  })
  @Field(() => Number, { nullable: true })
  @Type(() => Number)
  take?: number;
}

export { CustomerFindManyArgs };
",
  "server/src/customer/base/CustomerFindUniqueArgs.ts": "/*
------------------------------------------------------------------------------ 
This code was generated by Amplication. 
 
Changes to this file will be lost if the code is regenerated. 

There are other ways to to customize your code, see this doc to learn more
https://docs.amplication.com/docs/how-to/custom-code

------------------------------------------------------------------------------
  */
import { ArgsType, Field } from \\"@nestjs/graphql\\";
import { CustomerWhereUniqueInput } from \\"./CustomerWhereUniqueInput\\";

@ArgsType()
class CustomerFindUniqueArgs {
  @Field(() => CustomerWhereUniqueInput, { nullable: false })
  where!: CustomerWhereUniqueInput;
}

export { CustomerFindUniqueArgs };
",
  "server/src/customer/base/CustomerListRelationFilter.ts": "/*
------------------------------------------------------------------------------ 
This code was generated by Amplication. 
 
Changes to this file will be lost if the code is regenerated. 

There are other ways to to customize your code, see this doc to learn more
https://docs.amplication.com/docs/how-to/custom-code

------------------------------------------------------------------------------
  */
import { InputType, Field } from \\"@nestjs/graphql\\";
import { ApiProperty } from \\"@nestjs/swagger\\";
import { CustomerWhereInput } from \\"./CustomerWhereInput\\";
import { ValidateNested, IsOptional } from \\"class-validator\\";
import { Type } from \\"class-transformer\\";

@InputType()
class CustomerListRelationFilter {
  @ApiProperty({
    required: false,
    type: () => CustomerWhereInput,
  })
  @ValidateNested()
  @Type(() => CustomerWhereInput)
  @IsOptional()
  @Field(() => CustomerWhereInput, {
    nullable: true,
  })
  every?: CustomerWhereInput;

  @ApiProperty({
    required: false,
    type: () => CustomerWhereInput,
  })
  @ValidateNested()
  @Type(() => CustomerWhereInput)
  @IsOptional()
  @Field(() => CustomerWhereInput, {
    nullable: true,
  })
  some?: CustomerWhereInput;

  @ApiProperty({
    required: false,
    type: () => CustomerWhereInput,
  })
  @ValidateNested()
  @Type(() => CustomerWhereInput)
  @IsOptional()
  @Field(() => CustomerWhereInput, {
    nullable: true,
  })
  none?: CustomerWhereInput;
}
export { CustomerListRelationFilter };
",
  "server/src/customer/base/CustomerOrderByInput.ts": "/*
------------------------------------------------------------------------------ 
This code was generated by Amplication. 
 
Changes to this file will be lost if the code is regenerated. 

There are other ways to to customize your code, see this doc to learn more
https://docs.amplication.com/docs/how-to/custom-code

------------------------------------------------------------------------------
  */
import { InputType, Field } from \\"@nestjs/graphql\\";
import { ApiProperty } from \\"@nestjs/swagger\\";
import { SortOrder } from \\"../../util/SortOrder\\";

@InputType({
  isAbstract: true,
  description: undefined,
})
class CustomerOrderByInput {
  @ApiProperty({
    required: false,
    enum: [\\"asc\\", \\"desc\\"],
  })
  @Field(() => SortOrder, {
    nullable: true,
  })
  id?: SortOrder;

  @ApiProperty({
    required: false,
    enum: [\\"asc\\", \\"desc\\"],
  })
  @Field(() => SortOrder, {
    nullable: true,
  })
  createdAt?: SortOrder;

  @ApiProperty({
    required: false,
    enum: [\\"asc\\", \\"desc\\"],
  })
  @Field(() => SortOrder, {
    nullable: true,
  })
  updatedAt?: SortOrder;

  @ApiProperty({
    required: false,
    enum: [\\"asc\\", \\"desc\\"],
  })
  @Field(() => SortOrder, {
    nullable: true,
  })
  email?: SortOrder;

  @ApiProperty({
    required: false,
    enum: [\\"asc\\", \\"desc\\"],
  })
  @Field(() => SortOrder, {
    nullable: true,
  })
  firstName?: SortOrder;

  @ApiProperty({
    required: false,
    enum: [\\"asc\\", \\"desc\\"],
  })
  @Field(() => SortOrder, {
    nullable: true,
  })
  lastName?: SortOrder;

  @ApiProperty({
    required: false,
    enum: [\\"asc\\", \\"desc\\"],
  })
  @Field(() => SortOrder, {
    nullable: true,
  })
  isVip?: SortOrder;

  @ApiProperty({
    required: false,
    enum: [\\"asc\\", \\"desc\\"],
  })
  @Field(() => SortOrder, {
    nullable: true,
  })
  birthData?: SortOrder;

  @ApiProperty({
    required: false,
    enum: [\\"asc\\", \\"desc\\"],
  })
  @Field(() => SortOrder, {
    nullable: true,
  })
  averageSale?: SortOrder;

  @ApiProperty({
    required: false,
    enum: [\\"asc\\", \\"desc\\"],
  })
  @Field(() => SortOrder, {
    nullable: true,
  })
  favoriteNumber?: SortOrder;

  @ApiProperty({
    required: false,
    enum: [\\"asc\\", \\"desc\\"],
  })
  @Field(() => SortOrder, {
    nullable: true,
  })
  geoLocation?: SortOrder;

  @ApiProperty({
    required: false,
    enum: [\\"asc\\", \\"desc\\"],
  })
  @Field(() => SortOrder, {
    nullable: true,
  })
  comments?: SortOrder;

  @ApiProperty({
    required: false,
    enum: [\\"asc\\", \\"desc\\"],
  })
  @Field(() => SortOrder, {
    nullable: true,
  })
  favoriteColors?: SortOrder;

  @ApiProperty({
    required: false,
    enum: [\\"asc\\", \\"desc\\"],
  })
  @Field(() => SortOrder, {
    nullable: true,
  })
  customerType?: SortOrder;

  @ApiProperty({
    required: false,
    enum: [\\"asc\\", \\"desc\\"],
  })
  @Field(() => SortOrder, {
    nullable: true,
  })
  organizationId?: SortOrder;

  @ApiProperty({
    required: false,
    enum: [\\"asc\\", \\"desc\\"],
  })
  @Field(() => SortOrder, {
    nullable: true,
  })
  vipOrganizationId?: SortOrder;
}

export { CustomerOrderByInput };
",
  "server/src/customer/base/CustomerUpdateInput.ts": "/*
------------------------------------------------------------------------------ 
This code was generated by Amplication. 
 
Changes to this file will be lost if the code is regenerated. 

There are other ways to to customize your code, see this doc to learn more
https://docs.amplication.com/docs/how-to/custom-code

------------------------------------------------------------------------------
  */
import { InputType, Field } from \\"@nestjs/graphql\\";
import { ApiProperty } from \\"@nestjs/swagger\\";

import {
  IsString,
  IsOptional,
  IsBoolean,
  IsDate,
  IsNumber,
  IsInt,
  IsEnum,
  ValidateNested,
} from \\"class-validator\\";

import { Type } from \\"class-transformer\\";
import { EnumCustomerFavoriteColors } from \\"./EnumCustomerFavoriteColors\\";
import { EnumCustomerCustomerType } from \\"./EnumCustomerCustomerType\\";
import { OrganizationWhereUniqueInput } from \\"../../organization/base/OrganizationWhereUniqueInput\\";
import { OrderUpdateManyWithoutCustomersInput } from \\"./OrderUpdateManyWithoutCustomersInput\\";
@InputType()
class CustomerUpdateInput {
  @ApiProperty({
    required: false,
    type: String,
  })
  @IsString()
  @IsOptional()
  @Field(() => String, {
    nullable: true,
  })
  email?: string;

  @ApiProperty({
    required: false,
    type: String,
  })
  @IsString()
  @IsOptional()
  @Field(() => String, {
    nullable: true,
  })
  firstName?: string | null;

  @ApiProperty({
    required: false,
    type: String,
  })
  @IsString()
  @IsOptional()
  @Field(() => String, {
    nullable: true,
  })
  lastName?: string | null;

  @ApiProperty({
    required: false,
    type: Boolean,
  })
  @IsBoolean()
  @IsOptional()
  @Field(() => Boolean, {
    nullable: true,
  })
  isVip?: boolean | null;

  @ApiProperty({
    required: false,
  })
  @IsDate()
  @Type(() => Date)
  @IsOptional()
  @Field(() => Date, {
    nullable: true,
  })
  birthData?: Date | null;

  @ApiProperty({
    required: false,
    type: Number,
  })
  @IsNumber()
  @IsOptional()
  @Field(() => Number, {
    nullable: true,
  })
  averageSale?: number | null;

  @ApiProperty({
    required: false,
    type: Number,
  })
  @IsInt()
  @IsOptional()
  @Field(() => Number, {
    nullable: true,
  })
  favoriteNumber?: number | null;

  @ApiProperty({
    required: false,
    type: String,
  })
  @IsString()
  @IsOptional()
  @Field(() => String, {
    nullable: true,
  })
  geoLocation?: string | null;

  @ApiProperty({
    required: false,
    type: String,
  })
  @IsString()
  @IsOptional()
  @Field(() => String, {
    nullable: true,
  })
  comments?: string | null;

  @ApiProperty({
    required: false,
    enum: EnumCustomerFavoriteColors,
    isArray: true,
  })
  @IsEnum(EnumCustomerFavoriteColors, {
    each: true,
  })
  @IsOptional()
  @Field(() => [EnumCustomerFavoriteColors], {
    nullable: true,
  })
  favoriteColors?: Array<\\"red\\" | \\"green\\" | \\"purple\\" | \\"yellow\\">;

  @ApiProperty({
    required: false,
    enum: EnumCustomerCustomerType,
  })
  @IsEnum(EnumCustomerCustomerType)
  @IsOptional()
  @Field(() => EnumCustomerCustomerType, {
    nullable: true,
  })
  customerType?: \\"platinum\\" | \\"gold\\" | \\"bronze\\" | \\"regular\\" | null;

  @ApiProperty({
    required: false,
    type: () => OrganizationWhereUniqueInput,
  })
  @ValidateNested()
  @Type(() => OrganizationWhereUniqueInput)
  @IsOptional()
  @Field(() => OrganizationWhereUniqueInput, {
    nullable: true,
  })
  organization?: OrganizationWhereUniqueInput | null;

  @ApiProperty({
    required: false,
    type: () => OrganizationWhereUniqueInput,
  })
  @ValidateNested()
  @Type(() => OrganizationWhereUniqueInput)
  @IsOptional()
  @Field(() => OrganizationWhereUniqueInput, {
    nullable: true,
  })
  vipOrganization?: OrganizationWhereUniqueInput | null;

  @ApiProperty({
    required: false,
    type: () => OrderUpdateManyWithoutCustomersInput,
  })
  @ValidateNested()
  @Type(() => OrderUpdateManyWithoutCustomersInput)
  @IsOptional()
  @Field(() => OrderUpdateManyWithoutCustomersInput, {
    nullable: true,
  })
  orders?: OrderUpdateManyWithoutCustomersInput;
}
export { CustomerUpdateInput };
",
  "server/src/customer/base/CustomerWhereInput.ts": "/*
------------------------------------------------------------------------------ 
This code was generated by Amplication. 
 
Changes to this file will be lost if the code is regenerated. 

There are other ways to to customize your code, see this doc to learn more
https://docs.amplication.com/docs/how-to/custom-code

------------------------------------------------------------------------------
  */
import { InputType, Field } from \\"@nestjs/graphql\\";
import { ApiProperty } from \\"@nestjs/swagger\\";
import { StringFilter } from \\"../../util/StringFilter\\";
import { Type } from \\"class-transformer\\";
import { IsOptional, IsEnum, ValidateNested } from \\"class-validator\\";
import { DateTimeFilter } from \\"../../util/DateTimeFilter\\";
import { StringNullableFilter } from \\"../../util/StringNullableFilter\\";
import { BooleanNullableFilter } from \\"../../util/BooleanNullableFilter\\";
import { DateTimeNullableFilter } from \\"../../util/DateTimeNullableFilter\\";
import { FloatNullableFilter } from \\"../../util/FloatNullableFilter\\";
import { IntNullableFilter } from \\"../../util/IntNullableFilter\\";
import { EnumCustomerCustomerType } from \\"./EnumCustomerCustomerType\\";
import { OrganizationWhereUniqueInput } from \\"../../organization/base/OrganizationWhereUniqueInput\\";
import { OrderListRelationFilter } from \\"../../order/base/OrderListRelationFilter\\";
@InputType()
class CustomerWhereInput {
  @ApiProperty({
    required: false,
    type: StringFilter,
  })
  @Type(() => StringFilter)
  @IsOptional()
  @Field(() => StringFilter, {
    nullable: true,
  })
  id?: StringFilter;

  @ApiProperty({
    required: false,
    type: DateTimeFilter,
  })
  @Type(() => DateTimeFilter)
  @IsOptional()
  @Field(() => DateTimeFilter, {
    nullable: true,
  })
  createdAt?: DateTimeFilter;

  @ApiProperty({
    required: false,
    type: DateTimeFilter,
  })
  @Type(() => DateTimeFilter)
  @IsOptional()
  @Field(() => DateTimeFilter, {
    nullable: true,
  })
  updatedAt?: DateTimeFilter;

  @ApiProperty({
    required: false,
    type: StringFilter,
  })
  @Type(() => StringFilter)
  @IsOptional()
  @Field(() => StringFilter, {
    nullable: true,
  })
  email?: StringFilter;

  @ApiProperty({
    required: false,
    type: StringNullableFilter,
  })
  @Type(() => StringNullableFilter)
  @IsOptional()
  @Field(() => StringNullableFilter, {
    nullable: true,
  })
  firstName?: StringNullableFilter;

  @ApiProperty({
    required: false,
    type: StringNullableFilter,
  })
  @Type(() => StringNullableFilter)
  @IsOptional()
  @Field(() => StringNullableFilter, {
    nullable: true,
  })
  lastName?: StringNullableFilter;

  @ApiProperty({
    required: false,
    type: BooleanNullableFilter,
  })
  @Type(() => BooleanNullableFilter)
  @IsOptional()
  @Field(() => BooleanNullableFilter, {
    nullable: true,
  })
  isVip?: BooleanNullableFilter;

  @ApiProperty({
    required: false,
    type: DateTimeNullableFilter,
  })
  @Type(() => DateTimeNullableFilter)
  @IsOptional()
  @Field(() => DateTimeNullableFilter, {
    nullable: true,
  })
  birthData?: DateTimeNullableFilter;

  @ApiProperty({
    required: false,
    type: FloatNullableFilter,
  })
  @Type(() => FloatNullableFilter)
  @IsOptional()
  @Field(() => FloatNullableFilter, {
    nullable: true,
  })
  averageSale?: FloatNullableFilter;

  @ApiProperty({
    required: false,
    type: IntNullableFilter,
  })
  @Type(() => IntNullableFilter)
  @IsOptional()
  @Field(() => IntNullableFilter, {
    nullable: true,
  })
  favoriteNumber?: IntNullableFilter;

  @ApiProperty({
    required: false,
    type: StringNullableFilter,
  })
  @Type(() => StringNullableFilter)
  @IsOptional()
  @Field(() => StringNullableFilter, {
    nullable: true,
  })
  geoLocation?: StringNullableFilter;

  @ApiProperty({
    required: false,
    type: StringNullableFilter,
  })
  @Type(() => StringNullableFilter)
  @IsOptional()
  @Field(() => StringNullableFilter, {
    nullable: true,
  })
  comments?: StringNullableFilter;

  @ApiProperty({
    required: false,
    enum: EnumCustomerCustomerType,
  })
  @IsEnum(EnumCustomerCustomerType)
  @IsOptional()
  @Field(() => EnumCustomerCustomerType, {
    nullable: true,
  })
  customerType?: \\"platinum\\" | \\"gold\\" | \\"bronze\\" | \\"regular\\";

  @ApiProperty({
    required: false,
    type: () => OrganizationWhereUniqueInput,
  })
  @ValidateNested()
  @Type(() => OrganizationWhereUniqueInput)
  @IsOptional()
  @Field(() => OrganizationWhereUniqueInput, {
    nullable: true,
  })
  organization?: OrganizationWhereUniqueInput;

  @ApiProperty({
    required: false,
    type: () => OrganizationWhereUniqueInput,
  })
  @ValidateNested()
  @Type(() => OrganizationWhereUniqueInput)
  @IsOptional()
  @Field(() => OrganizationWhereUniqueInput, {
    nullable: true,
  })
  vipOrganization?: OrganizationWhereUniqueInput;

  @ApiProperty({
    required: false,
    type: () => OrderListRelationFilter,
  })
  @ValidateNested()
  @Type(() => OrderListRelationFilter)
  @IsOptional()
  @Field(() => OrderListRelationFilter, {
    nullable: true,
  })
  orders?: OrderListRelationFilter;
}
export { CustomerWhereInput };
",
  "server/src/customer/base/CustomerWhereUniqueInput.ts": "/*
------------------------------------------------------------------------------ 
This code was generated by Amplication. 
 
Changes to this file will be lost if the code is regenerated. 

There are other ways to to customize your code, see this doc to learn more
https://docs.amplication.com/docs/how-to/custom-code

------------------------------------------------------------------------------
  */
import { InputType, Field } from \\"@nestjs/graphql\\";
import { ApiProperty } from \\"@nestjs/swagger\\";
import { IsString } from \\"class-validator\\";
@InputType()
class CustomerWhereUniqueInput {
  @ApiProperty({
    required: true,
    type: String,
  })
  @IsString()
  @Field(() => String)
  id!: string;
}
export { CustomerWhereUniqueInput };
",
  "server/src/customer/base/DeleteCustomerArgs.ts": "/*
------------------------------------------------------------------------------ 
This code was generated by Amplication. 
 
Changes to this file will be lost if the code is regenerated. 

There are other ways to to customize your code, see this doc to learn more
https://docs.amplication.com/docs/how-to/custom-code

------------------------------------------------------------------------------
  */
import { ArgsType, Field } from \\"@nestjs/graphql\\";
import { CustomerWhereUniqueInput } from \\"./CustomerWhereUniqueInput\\";

@ArgsType()
class DeleteCustomerArgs {
  @Field(() => CustomerWhereUniqueInput, { nullable: false })
  where!: CustomerWhereUniqueInput;
}

export { DeleteCustomerArgs };
",
  "server/src/customer/base/EnumCustomerCustomerType.ts": "/*
------------------------------------------------------------------------------ 
This code was generated by Amplication. 
 
Changes to this file will be lost if the code is regenerated. 

There are other ways to to customize your code, see this doc to learn more
https://docs.amplication.com/docs/how-to/custom-code

------------------------------------------------------------------------------
  */
import { registerEnumType } from \\"@nestjs/graphql\\";

export enum EnumCustomerCustomerType {
  Platinum = \\"platinum\\",
  Gold = \\"gold\\",
  Bronze = \\"bronze\\",
  Regular = \\"regular\\",
}

registerEnumType(EnumCustomerCustomerType, {
  name: \\"EnumCustomerCustomerType\\",
});
",
  "server/src/customer/base/EnumCustomerFavoriteColors.ts": "/*
------------------------------------------------------------------------------ 
This code was generated by Amplication. 
 
Changes to this file will be lost if the code is regenerated. 

There are other ways to to customize your code, see this doc to learn more
https://docs.amplication.com/docs/how-to/custom-code

------------------------------------------------------------------------------
  */
import { registerEnumType } from \\"@nestjs/graphql\\";

export enum EnumCustomerFavoriteColors {
  Red = \\"red\\",
  Green = \\"green\\",
  Purple = \\"purple\\",
  Yellow = \\"yellow\\",
}

registerEnumType(EnumCustomerFavoriteColors, {
  name: \\"EnumCustomerFavoriteColors\\",
});
",
  "server/src/customer/base/OrderCreateNestedManyWithoutCustomersInput.ts": "/*
------------------------------------------------------------------------------ 
This code was generated by Amplication. 
 
Changes to this file will be lost if the code is regenerated. 

There are other ways to to customize your code, see this doc to learn more
https://docs.amplication.com/docs/how-to/custom-code

------------------------------------------------------------------------------
  */
import { InputType, Field } from \\"@nestjs/graphql\\";
import { OrderWhereUniqueInput } from \\"../../order/base/OrderWhereUniqueInput\\";
import { ApiProperty } from \\"@nestjs/swagger\\";
@InputType()
class OrderCreateNestedManyWithoutCustomersInput {
  @Field(() => [OrderWhereUniqueInput], {
    nullable: true,
  })
  @ApiProperty({
    required: false,
    type: () => [OrderWhereUniqueInput],
  })
  connect?: Array<OrderWhereUniqueInput>;
}
export { OrderCreateNestedManyWithoutCustomersInput };
",
  "server/src/customer/base/OrderUpdateManyWithoutCustomersInput.ts": "/*
------------------------------------------------------------------------------ 
This code was generated by Amplication. 
 
Changes to this file will be lost if the code is regenerated. 

There are other ways to to customize your code, see this doc to learn more
https://docs.amplication.com/docs/how-to/custom-code

------------------------------------------------------------------------------
  */
import { InputType, Field } from \\"@nestjs/graphql\\";
import { OrderWhereUniqueInput } from \\"../../order/base/OrderWhereUniqueInput\\";
import { ApiProperty } from \\"@nestjs/swagger\\";
@InputType()
class OrderUpdateManyWithoutCustomersInput {
  @Field(() => [OrderWhereUniqueInput], {
    nullable: true,
  })
  @ApiProperty({
    required: false,
    type: () => [OrderWhereUniqueInput],
  })
  connect?: Array<OrderWhereUniqueInput>;

  @Field(() => [OrderWhereUniqueInput], {
    nullable: true,
  })
  @ApiProperty({
    required: false,
    type: () => [OrderWhereUniqueInput],
  })
  disconnect?: Array<OrderWhereUniqueInput>;

  @Field(() => [OrderWhereUniqueInput], {
    nullable: true,
  })
  @ApiProperty({
    required: false,
    type: () => [OrderWhereUniqueInput],
  })
  set?: Array<OrderWhereUniqueInput>;
}
export { OrderUpdateManyWithoutCustomersInput };
",
  "server/src/customer/base/UpdateCustomerArgs.ts": "/*
------------------------------------------------------------------------------ 
This code was generated by Amplication. 
 
Changes to this file will be lost if the code is regenerated. 

There are other ways to to customize your code, see this doc to learn more
https://docs.amplication.com/docs/how-to/custom-code

------------------------------------------------------------------------------
  */
import { ArgsType, Field } from \\"@nestjs/graphql\\";
import { CustomerWhereUniqueInput } from \\"./CustomerWhereUniqueInput\\";
import { CustomerUpdateInput } from \\"./CustomerUpdateInput\\";

@ArgsType()
class UpdateCustomerArgs {
  @Field(() => CustomerWhereUniqueInput, { nullable: false })
  where!: CustomerWhereUniqueInput;
  @Field(() => CustomerUpdateInput, { nullable: false })
  data!: CustomerUpdateInput;
}

export { UpdateCustomerArgs };
",
  "server/src/customer/base/customer.controller.base.spec.ts": "import { Test } from \\"@nestjs/testing\\";
import { INestApplication, HttpStatus, ExecutionContext } from \\"@nestjs/common\\";
import request from \\"supertest\\";
import { MorganModule } from \\"nest-morgan\\";
import { ACGuard } from \\"nest-access-control\\";
import { DefaultAuthGuard } from \\"../../auth/defaultAuth.guard\\";
import { ACLModule } from \\"../../auth/acl.module\\";
import { CustomerController } from \\"../customer.controller\\";
import { CustomerService } from \\"../customer.service\\";

const nonExistingId = \\"nonExistingId\\";
const existingId = \\"existingId\\";
const CREATE_INPUT = {
  id: \\"exampleId\\",
  createdAt: new Date(),
  updatedAt: new Date(),
  email: \\"exampleEmail\\",
  firstName: \\"exampleFirstName\\",
  lastName: \\"exampleLastName\\",
  isVip: \\"true\\",
  birthData: new Date(),
  averageSale: 42.42,
  favoriteNumber: 42,
  geoLocation: \\"exampleGeoLocation\\",
  comments: \\"exampleComments\\",
};
const CREATE_RESULT = {
  id: \\"exampleId\\",
  createdAt: new Date(),
  updatedAt: new Date(),
  email: \\"exampleEmail\\",
  firstName: \\"exampleFirstName\\",
  lastName: \\"exampleLastName\\",
  isVip: \\"true\\",
  birthData: new Date(),
  averageSale: 42.42,
  favoriteNumber: 42,
  geoLocation: \\"exampleGeoLocation\\",
  comments: \\"exampleComments\\",
};
const FIND_MANY_RESULT = [
  {
    id: \\"exampleId\\",
    createdAt: new Date(),
    updatedAt: new Date(),
    email: \\"exampleEmail\\",
    firstName: \\"exampleFirstName\\",
    lastName: \\"exampleLastName\\",
    isVip: \\"true\\",
    birthData: new Date(),
    averageSale: 42.42,
    favoriteNumber: 42,
    geoLocation: \\"exampleGeoLocation\\",
    comments: \\"exampleComments\\",
  },
];
const FIND_ONE_RESULT = {
  id: \\"exampleId\\",
  createdAt: new Date(),
  updatedAt: new Date(),
  email: \\"exampleEmail\\",
  firstName: \\"exampleFirstName\\",
  lastName: \\"exampleLastName\\",
  isVip: \\"true\\",
  birthData: new Date(),
  averageSale: 42.42,
  favoriteNumber: 42,
  geoLocation: \\"exampleGeoLocation\\",
  comments: \\"exampleComments\\",
};

const service = {
  create() {
    return CREATE_RESULT;
  },
  findMany: () => FIND_MANY_RESULT,
  findOne: ({ where }: { where: { id: string } }) => {
    switch (where.id) {
      case existingId:
        return FIND_ONE_RESULT;
      case nonExistingId:
        return null;
    }
  },
};

const basicAuthGuard = {
  canActivate: (context: ExecutionContext) => {
    const argumentHost = context.switchToHttp();
    const request = argumentHost.getRequest();
    request.user = {
      roles: [\\"user\\"],
    };
    return true;
  },
};

const acGuard = {
  canActivate: () => {
    return true;
  },
};

describe(\\"Customer\\", () => {
  let app: INestApplication;

  beforeAll(async () => {
    const moduleRef = await Test.createTestingModule({
      providers: [
        {
          provide: CustomerService,
          useValue: service,
        },
      ],
      controllers: [CustomerController],
      imports: [MorganModule.forRoot(), ACLModule],
    })
      .overrideGuard(DefaultAuthGuard)
      .useValue(basicAuthGuard)
      .overrideGuard(ACGuard)
      .useValue(acGuard)
      .compile();

    app = moduleRef.createNestApplication();
    await app.init();
  });

  test(\\"POST /customers\\", async () => {
    await request(app.getHttpServer())
      .post(\\"/customers\\")
      .send(CREATE_INPUT)
      .expect(HttpStatus.CREATED)
      .expect({
        ...CREATE_RESULT,
        createdAt: CREATE_RESULT.createdAt.toISOString(),
        updatedAt: CREATE_RESULT.updatedAt.toISOString(),
        birthData: CREATE_RESULT.birthData.toISOString(),
      });
  });

  test(\\"GET /customers\\", async () => {
    await request(app.getHttpServer())
      .get(\\"/customers\\")
      .expect(HttpStatus.OK)
      .expect([
        {
          ...FIND_MANY_RESULT[0],
          createdAt: FIND_MANY_RESULT[0].createdAt.toISOString(),
          updatedAt: FIND_MANY_RESULT[0].updatedAt.toISOString(),
          birthData: FIND_MANY_RESULT[0].birthData.toISOString(),
        },
      ]);
  });

  test(\\"GET /customers/:id non existing\\", async () => {
    await request(app.getHttpServer())
      .get(\`\${\\"/customers\\"}/\${nonExistingId}\`)
      .expect(HttpStatus.NOT_FOUND)
      .expect({
        statusCode: HttpStatus.NOT_FOUND,
        message: \`No resource was found for {\\"\${\\"id\\"}\\":\\"\${nonExistingId}\\"}\`,
        error: \\"Not Found\\",
      });
  });

  test(\\"GET /customers/:id existing\\", async () => {
    await request(app.getHttpServer())
      .get(\`\${\\"/customers\\"}/\${existingId}\`)
      .expect(HttpStatus.OK)
      .expect({
        ...FIND_ONE_RESULT,
        createdAt: FIND_ONE_RESULT.createdAt.toISOString(),
        updatedAt: FIND_ONE_RESULT.updatedAt.toISOString(),
        birthData: FIND_ONE_RESULT.birthData.toISOString(),
      });
  });

  afterAll(async () => {
    await app.close();
  });
});
",
  "server/src/customer/base/customer.controller.base.ts": "/*
------------------------------------------------------------------------------ 
This code was generated by Amplication. 
 
Changes to this file will be lost if the code is regenerated. 

There are other ways to to customize your code, see this doc to learn more
https://docs.amplication.com/docs/how-to/custom-code

------------------------------------------------------------------------------
  */
import * as common from \\"@nestjs/common\\";
import * as swagger from \\"@nestjs/swagger\\";
import * as nestAccessControl from \\"nest-access-control\\";
import * as defaultAuthGuard from \\"../../auth/defaultAuth.guard\\";
import { isRecordNotFoundError } from \\"../../prisma.util\\";
import * as errors from \\"../../errors\\";
import { Request } from \\"express\\";
import { plainToClass } from \\"class-transformer\\";
import { ApiNestedQuery } from \\"../../decorators/api-nested-query.decorator\\";
import { CustomerService } from \\"../customer.service\\";
import { AclValidateRequestInterceptor } from \\"../../interceptors/aclValidateRequest.interceptor\\";
import { AclFilterResponseInterceptor } from \\"../../interceptors/aclFilterResponse.interceptor\\";
import { Public } from \\"../../decorators/public.decorator\\";
import { CustomerCreateInput } from \\"./CustomerCreateInput\\";
import { CustomerWhereInput } from \\"./CustomerWhereInput\\";
import { CustomerWhereUniqueInput } from \\"./CustomerWhereUniqueInput\\";
import { CustomerFindManyArgs } from \\"./CustomerFindManyArgs\\";
import { CustomerUpdateInput } from \\"./CustomerUpdateInput\\";
import { Customer } from \\"./Customer\\";
import { OrderFindManyArgs } from \\"../../order/base/OrderFindManyArgs\\";
import { Order } from \\"../../order/base/Order\\";
import { OrderWhereUniqueInput } from \\"../../order/base/OrderWhereUniqueInput\\";
@swagger.ApiBasicAuth()
@common.UseGuards(defaultAuthGuard.DefaultAuthGuard, nestAccessControl.ACGuard)
export class CustomerControllerBase {
  constructor(
    protected readonly service: CustomerService,
    protected readonly rolesBuilder: nestAccessControl.RolesBuilder
  ) {}

  @common.UseInterceptors(AclValidateRequestInterceptor)
  @nestAccessControl.UseRoles({
    resource: \\"Customer\\",
    action: \\"create\\",
    possession: \\"any\\",
  })
  @common.Post()
  @swagger.ApiCreatedResponse({ type: Customer })
  @swagger.ApiForbiddenResponse({ type: errors.ForbiddenException })
  async create(@common.Body() data: CustomerCreateInput): Promise<Customer> {
    return await this.service.create({
      data: {
        ...data,

        organization: data.organization
          ? {
              connect: data.organization,
            }
          : undefined,

        vipOrganization: data.vipOrganization
          ? {
              connect: data.vipOrganization,
            }
          : undefined,
      },
      select: {
        id: true,
        createdAt: true,
        updatedAt: true,
        email: true,
        firstName: true,
        lastName: true,
        isVip: true,
        birthData: true,
        averageSale: true,
        favoriteNumber: true,
        geoLocation: true,
        comments: true,
        favoriteColors: true,
        customerType: true,

        organization: {
          select: {
            id: true,
          },
        },

        vipOrganization: {
          select: {
            id: true,
          },
        },
      },
    });
  }

  @common.UseInterceptors(AclFilterResponseInterceptor)
  @nestAccessControl.UseRoles({
    resource: \\"Customer\\",
    action: \\"read\\",
    possession: \\"any\\",
  })
  @common.Get()
  @swagger.ApiOkResponse({ type: [Customer] })
  @swagger.ApiForbiddenResponse()
  @ApiNestedQuery(CustomerFindManyArgs)
  async findMany(@common.Req() request: Request): Promise<Customer[]> {
    const args = plainToClass(CustomerFindManyArgs, request.query);
    return this.service.findMany({
      ...args,
      select: {
        id: true,
        createdAt: true,
        updatedAt: true,
        email: true,
        firstName: true,
        lastName: true,
        isVip: true,
        birthData: true,
        averageSale: true,
        favoriteNumber: true,
        geoLocation: true,
        comments: true,
        favoriteColors: true,
        customerType: true,

        organization: {
          select: {
            id: true,
          },
        },

        vipOrganization: {
          select: {
            id: true,
          },
        },
      },
    });
  }

  @common.UseInterceptors(AclFilterResponseInterceptor)
  @nestAccessControl.UseRoles({
    resource: \\"Customer\\",
    action: \\"read\\",
    possession: \\"own\\",
  })
  @common.Get(\\"/:id\\")
  @swagger.ApiOkResponse({ type: Customer })
  @swagger.ApiNotFoundResponse({ type: errors.NotFoundException })
  @swagger.ApiForbiddenResponse({ type: errors.ForbiddenException })
  async findOne(
    @common.Param() params: CustomerWhereUniqueInput
  ): Promise<Customer | null> {
    const result = await this.service.findOne({
      where: params,
      select: {
        id: true,
        createdAt: true,
        updatedAt: true,
        email: true,
        firstName: true,
        lastName: true,
        isVip: true,
        birthData: true,
        averageSale: true,
        favoriteNumber: true,
        geoLocation: true,
        comments: true,
        favoriteColors: true,
        customerType: true,

        organization: {
          select: {
            id: true,
          },
        },

        vipOrganization: {
          select: {
            id: true,
          },
        },
      },
    });
    if (result === null) {
      throw new errors.NotFoundException(
        \`No resource was found for \${JSON.stringify(params)}\`
      );
    }
    return result;
  }

  @common.UseInterceptors(AclValidateRequestInterceptor)
  @nestAccessControl.UseRoles({
    resource: \\"Customer\\",
    action: \\"update\\",
    possession: \\"any\\",
  })
  @common.Patch(\\"/:id\\")
  @swagger.ApiOkResponse({ type: Customer })
  @swagger.ApiNotFoundResponse({ type: errors.NotFoundException })
  @swagger.ApiForbiddenResponse({ type: errors.ForbiddenException })
  async update(
    @common.Param() params: CustomerWhereUniqueInput,
    @common.Body() data: CustomerUpdateInput
  ): Promise<Customer | null> {
    try {
      return await this.service.update({
        where: params,
        data: {
          ...data,

          organization: data.organization
            ? {
                connect: data.organization,
              }
            : undefined,

          vipOrganization: data.vipOrganization
            ? {
                connect: data.vipOrganization,
              }
            : undefined,
        },
        select: {
          id: true,
          createdAt: true,
          updatedAt: true,
          email: true,
          firstName: true,
          lastName: true,
          isVip: true,
          birthData: true,
          averageSale: true,
          favoriteNumber: true,
          geoLocation: true,
          comments: true,
          favoriteColors: true,
          customerType: true,

          organization: {
            select: {
              id: true,
            },
          },

          vipOrganization: {
            select: {
              id: true,
            },
          },
        },
      });
    } catch (error) {
      if (isRecordNotFoundError(error)) {
        throw new errors.NotFoundException(
          \`No resource was found for \${JSON.stringify(params)}\`
        );
      }
      throw error;
    }
  }

  @nestAccessControl.UseRoles({
    resource: \\"Customer\\",
    action: \\"delete\\",
    possession: \\"any\\",
  })
  @common.Delete(\\"/:id\\")
  @swagger.ApiOkResponse({ type: Customer })
  @swagger.ApiNotFoundResponse({ type: errors.NotFoundException })
  @swagger.ApiForbiddenResponse({ type: errors.ForbiddenException })
  async delete(
    @common.Param() params: CustomerWhereUniqueInput
  ): Promise<Customer | null> {
    try {
      return await this.service.delete({
        where: params,
        select: {
          id: true,
          createdAt: true,
          updatedAt: true,
          email: true,
          firstName: true,
          lastName: true,
          isVip: true,
          birthData: true,
          averageSale: true,
          favoriteNumber: true,
          geoLocation: true,
          comments: true,
          favoriteColors: true,
          customerType: true,

          organization: {
            select: {
              id: true,
            },
          },

          vipOrganization: {
            select: {
              id: true,
            },
          },
        },
      });
    } catch (error) {
      if (isRecordNotFoundError(error)) {
        throw new errors.NotFoundException(
          \`No resource was found for \${JSON.stringify(params)}\`
        );
      }
      throw error;
    }
  }

  @Public()
  @common.Get(\\"/:id/orders\\")
  @ApiNestedQuery(OrderFindManyArgs)
  async findManyOrders(
    @common.Req() request: Request,
    @common.Param() params: CustomerWhereUniqueInput
  ): Promise<Order[]> {
    const query = plainToClass(OrderFindManyArgs, request.query);
    const results = await this.service.findOrders(params.id, {
      ...query,
      select: {
        id: true,
        createdAt: true,
        updatedAt: true,

        customer: {
          select: {
            id: true,
          },
        },

        status: true,
        label: true,
      },
    });
    if (results === null) {
      throw new errors.NotFoundException(
        \`No resource was found for \${JSON.stringify(params)}\`
      );
    }
    return results;
  }

  @nestAccessControl.UseRoles({
    resource: \\"Customer\\",
    action: \\"update\\",
    possession: \\"any\\",
  })
  @common.Post(\\"/:id/orders\\")
  async connectOrders(
    @common.Param() params: CustomerWhereUniqueInput,
    @common.Body() body: OrderWhereUniqueInput[]
  ): Promise<void> {
    const data = {
      orders: {
        connect: body,
      },
    };
    await this.service.update({
      where: params,
      data,
      select: { id: true },
    });
  }

  @nestAccessControl.UseRoles({
    resource: \\"Customer\\",
    action: \\"update\\",
    possession: \\"any\\",
  })
  @common.Patch(\\"/:id/orders\\")
  async updateOrders(
    @common.Param() params: CustomerWhereUniqueInput,
    @common.Body() body: OrderWhereUniqueInput[]
  ): Promise<void> {
    const data = {
      orders: {
        set: body,
      },
    };
    await this.service.update({
      where: params,
      data,
      select: { id: true },
    });
  }

  @nestAccessControl.UseRoles({
    resource: \\"Customer\\",
    action: \\"update\\",
    possession: \\"any\\",
  })
  @common.Delete(\\"/:id/orders\\")
  async disconnectOrders(
    @common.Param() params: CustomerWhereUniqueInput,
    @common.Body() body: OrderWhereUniqueInput[]
  ): Promise<void> {
    const data = {
      orders: {
        disconnect: body,
      },
    };
    await this.service.update({
      where: params,
      data,
      select: { id: true },
    });
  }
}
",
  "server/src/customer/base/customer.module.base.ts": "/*
------------------------------------------------------------------------------ 
This code was generated by Amplication. 
 
Changes to this file will be lost if the code is regenerated. 

There are other ways to to customize your code, see this doc to learn more
https://docs.amplication.com/docs/how-to/custom-code

------------------------------------------------------------------------------
  */
import { Module, forwardRef } from \\"@nestjs/common\\";
import { MorganModule } from \\"nest-morgan\\";
import { PrismaModule } from \\"nestjs-prisma\\";
import { ACLModule } from \\"../../auth/acl.module\\";
import { AuthModule } from \\"../../auth/auth.module\\";

@Module({
  imports: [
    ACLModule,
    forwardRef(() => AuthModule),
    MorganModule,
    PrismaModule,
  ],

  exports: [ACLModule, AuthModule, MorganModule, PrismaModule],
})
export class CustomerModuleBase {}
",
  "server/src/customer/base/customer.resolver.base.ts": "/*
------------------------------------------------------------------------------ 
This code was generated by Amplication. 
 
Changes to this file will be lost if the code is regenerated. 

There are other ways to to customize your code, see this doc to learn more
https://docs.amplication.com/docs/how-to/custom-code

------------------------------------------------------------------------------
  */
import * as common from \\"@nestjs/common\\";
import * as graphql from \\"@nestjs/graphql\\";
import * as apollo from \\"apollo-server-express\\";
import * as nestAccessControl from \\"nest-access-control\\";
import { GqlDefaultAuthGuard } from \\"../../auth/gqlDefaultAuth.guard\\";
import * as gqlACGuard from \\"../../auth/gqlAC.guard\\";
import { isRecordNotFoundError } from \\"../../prisma.util\\";
import { MetaQueryPayload } from \\"../../util/MetaQueryPayload\\";
import { AclFilterResponseInterceptor } from \\"../../interceptors/aclFilterResponse.interceptor\\";
import { AclValidateRequestInterceptor } from \\"../../interceptors/aclValidateRequest.interceptor\\";
import { Public } from \\"../../decorators/public.decorator\\";
import { CreateCustomerArgs } from \\"./CreateCustomerArgs\\";
import { UpdateCustomerArgs } from \\"./UpdateCustomerArgs\\";
import { DeleteCustomerArgs } from \\"./DeleteCustomerArgs\\";
import { CustomerFindManyArgs } from \\"./CustomerFindManyArgs\\";
import { CustomerFindUniqueArgs } from \\"./CustomerFindUniqueArgs\\";
import { Customer } from \\"./Customer\\";
import { OrderFindManyArgs } from \\"../../order/base/OrderFindManyArgs\\";
import { Order } from \\"../../order/base/Order\\";
import { Organization } from \\"../../organization/base/Organization\\";
import { CustomerService } from \\"../customer.service\\";

@graphql.Resolver(() => Customer)
@common.UseGuards(GqlDefaultAuthGuard, gqlACGuard.GqlACGuard)
export class CustomerResolverBase {
  constructor(
    protected readonly service: CustomerService,
    protected readonly rolesBuilder: nestAccessControl.RolesBuilder
  ) {}

  @graphql.Query(() => MetaQueryPayload)
  @nestAccessControl.UseRoles({
    resource: \\"Customer\\",
    action: \\"read\\",
    possession: \\"any\\",
  })
  async _customersMeta(
    @graphql.Args() args: CustomerFindManyArgs
  ): Promise<MetaQueryPayload> {
    const results = await this.service.count({
      ...args,
      skip: undefined,
      take: undefined,
    });
    return {
      count: results,
    };
  }

  @common.UseInterceptors(AclFilterResponseInterceptor)
  @graphql.Query(() => [Customer])
  @nestAccessControl.UseRoles({
    resource: \\"Customer\\",
    action: \\"read\\",
    possession: \\"any\\",
  })
  async customers(
    @graphql.Args() args: CustomerFindManyArgs
  ): Promise<Customer[]> {
    return this.service.findMany(args);
  }

  @common.UseInterceptors(AclFilterResponseInterceptor)
  @graphql.Query(() => Customer, { nullable: true })
  @nestAccessControl.UseRoles({
    resource: \\"Customer\\",
    action: \\"read\\",
    possession: \\"own\\",
  })
  async customer(
    @graphql.Args() args: CustomerFindUniqueArgs
  ): Promise<Customer | null> {
    const result = await this.service.findOne(args);
    if (result === null) {
      return null;
    }
    return result;
  }

  @common.UseInterceptors(AclValidateRequestInterceptor)
  @graphql.Mutation(() => Customer)
  @nestAccessControl.UseRoles({
    resource: \\"Customer\\",
    action: \\"create\\",
    possession: \\"any\\",
  })
  async createCustomer(
    @graphql.Args() args: CreateCustomerArgs
  ): Promise<Customer> {
    return await this.service.create({
      ...args,
      data: {
        ...args.data,

        organization: args.data.organization
          ? {
              connect: args.data.organization,
            }
          : undefined,

        vipOrganization: args.data.vipOrganization
          ? {
              connect: args.data.vipOrganization,
            }
          : undefined,
      },
    });
  }

  @common.UseInterceptors(AclValidateRequestInterceptor)
  @graphql.Mutation(() => Customer)
  @nestAccessControl.UseRoles({
    resource: \\"Customer\\",
    action: \\"update\\",
    possession: \\"any\\",
  })
  async updateCustomer(
    @graphql.Args() args: UpdateCustomerArgs
  ): Promise<Customer | null> {
    try {
      return await this.service.update({
        ...args,
        data: {
          ...args.data,

          organization: args.data.organization
            ? {
                connect: args.data.organization,
              }
            : undefined,

          vipOrganization: args.data.vipOrganization
            ? {
                connect: args.data.vipOrganization,
              }
            : undefined,
        },
      });
    } catch (error) {
      if (isRecordNotFoundError(error)) {
        throw new apollo.ApolloError(
          \`No resource was found for \${JSON.stringify(args.where)}\`
        );
      }
      throw error;
    }
  }

  @graphql.Mutation(() => Customer)
  @nestAccessControl.UseRoles({
    resource: \\"Customer\\",
    action: \\"delete\\",
    possession: \\"any\\",
  })
  async deleteCustomer(
    @graphql.Args() args: DeleteCustomerArgs
  ): Promise<Customer | null> {
    try {
      return await this.service.delete(args);
    } catch (error) {
      if (isRecordNotFoundError(error)) {
        throw new apollo.ApolloError(
          \`No resource was found for \${JSON.stringify(args.where)}\`
        );
      }
      throw error;
    }
  }

  @Public()
  @graphql.ResolveField(() => [Order])
  async orders(
    @graphql.Parent() parent: Customer,
    @graphql.Args() args: OrderFindManyArgs
  ): Promise<Order[]> {
    const results = await this.service.findOrders(parent.id, args);

    if (!results) {
      return [];
    }

    return results;
  }

  @common.UseInterceptors(AclFilterResponseInterceptor)
  @graphql.ResolveField(() => Organization, { nullable: true })
  @nestAccessControl.UseRoles({
    resource: \\"Organization\\",
    action: \\"read\\",
    possession: \\"any\\",
  })
  async organization(
    @graphql.Parent() parent: Customer
  ): Promise<Organization | null> {
    const result = await this.service.getOrganization(parent.id);

    if (!result) {
      return null;
    }
    return result;
  }

  @common.UseInterceptors(AclFilterResponseInterceptor)
  @graphql.ResolveField(() => Organization, { nullable: true })
  @nestAccessControl.UseRoles({
    resource: \\"Organization\\",
    action: \\"read\\",
    possession: \\"any\\",
  })
  async vipOrganization(
    @graphql.Parent() parent: Customer
  ): Promise<Organization | null> {
    const result = await this.service.getVipOrganization(parent.id);

    if (!result) {
      return null;
    }
    return result;
  }
}
",
  "server/src/customer/base/customer.service.base.ts": "/*
------------------------------------------------------------------------------ 
This code was generated by Amplication. 
 
Changes to this file will be lost if the code is regenerated. 

There are other ways to to customize your code, see this doc to learn more
https://docs.amplication.com/docs/how-to/custom-code

------------------------------------------------------------------------------
  */
import { PrismaService } from \\"nestjs-prisma\\";
import { Prisma, Customer, Order, Organization } from \\"@prisma/client\\";

export class CustomerServiceBase {
  constructor(protected readonly prisma: PrismaService) {}

  async count<T extends Prisma.CustomerFindManyArgs>(
    args: Prisma.SelectSubset<T, Prisma.CustomerFindManyArgs>
  ): Promise<number> {
    return this.prisma.customer.count(args);
  }

  async findMany<T extends Prisma.CustomerFindManyArgs>(
    args: Prisma.SelectSubset<T, Prisma.CustomerFindManyArgs>
  ): Promise<Customer[]> {
    return this.prisma.customer.findMany(args);
  }
  async findOne<T extends Prisma.CustomerFindUniqueArgs>(
    args: Prisma.SelectSubset<T, Prisma.CustomerFindUniqueArgs>
  ): Promise<Customer | null> {
    return this.prisma.customer.findUnique(args);
  }
  async create<T extends Prisma.CustomerCreateArgs>(
    args: Prisma.SelectSubset<T, Prisma.CustomerCreateArgs>
  ): Promise<Customer> {
    return this.prisma.customer.create<T>(args);
  }
  async update<T extends Prisma.CustomerUpdateArgs>(
    args: Prisma.SelectSubset<T, Prisma.CustomerUpdateArgs>
  ): Promise<Customer> {
    return this.prisma.customer.update<T>(args);
  }
  async delete<T extends Prisma.CustomerDeleteArgs>(
    args: Prisma.SelectSubset<T, Prisma.CustomerDeleteArgs>
  ): Promise<Customer> {
    return this.prisma.customer.delete(args);
  }

  async findOrders(
    parentId: string,
    args: Prisma.OrderFindManyArgs
  ): Promise<Order[]> {
    return this.prisma.customer
      .findUnique({
        where: { id: parentId },
      })
      .orders(args);
  }

  async getOrganization(parentId: string): Promise<Organization | null> {
    return this.prisma.customer
      .findUnique({
        where: { id: parentId },
      })
      .organization();
  }

  async getVipOrganization(parentId: string): Promise<Organization | null> {
    return this.prisma.customer
      .findUnique({
        where: { id: parentId },
      })
      .vipOrganization();
  }
}
",
  "server/src/customer/customer.controller.ts": "import * as common from \\"@nestjs/common\\";
import * as swagger from \\"@nestjs/swagger\\";
import * as nestAccessControl from \\"nest-access-control\\";
import { CustomerService } from \\"./customer.service\\";
import { CustomerControllerBase } from \\"./base/customer.controller.base\\";

@swagger.ApiTags(\\"customers\\")
@common.Controller(\\"customers\\")
export class CustomerController extends CustomerControllerBase {
  constructor(
    protected readonly service: CustomerService,
    @nestAccessControl.InjectRolesBuilder()
    protected readonly rolesBuilder: nestAccessControl.RolesBuilder
  ) {
    super(service, rolesBuilder);
  }
}
",
  "server/src/customer/customer.module.ts": "import { Module } from \\"@nestjs/common\\";
import { CustomerModuleBase } from \\"./base/customer.module.base\\";
import { CustomerService } from \\"./customer.service\\";
import { CustomerController } from \\"./customer.controller\\";
import { CustomerResolver } from \\"./customer.resolver\\";

@Module({
  imports: [CustomerModuleBase],
  controllers: [CustomerController],
  providers: [CustomerService, CustomerResolver],
  exports: [CustomerService],
})
export class CustomerModule {}
",
  "server/src/customer/customer.resolver.ts": "import * as common from \\"@nestjs/common\\";
import * as graphql from \\"@nestjs/graphql\\";
import * as nestAccessControl from \\"nest-access-control\\";
import { GqlDefaultAuthGuard } from \\"../auth/gqlDefaultAuth.guard\\";
import * as gqlACGuard from \\"../auth/gqlAC.guard\\";
import { CustomerResolverBase } from \\"./base/customer.resolver.base\\";
import { Customer } from \\"./base/Customer\\";
import { CustomerService } from \\"./customer.service\\";

@graphql.Resolver(() => Customer)
@common.UseGuards(GqlDefaultAuthGuard, gqlACGuard.GqlACGuard)
export class CustomerResolver extends CustomerResolverBase {
  constructor(
    protected readonly service: CustomerService,
    @nestAccessControl.InjectRolesBuilder()
    protected readonly rolesBuilder: nestAccessControl.RolesBuilder
  ) {
    super(service, rolesBuilder);
  }
}
",
  "server/src/customer/customer.service.ts": "import { Injectable } from \\"@nestjs/common\\";
import { PrismaService } from \\"nestjs-prisma\\";
import { CustomerServiceBase } from \\"./base/customer.service.base\\";

@Injectable()
export class CustomerService extends CustomerServiceBase {
  constructor(protected readonly prisma: PrismaService) {
    super(prisma);
  }
}
",
  "server/src/decorators/api-nested-query.decorator.ts": "import { applyDecorators } from \\"@nestjs/common\\";
import {
  ApiExtraModels,
  ApiQuery,
  ApiQueryOptions,
  getSchemaPath,
} from \\"@nestjs/swagger\\";
import \\"reflect-metadata\\";

const generateApiQueryObject = (
  prop: any,
  propType: any,
  required: boolean,
  isArray: boolean
): ApiQueryOptions => {
  if (propType === Number) {
    return {
      required,
      name: prop,
      style: \\"deepObject\\",
      explode: true,
      type: \\"number\\",
      isArray,
    };
  } else if (propType === String) {
    return {
      required,
      name: prop,
      style: \\"deepObject\\",
      explode: true,
      type: \\"string\\",
      isArray,
    };
  } else {
    return {
      required,
      name: prop,
      style: \\"deepObject\\",
      explode: true,
      type: \\"object\\",
      isArray,
      schema: {
        $ref: getSchemaPath(propType),
      },
    };
  }
};

// eslint-disable-next-line @typescript-eslint/ban-types,@typescript-eslint/explicit-module-boundary-types,@typescript-eslint/naming-convention
export function ApiNestedQuery(query: Function) {
  const constructor = query.prototype;
  const properties = Reflect.getMetadata(
    \\"swagger/apiModelPropertiesArray\\",
    constructor
  ).map((prop: any) => prop.slice(1));

  const decorators = properties
    .map((property: any) => {
      const { required, isArray } = Reflect.getMetadata(
        \\"swagger/apiModelProperties\\",
        constructor,
        property
      );
      const propertyType = Reflect.getMetadata(
        \\"design:type\\",
        constructor,
        property
      );
      const typedQuery = generateApiQueryObject(
        property,
        propertyType,
        required,
        isArray
      );
      return [ApiExtraModels(propertyType), ApiQuery(typedQuery)];
    })
    .flat();

  return applyDecorators(...decorators);
}
",
  "server/src/decorators/public.decorator.ts": "import { applyDecorators, SetMetadata } from \\"@nestjs/common\\";

export const IS_PUBLIC_KEY = \\"isPublic\\";

const PublicAuthMiddleware = SetMetadata(IS_PUBLIC_KEY, true);
const PublicAuthSwagger = SetMetadata(\\"swagger/apiSecurity\\", [\\"isPublic\\"]);

// eslint-disable-next-line @typescript-eslint/explicit-module-boundary-types
export const Public = () =>
  applyDecorators(PublicAuthMiddleware, PublicAuthSwagger);
",
  "server/src/empty/base/DeleteEmptyArgs.ts": "/*
------------------------------------------------------------------------------ 
This code was generated by Amplication. 
 
Changes to this file will be lost if the code is regenerated. 

There are other ways to to customize your code, see this doc to learn more
https://docs.amplication.com/docs/how-to/custom-code

------------------------------------------------------------------------------
  */
import { ArgsType, Field } from \\"@nestjs/graphql\\";
import { EmptyWhereUniqueInput } from \\"./EmptyWhereUniqueInput\\";

@ArgsType()
class DeleteEmptyArgs {
  @Field(() => EmptyWhereUniqueInput, { nullable: false })
  where!: EmptyWhereUniqueInput;
}

export { DeleteEmptyArgs };
",
  "server/src/empty/base/Empty.ts": "/*
------------------------------------------------------------------------------ 
This code was generated by Amplication. 
 
Changes to this file will be lost if the code is regenerated. 

There are other ways to to customize your code, see this doc to learn more
https://docs.amplication.com/docs/how-to/custom-code

------------------------------------------------------------------------------
  */
import { ObjectType, Field } from \\"@nestjs/graphql\\";
import { ApiProperty } from \\"@nestjs/swagger\\";
import { IsString, IsDate } from \\"class-validator\\";
import { Type } from \\"class-transformer\\";
@ObjectType()
class Empty {
  @ApiProperty({
    required: true,
    type: String,
  })
  @IsString()
  @Field(() => String)
  id!: string;

  @ApiProperty({
    required: true,
  })
  @IsDate()
  @Type(() => Date)
  @Field(() => Date)
  createdAt!: Date;

  @ApiProperty({
    required: true,
  })
  @IsDate()
  @Type(() => Date)
  @Field(() => Date)
  updatedAt!: Date;
}
export { Empty };
",
  "server/src/empty/base/EmptyCreateInput.ts": "/*
------------------------------------------------------------------------------ 
This code was generated by Amplication. 
 
Changes to this file will be lost if the code is regenerated. 

There are other ways to to customize your code, see this doc to learn more
https://docs.amplication.com/docs/how-to/custom-code

------------------------------------------------------------------------------
  */
class EmptyCreateInput {}
export { EmptyCreateInput };
",
  "server/src/empty/base/EmptyFindManyArgs.ts": "/*
------------------------------------------------------------------------------ 
This code was generated by Amplication. 
 
Changes to this file will be lost if the code is regenerated. 

There are other ways to to customize your code, see this doc to learn more
https://docs.amplication.com/docs/how-to/custom-code

------------------------------------------------------------------------------
  */
import { ArgsType, Field } from \\"@nestjs/graphql\\";
import { ApiProperty } from \\"@nestjs/swagger\\";
import { EmptyWhereInput } from \\"./EmptyWhereInput\\";
import { Type } from \\"class-transformer\\";
import { EmptyOrderByInput } from \\"./EmptyOrderByInput\\";

@ArgsType()
class EmptyFindManyArgs {
  @ApiProperty({
    required: false,
    type: () => EmptyWhereInput,
  })
  @Field(() => EmptyWhereInput, { nullable: true })
  @Type(() => EmptyWhereInput)
  where?: EmptyWhereInput;

  @ApiProperty({
    required: false,
    type: [EmptyOrderByInput],
  })
  @Field(() => [EmptyOrderByInput], { nullable: true })
  @Type(() => EmptyOrderByInput)
  orderBy?: Array<EmptyOrderByInput>;

  @ApiProperty({
    required: false,
    type: Number,
  })
  @Field(() => Number, { nullable: true })
  @Type(() => Number)
  skip?: number;

  @ApiProperty({
    required: false,
    type: Number,
  })
  @Field(() => Number, { nullable: true })
  @Type(() => Number)
  take?: number;
}

export { EmptyFindManyArgs };
",
  "server/src/empty/base/EmptyFindUniqueArgs.ts": "/*
------------------------------------------------------------------------------ 
This code was generated by Amplication. 
 
Changes to this file will be lost if the code is regenerated. 

There are other ways to to customize your code, see this doc to learn more
https://docs.amplication.com/docs/how-to/custom-code

------------------------------------------------------------------------------
  */
import { ArgsType, Field } from \\"@nestjs/graphql\\";
import { EmptyWhereUniqueInput } from \\"./EmptyWhereUniqueInput\\";

@ArgsType()
class EmptyFindUniqueArgs {
  @Field(() => EmptyWhereUniqueInput, { nullable: false })
  where!: EmptyWhereUniqueInput;
}

export { EmptyFindUniqueArgs };
",
  "server/src/empty/base/EmptyListRelationFilter.ts": "/*
------------------------------------------------------------------------------ 
This code was generated by Amplication. 
 
Changes to this file will be lost if the code is regenerated. 

There are other ways to to customize your code, see this doc to learn more
https://docs.amplication.com/docs/how-to/custom-code

------------------------------------------------------------------------------
  */
import { InputType, Field } from \\"@nestjs/graphql\\";
import { ApiProperty } from \\"@nestjs/swagger\\";
import { EmptyWhereInput } from \\"./EmptyWhereInput\\";
import { ValidateNested, IsOptional } from \\"class-validator\\";
import { Type } from \\"class-transformer\\";

@InputType()
class EmptyListRelationFilter {
  @ApiProperty({
    required: false,
    type: () => EmptyWhereInput,
  })
  @ValidateNested()
  @Type(() => EmptyWhereInput)
  @IsOptional()
  @Field(() => EmptyWhereInput, {
    nullable: true,
  })
  every?: EmptyWhereInput;

  @ApiProperty({
    required: false,
    type: () => EmptyWhereInput,
  })
  @ValidateNested()
  @Type(() => EmptyWhereInput)
  @IsOptional()
  @Field(() => EmptyWhereInput, {
    nullable: true,
  })
  some?: EmptyWhereInput;

  @ApiProperty({
    required: false,
    type: () => EmptyWhereInput,
  })
  @ValidateNested()
  @Type(() => EmptyWhereInput)
  @IsOptional()
  @Field(() => EmptyWhereInput, {
    nullable: true,
  })
  none?: EmptyWhereInput;
}
export { EmptyListRelationFilter };
",
  "server/src/empty/base/EmptyOrderByInput.ts": "/*
------------------------------------------------------------------------------ 
This code was generated by Amplication. 
 
Changes to this file will be lost if the code is regenerated. 

There are other ways to to customize your code, see this doc to learn more
https://docs.amplication.com/docs/how-to/custom-code

------------------------------------------------------------------------------
  */
import { InputType, Field } from \\"@nestjs/graphql\\";
import { ApiProperty } from \\"@nestjs/swagger\\";
import { SortOrder } from \\"../../util/SortOrder\\";

@InputType({
  isAbstract: true,
  description: undefined,
})
class EmptyOrderByInput {
  @ApiProperty({
    required: false,
    enum: [\\"asc\\", \\"desc\\"],
  })
  @Field(() => SortOrder, {
    nullable: true,
  })
  id?: SortOrder;

  @ApiProperty({
    required: false,
    enum: [\\"asc\\", \\"desc\\"],
  })
  @Field(() => SortOrder, {
    nullable: true,
  })
  createdAt?: SortOrder;

  @ApiProperty({
    required: false,
    enum: [\\"asc\\", \\"desc\\"],
  })
  @Field(() => SortOrder, {
    nullable: true,
  })
  updatedAt?: SortOrder;
}

export { EmptyOrderByInput };
",
  "server/src/empty/base/EmptyUpdateInput.ts": "/*
------------------------------------------------------------------------------ 
This code was generated by Amplication. 
 
Changes to this file will be lost if the code is regenerated. 

There are other ways to to customize your code, see this doc to learn more
https://docs.amplication.com/docs/how-to/custom-code

------------------------------------------------------------------------------
  */
class EmptyUpdateInput {}
export { EmptyUpdateInput };
",
  "server/src/empty/base/EmptyWhereInput.ts": "/*
------------------------------------------------------------------------------ 
This code was generated by Amplication. 
 
Changes to this file will be lost if the code is regenerated. 

There are other ways to to customize your code, see this doc to learn more
https://docs.amplication.com/docs/how-to/custom-code

------------------------------------------------------------------------------
  */
import { InputType, Field } from \\"@nestjs/graphql\\";
import { ApiProperty } from \\"@nestjs/swagger\\";
import { StringFilter } from \\"../../util/StringFilter\\";
import { Type } from \\"class-transformer\\";
import { IsOptional } from \\"class-validator\\";
import { DateTimeFilter } from \\"../../util/DateTimeFilter\\";
@InputType()
class EmptyWhereInput {
  @ApiProperty({
    required: false,
    type: StringFilter,
  })
  @Type(() => StringFilter)
  @IsOptional()
  @Field(() => StringFilter, {
    nullable: true,
  })
  id?: StringFilter;

  @ApiProperty({
    required: false,
    type: DateTimeFilter,
  })
  @Type(() => DateTimeFilter)
  @IsOptional()
  @Field(() => DateTimeFilter, {
    nullable: true,
  })
  createdAt?: DateTimeFilter;

  @ApiProperty({
    required: false,
    type: DateTimeFilter,
  })
  @Type(() => DateTimeFilter)
  @IsOptional()
  @Field(() => DateTimeFilter, {
    nullable: true,
  })
  updatedAt?: DateTimeFilter;
}
export { EmptyWhereInput };
",
  "server/src/empty/base/EmptyWhereUniqueInput.ts": "/*
------------------------------------------------------------------------------ 
This code was generated by Amplication. 
 
Changes to this file will be lost if the code is regenerated. 

There are other ways to to customize your code, see this doc to learn more
https://docs.amplication.com/docs/how-to/custom-code

------------------------------------------------------------------------------
  */
import { InputType, Field } from \\"@nestjs/graphql\\";
import { ApiProperty } from \\"@nestjs/swagger\\";
import { IsString } from \\"class-validator\\";
@InputType()
class EmptyWhereUniqueInput {
  @ApiProperty({
    required: true,
    type: String,
  })
  @IsString()
  @Field(() => String)
  id!: string;
}
export { EmptyWhereUniqueInput };
",
  "server/src/empty/base/empty.controller.base.spec.ts": "import { Test } from \\"@nestjs/testing\\";
import { INestApplication, HttpStatus, ExecutionContext } from \\"@nestjs/common\\";
import request from \\"supertest\\";
import { MorganModule } from \\"nest-morgan\\";
import { ACGuard } from \\"nest-access-control\\";
import { DefaultAuthGuard } from \\"../../auth/defaultAuth.guard\\";
import { ACLModule } from \\"../../auth/acl.module\\";
import { EmptyController } from \\"../empty.controller\\";
import { EmptyService } from \\"../empty.service\\";

const nonExistingId = \\"nonExistingId\\";
const existingId = \\"existingId\\";
const CREATE_INPUT = {
  id: \\"exampleId\\",
  createdAt: new Date(),
  updatedAt: new Date(),
};
const CREATE_RESULT = {
  id: \\"exampleId\\",
  createdAt: new Date(),
  updatedAt: new Date(),
};
const FIND_MANY_RESULT = [
  {
    id: \\"exampleId\\",
    createdAt: new Date(),
    updatedAt: new Date(),
  },
];
const FIND_ONE_RESULT = {
  id: \\"exampleId\\",
  createdAt: new Date(),
  updatedAt: new Date(),
};

const service = {
  create() {
    return CREATE_RESULT;
  },
  findMany: () => FIND_MANY_RESULT,
  findOne: ({ where }: { where: { id: string } }) => {
    switch (where.id) {
      case existingId:
        return FIND_ONE_RESULT;
      case nonExistingId:
        return null;
    }
  },
};

const basicAuthGuard = {
  canActivate: (context: ExecutionContext) => {
    const argumentHost = context.switchToHttp();
    const request = argumentHost.getRequest();
    request.user = {
      roles: [\\"user\\"],
    };
    return true;
  },
};

const acGuard = {
  canActivate: () => {
    return true;
  },
};

describe(\\"Empty\\", () => {
  let app: INestApplication;

  beforeAll(async () => {
    const moduleRef = await Test.createTestingModule({
      providers: [
        {
          provide: EmptyService,
          useValue: service,
        },
      ],
      controllers: [EmptyController],
      imports: [MorganModule.forRoot(), ACLModule],
    })
      .overrideGuard(DefaultAuthGuard)
      .useValue(basicAuthGuard)
      .overrideGuard(ACGuard)
      .useValue(acGuard)
      .compile();

    app = moduleRef.createNestApplication();
    await app.init();
  });

  test(\\"POST /empties\\", async () => {
    await request(app.getHttpServer())
      .post(\\"/empties\\")
      .send(CREATE_INPUT)
      .expect(HttpStatus.CREATED)
      .expect({
        ...CREATE_RESULT,
        createdAt: CREATE_RESULT.createdAt.toISOString(),
        updatedAt: CREATE_RESULT.updatedAt.toISOString(),
      });
  });

  test(\\"GET /empties\\", async () => {
    await request(app.getHttpServer())
      .get(\\"/empties\\")
      .expect(HttpStatus.OK)
      .expect([
        {
          ...FIND_MANY_RESULT[0],
          createdAt: FIND_MANY_RESULT[0].createdAt.toISOString(),
          updatedAt: FIND_MANY_RESULT[0].updatedAt.toISOString(),
        },
      ]);
  });

  test(\\"GET /empties/:id non existing\\", async () => {
    await request(app.getHttpServer())
      .get(\`\${\\"/empties\\"}/\${nonExistingId}\`)
      .expect(HttpStatus.NOT_FOUND)
      .expect({
        statusCode: HttpStatus.NOT_FOUND,
        message: \`No resource was found for {\\"\${\\"id\\"}\\":\\"\${nonExistingId}\\"}\`,
        error: \\"Not Found\\",
      });
  });

  test(\\"GET /empties/:id existing\\", async () => {
    await request(app.getHttpServer())
      .get(\`\${\\"/empties\\"}/\${existingId}\`)
      .expect(HttpStatus.OK)
      .expect({
        ...FIND_ONE_RESULT,
        createdAt: FIND_ONE_RESULT.createdAt.toISOString(),
        updatedAt: FIND_ONE_RESULT.updatedAt.toISOString(),
      });
  });

  afterAll(async () => {
    await app.close();
  });
});
",
  "server/src/empty/base/empty.controller.base.ts": "/*
------------------------------------------------------------------------------ 
This code was generated by Amplication. 
 
Changes to this file will be lost if the code is regenerated. 

There are other ways to to customize your code, see this doc to learn more
https://docs.amplication.com/docs/how-to/custom-code

------------------------------------------------------------------------------
  */
import * as common from \\"@nestjs/common\\";
import * as swagger from \\"@nestjs/swagger\\";
import * as nestAccessControl from \\"nest-access-control\\";
import * as defaultAuthGuard from \\"../../auth/defaultAuth.guard\\";
import { isRecordNotFoundError } from \\"../../prisma.util\\";
import * as errors from \\"../../errors\\";
import { Request } from \\"express\\";
import { plainToClass } from \\"class-transformer\\";
import { ApiNestedQuery } from \\"../../decorators/api-nested-query.decorator\\";
import { EmptyService } from \\"../empty.service\\";
import { AclValidateRequestInterceptor } from \\"../../interceptors/aclValidateRequest.interceptor\\";
import { AclFilterResponseInterceptor } from \\"../../interceptors/aclFilterResponse.interceptor\\";
import { EmptyCreateInput } from \\"./EmptyCreateInput\\";
import { EmptyWhereInput } from \\"./EmptyWhereInput\\";
import { EmptyWhereUniqueInput } from \\"./EmptyWhereUniqueInput\\";
import { EmptyFindManyArgs } from \\"./EmptyFindManyArgs\\";
import { EmptyUpdateInput } from \\"./EmptyUpdateInput\\";
import { Empty } from \\"./Empty\\";
@swagger.ApiBasicAuth()
@common.UseGuards(defaultAuthGuard.DefaultAuthGuard, nestAccessControl.ACGuard)
export class EmptyControllerBase {
  constructor(
    protected readonly service: EmptyService,
    protected readonly rolesBuilder: nestAccessControl.RolesBuilder
  ) {}

  @common.UseInterceptors(AclValidateRequestInterceptor)
  @nestAccessControl.UseRoles({
    resource: \\"Empty\\",
    action: \\"create\\",
    possession: \\"any\\",
  })
  @common.Post()
  @swagger.ApiCreatedResponse({ type: Empty })
  @swagger.ApiForbiddenResponse({ type: errors.ForbiddenException })
  async create(@common.Body() data: EmptyCreateInput): Promise<Empty> {
    return await this.service.create({
      data: data,
      select: {
        id: true,
        createdAt: true,
        updatedAt: true,
      },
    });
  }

  @common.UseInterceptors(AclFilterResponseInterceptor)
  @nestAccessControl.UseRoles({
    resource: \\"Empty\\",
    action: \\"read\\",
    possession: \\"any\\",
  })
  @common.Get()
  @swagger.ApiOkResponse({ type: [Empty] })
  @swagger.ApiForbiddenResponse()
  @ApiNestedQuery(EmptyFindManyArgs)
  async findMany(@common.Req() request: Request): Promise<Empty[]> {
    const args = plainToClass(EmptyFindManyArgs, request.query);
    return this.service.findMany({
      ...args,
      select: {
        id: true,
        createdAt: true,
        updatedAt: true,
      },
    });
  }

  @common.UseInterceptors(AclFilterResponseInterceptor)
  @nestAccessControl.UseRoles({
    resource: \\"Empty\\",
    action: \\"read\\",
    possession: \\"own\\",
  })
  @common.Get(\\"/:id\\")
  @swagger.ApiOkResponse({ type: Empty })
  @swagger.ApiNotFoundResponse({ type: errors.NotFoundException })
  @swagger.ApiForbiddenResponse({ type: errors.ForbiddenException })
  async findOne(
    @common.Param() params: EmptyWhereUniqueInput
  ): Promise<Empty | null> {
    const result = await this.service.findOne({
      where: params,
      select: {
        id: true,
        createdAt: true,
        updatedAt: true,
      },
    });
    if (result === null) {
      throw new errors.NotFoundException(
        \`No resource was found for \${JSON.stringify(params)}\`
      );
    }
    return result;
  }

  @common.UseInterceptors(AclValidateRequestInterceptor)
  @nestAccessControl.UseRoles({
    resource: \\"Empty\\",
    action: \\"update\\",
    possession: \\"any\\",
  })
  @common.Patch(\\"/:id\\")
  @swagger.ApiOkResponse({ type: Empty })
  @swagger.ApiNotFoundResponse({ type: errors.NotFoundException })
  @swagger.ApiForbiddenResponse({ type: errors.ForbiddenException })
  async update(
    @common.Param() params: EmptyWhereUniqueInput,
    @common.Body() data: EmptyUpdateInput
  ): Promise<Empty | null> {
    try {
      return await this.service.update({
        where: params,
        data: data,
        select: {
          id: true,
          createdAt: true,
          updatedAt: true,
        },
      });
    } catch (error) {
      if (isRecordNotFoundError(error)) {
        throw new errors.NotFoundException(
          \`No resource was found for \${JSON.stringify(params)}\`
        );
      }
      throw error;
    }
  }

  @nestAccessControl.UseRoles({
    resource: \\"Empty\\",
    action: \\"delete\\",
    possession: \\"any\\",
  })
  @common.Delete(\\"/:id\\")
  @swagger.ApiOkResponse({ type: Empty })
  @swagger.ApiNotFoundResponse({ type: errors.NotFoundException })
  @swagger.ApiForbiddenResponse({ type: errors.ForbiddenException })
  async delete(
    @common.Param() params: EmptyWhereUniqueInput
  ): Promise<Empty | null> {
    try {
      return await this.service.delete({
        where: params,
        select: {
          id: true,
          createdAt: true,
          updatedAt: true,
        },
      });
    } catch (error) {
      if (isRecordNotFoundError(error)) {
        throw new errors.NotFoundException(
          \`No resource was found for \${JSON.stringify(params)}\`
        );
      }
      throw error;
    }
  }
}
",
  "server/src/empty/base/empty.module.base.ts": "/*
------------------------------------------------------------------------------ 
This code was generated by Amplication. 
 
Changes to this file will be lost if the code is regenerated. 

There are other ways to to customize your code, see this doc to learn more
https://docs.amplication.com/docs/how-to/custom-code

------------------------------------------------------------------------------
  */
import { Module, forwardRef } from \\"@nestjs/common\\";
import { MorganModule } from \\"nest-morgan\\";
import { PrismaModule } from \\"nestjs-prisma\\";
import { ACLModule } from \\"../../auth/acl.module\\";
import { AuthModule } from \\"../../auth/auth.module\\";

@Module({
  imports: [
    ACLModule,
    forwardRef(() => AuthModule),
    MorganModule,
    PrismaModule,
  ],

  exports: [ACLModule, AuthModule, MorganModule, PrismaModule],
})
export class EmptyModuleBase {}
",
  "server/src/empty/base/empty.resolver.base.ts": "/*
------------------------------------------------------------------------------ 
This code was generated by Amplication. 
 
Changes to this file will be lost if the code is regenerated. 

There are other ways to to customize your code, see this doc to learn more
https://docs.amplication.com/docs/how-to/custom-code

------------------------------------------------------------------------------
  */
import * as common from \\"@nestjs/common\\";
import * as graphql from \\"@nestjs/graphql\\";
import * as apollo from \\"apollo-server-express\\";
import * as nestAccessControl from \\"nest-access-control\\";
import { GqlDefaultAuthGuard } from \\"../../auth/gqlDefaultAuth.guard\\";
import * as gqlACGuard from \\"../../auth/gqlAC.guard\\";
import { isRecordNotFoundError } from \\"../../prisma.util\\";
import { MetaQueryPayload } from \\"../../util/MetaQueryPayload\\";
import { AclFilterResponseInterceptor } from \\"../../interceptors/aclFilterResponse.interceptor\\";
import { DeleteEmptyArgs } from \\"./DeleteEmptyArgs\\";
import { EmptyFindManyArgs } from \\"./EmptyFindManyArgs\\";
import { EmptyFindUniqueArgs } from \\"./EmptyFindUniqueArgs\\";
import { Empty } from \\"./Empty\\";
import { EmptyService } from \\"../empty.service\\";

@graphql.Resolver(() => Empty)
@common.UseGuards(GqlDefaultAuthGuard, gqlACGuard.GqlACGuard)
export class EmptyResolverBase {
  constructor(
    protected readonly service: EmptyService,
    protected readonly rolesBuilder: nestAccessControl.RolesBuilder
  ) {}

  @graphql.Query(() => MetaQueryPayload)
  @nestAccessControl.UseRoles({
    resource: \\"Empty\\",
    action: \\"read\\",
    possession: \\"any\\",
  })
  async _emptiesMeta(
    @graphql.Args() args: EmptyFindManyArgs
  ): Promise<MetaQueryPayload> {
    const results = await this.service.count({
      ...args,
      skip: undefined,
      take: undefined,
    });
    return {
      count: results,
    };
  }

  @common.UseInterceptors(AclFilterResponseInterceptor)
  @graphql.Query(() => [Empty])
  @nestAccessControl.UseRoles({
    resource: \\"Empty\\",
    action: \\"read\\",
    possession: \\"any\\",
  })
  async empties(@graphql.Args() args: EmptyFindManyArgs): Promise<Empty[]> {
    return this.service.findMany(args);
  }

  @common.UseInterceptors(AclFilterResponseInterceptor)
  @graphql.Query(() => Empty, { nullable: true })
  @nestAccessControl.UseRoles({
    resource: \\"Empty\\",
    action: \\"read\\",
    possession: \\"own\\",
  })
  async empty(
    @graphql.Args() args: EmptyFindUniqueArgs
  ): Promise<Empty | null> {
    const result = await this.service.findOne(args);
    if (result === null) {
      return null;
    }
    return result;
  }

  @graphql.Mutation(() => Empty)
  @nestAccessControl.UseRoles({
    resource: \\"Empty\\",
    action: \\"delete\\",
    possession: \\"any\\",
  })
  async deleteEmpty(
    @graphql.Args() args: DeleteEmptyArgs
  ): Promise<Empty | null> {
    try {
      return await this.service.delete(args);
    } catch (error) {
      if (isRecordNotFoundError(error)) {
        throw new apollo.ApolloError(
          \`No resource was found for \${JSON.stringify(args.where)}\`
        );
      }
      throw error;
    }
  }
}
",
  "server/src/empty/base/empty.service.base.ts": "/*
------------------------------------------------------------------------------ 
This code was generated by Amplication. 
 
Changes to this file will be lost if the code is regenerated. 

There are other ways to to customize your code, see this doc to learn more
https://docs.amplication.com/docs/how-to/custom-code

------------------------------------------------------------------------------
  */
import { PrismaService } from \\"nestjs-prisma\\";
import { Prisma, Empty } from \\"@prisma/client\\";

export class EmptyServiceBase {
  constructor(protected readonly prisma: PrismaService) {}

  async count<T extends Prisma.EmptyFindManyArgs>(
    args: Prisma.SelectSubset<T, Prisma.EmptyFindManyArgs>
  ): Promise<number> {
    return this.prisma.empty.count(args);
  }

  async findMany<T extends Prisma.EmptyFindManyArgs>(
    args: Prisma.SelectSubset<T, Prisma.EmptyFindManyArgs>
  ): Promise<Empty[]> {
    return this.prisma.empty.findMany(args);
  }
  async findOne<T extends Prisma.EmptyFindUniqueArgs>(
    args: Prisma.SelectSubset<T, Prisma.EmptyFindUniqueArgs>
  ): Promise<Empty | null> {
    return this.prisma.empty.findUnique(args);
  }
  async create<T extends Prisma.EmptyCreateArgs>(
    args: Prisma.SelectSubset<T, Prisma.EmptyCreateArgs>
  ): Promise<Empty> {
    return this.prisma.empty.create<T>(args);
  }
  async update<T extends Prisma.EmptyUpdateArgs>(
    args: Prisma.SelectSubset<T, Prisma.EmptyUpdateArgs>
  ): Promise<Empty> {
    return this.prisma.empty.update<T>(args);
  }
  async delete<T extends Prisma.EmptyDeleteArgs>(
    args: Prisma.SelectSubset<T, Prisma.EmptyDeleteArgs>
  ): Promise<Empty> {
    return this.prisma.empty.delete(args);
  }
}
",
  "server/src/empty/empty.controller.ts": "import * as common from \\"@nestjs/common\\";
import * as swagger from \\"@nestjs/swagger\\";
import * as nestAccessControl from \\"nest-access-control\\";
import { EmptyService } from \\"./empty.service\\";
import { EmptyControllerBase } from \\"./base/empty.controller.base\\";

@swagger.ApiTags(\\"empties\\")
@common.Controller(\\"empties\\")
export class EmptyController extends EmptyControllerBase {
  constructor(
    protected readonly service: EmptyService,
    @nestAccessControl.InjectRolesBuilder()
    protected readonly rolesBuilder: nestAccessControl.RolesBuilder
  ) {
    super(service, rolesBuilder);
  }
}
",
  "server/src/empty/empty.module.ts": "import { Module } from \\"@nestjs/common\\";
import { EmptyModuleBase } from \\"./base/empty.module.base\\";
import { EmptyService } from \\"./empty.service\\";
import { EmptyController } from \\"./empty.controller\\";
import { EmptyResolver } from \\"./empty.resolver\\";

@Module({
  imports: [EmptyModuleBase],
  controllers: [EmptyController],
  providers: [EmptyService, EmptyResolver],
  exports: [EmptyService],
})
export class EmptyModule {}
",
  "server/src/empty/empty.resolver.ts": "import * as common from \\"@nestjs/common\\";
import * as graphql from \\"@nestjs/graphql\\";
import * as nestAccessControl from \\"nest-access-control\\";
import { GqlDefaultAuthGuard } from \\"../auth/gqlDefaultAuth.guard\\";
import * as gqlACGuard from \\"../auth/gqlAC.guard\\";
import { EmptyResolverBase } from \\"./base/empty.resolver.base\\";
import { Empty } from \\"./base/Empty\\";
import { EmptyService } from \\"./empty.service\\";

@graphql.Resolver(() => Empty)
@common.UseGuards(GqlDefaultAuthGuard, gqlACGuard.GqlACGuard)
export class EmptyResolver extends EmptyResolverBase {
  constructor(
    protected readonly service: EmptyService,
    @nestAccessControl.InjectRolesBuilder()
    protected readonly rolesBuilder: nestAccessControl.RolesBuilder
  ) {
    super(service, rolesBuilder);
  }
}
",
  "server/src/empty/empty.service.ts": "import { Injectable } from \\"@nestjs/common\\";
import { PrismaService } from \\"nestjs-prisma\\";
import { EmptyServiceBase } from \\"./base/empty.service.base\\";

@Injectable()
export class EmptyService extends EmptyServiceBase {
  constructor(protected readonly prisma: PrismaService) {
    super(prisma);
  }
}
",
  "server/src/errors.ts": "import * as common from \\"@nestjs/common\\";
import { ApiProperty } from \\"@nestjs/swagger\\";

export class ForbiddenException extends common.ForbiddenException {
  @ApiProperty()
  statusCode!: number;
  @ApiProperty()
  message!: string;
}

export class NotFoundException extends common.NotFoundException {
  @ApiProperty()
  statusCode!: number;
  @ApiProperty()
  message!: string;
}
",
  "server/src/health/base/health.controller.base.ts": "import { Get, HttpStatus, Res } from \\"@nestjs/common\\";
import { Response } from \\"express\\";
import { HealthService } from \\"../health.service\\";

export class HealthControllerBase {
  constructor(protected readonly healthService: HealthService) {}
  @Get(\\"live\\")
  healthLive(@Res() response: Response): Response<void> {
    return response.status(HttpStatus.NO_CONTENT).send();
  }
  @Get(\\"ready\\")
  async healthReady(@Res() response: Response): Promise<Response<void>> {
    const dbConnection = await this.healthService.isDbReady();
    if (!dbConnection) {
      return response.status(HttpStatus.NOT_FOUND).send();
    }
    return response.status(HttpStatus.NO_CONTENT).send();
  }
}
",
  "server/src/health/base/health.service.base.ts": "import { Injectable } from \\"@nestjs/common\\";
import { PrismaService } from \\"nestjs-prisma\\";

@Injectable()
export class HealthServiceBase {
  constructor(protected readonly prisma: PrismaService) {}
  async isDbReady(): Promise<boolean> {
    try {
      await this.prisma.$queryRaw\`SELECT 1\`;
      return true;
    } catch (error) {
      return false;
    }
  }
}
",
  "server/src/health/health.controller.ts": "import { Controller } from \\"@nestjs/common\\";
import { HealthControllerBase } from \\"./base/health.controller.base\\";
import { HealthService } from \\"./health.service\\";

@Controller(\\"_health\\")
export class HealthController extends HealthControllerBase {
  constructor(protected readonly healthService: HealthService) {
    super(healthService);
  }
}
",
  "server/src/health/health.module.ts": "import { Module } from \\"@nestjs/common\\";
import { PrismaModule } from \\"nestjs-prisma\\";
import { HealthController } from \\"./health.controller\\";
import { HealthService } from \\"./health.service\\";

@Module({
  imports: [PrismaModule],
  controllers: [HealthController],
  providers: [HealthService],
  exports: [HealthService],
})
export class HealthModule {}
",
  "server/src/health/health.service.ts": "import { Injectable } from \\"@nestjs/common\\";
import { PrismaService } from \\"nestjs-prisma\\";
import { HealthServiceBase } from \\"./base/health.service.base\\";

@Injectable()
export class HealthService extends HealthServiceBase {
  constructor(protected readonly prisma: PrismaService) {
    super(prisma);
  }
}
",
  "server/src/interceptors/aclFilterResponse.interceptor.ts": "import {
  CallHandler,
  ExecutionContext,
  Injectable,
  NestInterceptor,
} from \\"@nestjs/common\\";
import { Observable } from \\"rxjs\\";
import { map } from \\"rxjs/operators\\";
import { InjectRolesBuilder, RolesBuilder } from \\"nest-access-control\\";
import { Reflector } from \\"@nestjs/core\\";

@Injectable()
export class AclFilterResponseInterceptor implements NestInterceptor {
  constructor(
    @InjectRolesBuilder() private readonly rolesBuilder: RolesBuilder,
    private readonly reflector: Reflector
  ) {}

  intercept(context: ExecutionContext, next: CallHandler): Observable<any> {
    const [permissionsRoles]: any = this.reflector.getAllAndMerge<string[]>(
      \\"roles\\",
      [context.getHandler(), context.getClass()]
    );

    const permission = this.rolesBuilder.permission({
      role: permissionsRoles.role,
      action: permissionsRoles.action,
      possession: permissionsRoles.possession,
      resource: permissionsRoles.resource,
    });

    return next.handle().pipe(
      map((data) => {
        if (Array.isArray(data)) {
          return data.map((results: any) => permission.filter(results));
        } else {
          return permission.filter(data);
        }
      })
    );
  }
}
",
  "server/src/interceptors/aclValidateRequest.interceptor.ts": "import {
  CallHandler,
  ExecutionContext,
  Injectable,
  NestInterceptor,
} from \\"@nestjs/common\\";
import { Observable } from \\"rxjs\\";
import { InjectRolesBuilder, RolesBuilder } from \\"nest-access-control\\";
import { Reflector } from \\"@nestjs/core\\";
import * as abacUtil from \\"../auth/abac.util\\";
import { ForbiddenException } from \\"../errors\\";

@Injectable()
export class AclValidateRequestInterceptor implements NestInterceptor {
  constructor(
    @InjectRolesBuilder() private readonly rolesBuilder: RolesBuilder,
    private readonly reflector: Reflector
  ) {}

  intercept(context: ExecutionContext, next: CallHandler): Observable<any> {
    const [permissionsRoles]: any = this.reflector.getAllAndMerge<string[]>(
      \\"roles\\",
      [context.getHandler(), context.getClass()]
    );

    const type = context.getType();

    const inputDataToValidate =
      type === \\"http\\"
        ? context.switchToHttp().getRequest().body
        : context.getArgByIndex(1).data;

    const permission = this.rolesBuilder.permission({
      role: permissionsRoles.role,
      action: permissionsRoles.action,
      possession: permissionsRoles.possession,
      resource: permissionsRoles.resource,
    });

    const invalidAttributes = abacUtil.getInvalidAttributes(
      permission,
      inputDataToValidate
    );

    if (invalidAttributes.length) {
      throw new ForbiddenException(
        \\"Insufficient privileges to complete the operation\\"
      );
    }

    return next.handle();
  }
}
",
  "server/src/main.ts": "import { ValidationPipe } from \\"@nestjs/common\\";
import { NestFactory } from \\"@nestjs/core\\";
import { OpenAPIObject, SwaggerModule } from \\"@nestjs/swagger\\";
// @ts-ignore
// eslint-disable-next-line
import { AppModule } from \\"./app.module\\";
import {
  swaggerPath,
  swaggerDocumentOptions,
  swaggerSetupOptions,
  // @ts-ignore
  // eslint-disable-next-line
} from \\"./swagger\\";

const { PORT = 3000 } = process.env;

async function main() {
  const app = await NestFactory.create(AppModule, { cors: true });

  app.setGlobalPrefix(\\"api\\");
  app.useGlobalPipes(
    new ValidationPipe({
      transform: true,
    })
  );

  const document = SwaggerModule.createDocument(app, swaggerDocumentOptions);

  /** check if there is Public decorator for each path (action) and its method (findMany / findOne) on each controller */
  Object.values((document as OpenAPIObject).paths).forEach((path: any) => {
    Object.values(path).forEach((method: any) => {
      if (
        Array.isArray(method.security) &&
        method.security.includes(\\"isPublic\\")
      ) {
        method.security = [];
      }
    });
  });

  SwaggerModule.setup(swaggerPath, app, document, swaggerSetupOptions);

  void app.listen(PORT);

  return app;
}

module.exports = main();
",
  "server/src/order/base/CreateOrderArgs.ts": "/*
------------------------------------------------------------------------------ 
This code was generated by Amplication. 
 
Changes to this file will be lost if the code is regenerated. 

There are other ways to to customize your code, see this doc to learn more
https://docs.amplication.com/docs/how-to/custom-code

------------------------------------------------------------------------------
  */
import { ArgsType, Field } from \\"@nestjs/graphql\\";
import { OrderCreateInput } from \\"./OrderCreateInput\\";

@ArgsType()
class CreateOrderArgs {
  @Field(() => OrderCreateInput, { nullable: false })
  data!: OrderCreateInput;
}

export { CreateOrderArgs };
",
  "server/src/order/base/DeleteOrderArgs.ts": "/*
------------------------------------------------------------------------------ 
This code was generated by Amplication. 
 
Changes to this file will be lost if the code is regenerated. 

There are other ways to to customize your code, see this doc to learn more
https://docs.amplication.com/docs/how-to/custom-code

------------------------------------------------------------------------------
  */
import { ArgsType, Field } from \\"@nestjs/graphql\\";
import { OrderWhereUniqueInput } from \\"./OrderWhereUniqueInput\\";

@ArgsType()
class DeleteOrderArgs {
  @Field(() => OrderWhereUniqueInput, { nullable: false })
  where!: OrderWhereUniqueInput;
}

export { DeleteOrderArgs };
",
  "server/src/order/base/EnumOrderLabel.ts": "/*
------------------------------------------------------------------------------ 
This code was generated by Amplication. 
 
Changes to this file will be lost if the code is regenerated. 

There are other ways to to customize your code, see this doc to learn more
https://docs.amplication.com/docs/how-to/custom-code

------------------------------------------------------------------------------
  */
import { registerEnumType } from \\"@nestjs/graphql\\";

export enum EnumOrderLabel {
  Fragile = \\"fragile\\",
}

registerEnumType(EnumOrderLabel, {
  name: \\"EnumOrderLabel\\",
});
",
  "server/src/order/base/EnumOrderStatus.ts": "/*
------------------------------------------------------------------------------ 
This code was generated by Amplication. 
 
Changes to this file will be lost if the code is regenerated. 

There are other ways to to customize your code, see this doc to learn more
https://docs.amplication.com/docs/how-to/custom-code

------------------------------------------------------------------------------
  */
import { registerEnumType } from \\"@nestjs/graphql\\";

export enum EnumOrderStatus {
  Pending = \\"pending\\",
  InProgress = \\"inProgress\\",
  Done = \\"done\\",
}

registerEnumType(EnumOrderStatus, {
  name: \\"EnumOrderStatus\\",
});
",
  "server/src/order/base/Order.ts": "/*
------------------------------------------------------------------------------ 
This code was generated by Amplication. 
 
Changes to this file will be lost if the code is regenerated. 

There are other ways to to customize your code, see this doc to learn more
https://docs.amplication.com/docs/how-to/custom-code

------------------------------------------------------------------------------
  */
import { ObjectType, Field } from \\"@nestjs/graphql\\";
import { ApiProperty } from \\"@nestjs/swagger\\";
import {
  IsString,
  IsDate,
  ValidateNested,
  IsEnum,
  IsOptional,
} from \\"class-validator\\";
import { Type } from \\"class-transformer\\";
import { Customer } from \\"../../customer/base/Customer\\";
import { EnumOrderStatus } from \\"./EnumOrderStatus\\";
import { EnumOrderLabel } from \\"./EnumOrderLabel\\";
@ObjectType()
class Order {
  @ApiProperty({
    required: true,
    type: String,
  })
  @IsString()
  @Field(() => String)
  id!: string;

  @ApiProperty({
    required: true,
  })
  @IsDate()
  @Type(() => Date)
  @Field(() => Date)
  createdAt!: Date;

  @ApiProperty({
    required: true,
  })
  @IsDate()
  @Type(() => Date)
  @Field(() => Date)
  updatedAt!: Date;

  @ApiProperty({
    required: true,
    type: () => Customer,
  })
  @ValidateNested()
  @Type(() => Customer)
  customer?: Customer;

  @ApiProperty({
    required: true,
    enum: EnumOrderStatus,
  })
  @IsEnum(EnumOrderStatus)
  @Field(() => EnumOrderStatus, {
    nullable: true,
  })
  status?: \\"pending\\" | \\"inProgress\\" | \\"done\\";

  @ApiProperty({
    required: false,
    enum: EnumOrderLabel,
  })
  @IsEnum(EnumOrderLabel)
  @IsOptional()
  @Field(() => EnumOrderLabel, {
    nullable: true,
  })
  label?: \\"fragile\\" | null;
}
export { Order };
",
  "server/src/order/base/OrderCreateInput.ts": "/*
------------------------------------------------------------------------------ 
This code was generated by Amplication. 
 
Changes to this file will be lost if the code is regenerated. 

There are other ways to to customize your code, see this doc to learn more
https://docs.amplication.com/docs/how-to/custom-code

------------------------------------------------------------------------------
  */
import { InputType, Field } from \\"@nestjs/graphql\\";
import { ApiProperty } from \\"@nestjs/swagger\\";
import { CustomerWhereUniqueInput } from \\"../../customer/base/CustomerWhereUniqueInput\\";
import { ValidateNested, IsEnum, IsOptional } from \\"class-validator\\";
import { Type } from \\"class-transformer\\";
import { EnumOrderStatus } from \\"./EnumOrderStatus\\";
import { EnumOrderLabel } from \\"./EnumOrderLabel\\";
@InputType()
class OrderCreateInput {
  @ApiProperty({
    required: true,
    type: () => CustomerWhereUniqueInput,
  })
  @ValidateNested()
  @Type(() => CustomerWhereUniqueInput)
  @Field(() => CustomerWhereUniqueInput)
  customer!: CustomerWhereUniqueInput;

  @ApiProperty({
    required: true,
    enum: EnumOrderStatus,
  })
  @IsEnum(EnumOrderStatus)
  @Field(() => EnumOrderStatus)
  status!: \\"pending\\" | \\"inProgress\\" | \\"done\\";

  @ApiProperty({
    required: false,
    enum: EnumOrderLabel,
  })
  @IsEnum(EnumOrderLabel)
  @IsOptional()
  @Field(() => EnumOrderLabel, {
    nullable: true,
  })
  label?: \\"fragile\\" | null;
}
export { OrderCreateInput };
",
  "server/src/order/base/OrderFindManyArgs.ts": "/*
------------------------------------------------------------------------------ 
This code was generated by Amplication. 
 
Changes to this file will be lost if the code is regenerated. 

There are other ways to to customize your code, see this doc to learn more
https://docs.amplication.com/docs/how-to/custom-code

------------------------------------------------------------------------------
  */
import { ArgsType, Field } from \\"@nestjs/graphql\\";
import { ApiProperty } from \\"@nestjs/swagger\\";
import { OrderWhereInput } from \\"./OrderWhereInput\\";
import { Type } from \\"class-transformer\\";
import { OrderOrderByInput } from \\"./OrderOrderByInput\\";

@ArgsType()
class OrderFindManyArgs {
  @ApiProperty({
    required: false,
    type: () => OrderWhereInput,
  })
  @Field(() => OrderWhereInput, { nullable: true })
  @Type(() => OrderWhereInput)
  where?: OrderWhereInput;

  @ApiProperty({
    required: false,
    type: [OrderOrderByInput],
  })
  @Field(() => [OrderOrderByInput], { nullable: true })
  @Type(() => OrderOrderByInput)
  orderBy?: Array<OrderOrderByInput>;

  @ApiProperty({
    required: false,
    type: Number,
  })
  @Field(() => Number, { nullable: true })
  @Type(() => Number)
  skip?: number;

  @ApiProperty({
    required: false,
    type: Number,
  })
  @Field(() => Number, { nullable: true })
  @Type(() => Number)
  take?: number;
}

export { OrderFindManyArgs };
",
  "server/src/order/base/OrderFindUniqueArgs.ts": "/*
------------------------------------------------------------------------------ 
This code was generated by Amplication. 
 
Changes to this file will be lost if the code is regenerated. 

There are other ways to to customize your code, see this doc to learn more
https://docs.amplication.com/docs/how-to/custom-code

------------------------------------------------------------------------------
  */
import { ArgsType, Field } from \\"@nestjs/graphql\\";
import { OrderWhereUniqueInput } from \\"./OrderWhereUniqueInput\\";

@ArgsType()
class OrderFindUniqueArgs {
  @Field(() => OrderWhereUniqueInput, { nullable: false })
  where!: OrderWhereUniqueInput;
}

export { OrderFindUniqueArgs };
",
  "server/src/order/base/OrderListRelationFilter.ts": "/*
------------------------------------------------------------------------------ 
This code was generated by Amplication. 
 
Changes to this file will be lost if the code is regenerated. 

There are other ways to to customize your code, see this doc to learn more
https://docs.amplication.com/docs/how-to/custom-code

------------------------------------------------------------------------------
  */
import { InputType, Field } from \\"@nestjs/graphql\\";
import { ApiProperty } from \\"@nestjs/swagger\\";
import { OrderWhereInput } from \\"./OrderWhereInput\\";
import { ValidateNested, IsOptional } from \\"class-validator\\";
import { Type } from \\"class-transformer\\";

@InputType()
class OrderListRelationFilter {
  @ApiProperty({
    required: false,
    type: () => OrderWhereInput,
  })
  @ValidateNested()
  @Type(() => OrderWhereInput)
  @IsOptional()
  @Field(() => OrderWhereInput, {
    nullable: true,
  })
  every?: OrderWhereInput;

  @ApiProperty({
    required: false,
    type: () => OrderWhereInput,
  })
  @ValidateNested()
  @Type(() => OrderWhereInput)
  @IsOptional()
  @Field(() => OrderWhereInput, {
    nullable: true,
  })
  some?: OrderWhereInput;

  @ApiProperty({
    required: false,
    type: () => OrderWhereInput,
  })
  @ValidateNested()
  @Type(() => OrderWhereInput)
  @IsOptional()
  @Field(() => OrderWhereInput, {
    nullable: true,
  })
  none?: OrderWhereInput;
}
export { OrderListRelationFilter };
",
  "server/src/order/base/OrderOrderByInput.ts": "/*
------------------------------------------------------------------------------ 
This code was generated by Amplication. 
 
Changes to this file will be lost if the code is regenerated. 

There are other ways to to customize your code, see this doc to learn more
https://docs.amplication.com/docs/how-to/custom-code

------------------------------------------------------------------------------
  */
import { InputType, Field } from \\"@nestjs/graphql\\";
import { ApiProperty } from \\"@nestjs/swagger\\";
import { SortOrder } from \\"../../util/SortOrder\\";

@InputType({
  isAbstract: true,
  description: undefined,
})
class OrderOrderByInput {
  @ApiProperty({
    required: false,
    enum: [\\"asc\\", \\"desc\\"],
  })
  @Field(() => SortOrder, {
    nullable: true,
  })
  id?: SortOrder;

  @ApiProperty({
    required: false,
    enum: [\\"asc\\", \\"desc\\"],
  })
  @Field(() => SortOrder, {
    nullable: true,
  })
  createdAt?: SortOrder;

  @ApiProperty({
    required: false,
    enum: [\\"asc\\", \\"desc\\"],
  })
  @Field(() => SortOrder, {
    nullable: true,
  })
  updatedAt?: SortOrder;

  @ApiProperty({
    required: false,
    enum: [\\"asc\\", \\"desc\\"],
  })
  @Field(() => SortOrder, {
    nullable: true,
  })
  customerId?: SortOrder;

  @ApiProperty({
    required: false,
    enum: [\\"asc\\", \\"desc\\"],
  })
  @Field(() => SortOrder, {
    nullable: true,
  })
  status?: SortOrder;

  @ApiProperty({
    required: false,
    enum: [\\"asc\\", \\"desc\\"],
  })
  @Field(() => SortOrder, {
    nullable: true,
  })
  label?: SortOrder;
}

export { OrderOrderByInput };
",
  "server/src/order/base/OrderUpdateInput.ts": "/*
------------------------------------------------------------------------------ 
This code was generated by Amplication. 
 
Changes to this file will be lost if the code is regenerated. 

There are other ways to to customize your code, see this doc to learn more
https://docs.amplication.com/docs/how-to/custom-code

------------------------------------------------------------------------------
  */
import { InputType, Field } from \\"@nestjs/graphql\\";
import { ApiProperty } from \\"@nestjs/swagger\\";
import { CustomerWhereUniqueInput } from \\"../../customer/base/CustomerWhereUniqueInput\\";
import { ValidateNested, IsOptional, IsEnum } from \\"class-validator\\";
import { Type } from \\"class-transformer\\";
import { EnumOrderStatus } from \\"./EnumOrderStatus\\";
import { EnumOrderLabel } from \\"./EnumOrderLabel\\";
@InputType()
class OrderUpdateInput {
  @ApiProperty({
    required: false,
    type: () => CustomerWhereUniqueInput,
  })
  @ValidateNested()
  @Type(() => CustomerWhereUniqueInput)
  @IsOptional()
  @Field(() => CustomerWhereUniqueInput, {
    nullable: true,
  })
  customer?: CustomerWhereUniqueInput;

  @ApiProperty({
    required: false,
    enum: EnumOrderStatus,
  })
  @IsEnum(EnumOrderStatus)
  @IsOptional()
  @Field(() => EnumOrderStatus, {
    nullable: true,
  })
  status?: \\"pending\\" | \\"inProgress\\" | \\"done\\";

  @ApiProperty({
    required: false,
    enum: EnumOrderLabel,
  })
  @IsEnum(EnumOrderLabel)
  @IsOptional()
  @Field(() => EnumOrderLabel, {
    nullable: true,
  })
  label?: \\"fragile\\" | null;
}
export { OrderUpdateInput };
",
  "server/src/order/base/OrderWhereInput.ts": "/*
------------------------------------------------------------------------------ 
This code was generated by Amplication. 
 
Changes to this file will be lost if the code is regenerated. 

There are other ways to to customize your code, see this doc to learn more
https://docs.amplication.com/docs/how-to/custom-code

------------------------------------------------------------------------------
  */
import { InputType, Field } from \\"@nestjs/graphql\\";
import { ApiProperty } from \\"@nestjs/swagger\\";
import { StringFilter } from \\"../../util/StringFilter\\";
import { Type } from \\"class-transformer\\";
import { IsOptional, ValidateNested, IsEnum } from \\"class-validator\\";
import { DateTimeFilter } from \\"../../util/DateTimeFilter\\";
import { CustomerWhereUniqueInput } from \\"../../customer/base/CustomerWhereUniqueInput\\";
import { EnumOrderStatus } from \\"./EnumOrderStatus\\";
import { EnumOrderLabel } from \\"./EnumOrderLabel\\";
@InputType()
class OrderWhereInput {
  @ApiProperty({
    required: false,
    type: StringFilter,
  })
  @Type(() => StringFilter)
  @IsOptional()
  @Field(() => StringFilter, {
    nullable: true,
  })
  id?: StringFilter;

  @ApiProperty({
    required: false,
    type: DateTimeFilter,
  })
  @Type(() => DateTimeFilter)
  @IsOptional()
  @Field(() => DateTimeFilter, {
    nullable: true,
  })
  createdAt?: DateTimeFilter;

  @ApiProperty({
    required: false,
    type: DateTimeFilter,
  })
  @Type(() => DateTimeFilter)
  @IsOptional()
  @Field(() => DateTimeFilter, {
    nullable: true,
  })
  updatedAt?: DateTimeFilter;

  @ApiProperty({
    required: false,
    type: () => CustomerWhereUniqueInput,
  })
  @ValidateNested()
  @Type(() => CustomerWhereUniqueInput)
  @IsOptional()
  @Field(() => CustomerWhereUniqueInput, {
    nullable: true,
  })
  customer?: CustomerWhereUniqueInput;

  @ApiProperty({
    required: false,
    enum: EnumOrderStatus,
  })
  @IsEnum(EnumOrderStatus)
  @IsOptional()
  @Field(() => EnumOrderStatus, {
    nullable: true,
  })
  status?: \\"pending\\" | \\"inProgress\\" | \\"done\\";

  @ApiProperty({
    required: false,
    enum: EnumOrderLabel,
  })
  @IsEnum(EnumOrderLabel)
  @IsOptional()
  @Field(() => EnumOrderLabel, {
    nullable: true,
  })
  label?: \\"fragile\\";
}
export { OrderWhereInput };
",
  "server/src/order/base/OrderWhereUniqueInput.ts": "/*
------------------------------------------------------------------------------ 
This code was generated by Amplication. 
 
Changes to this file will be lost if the code is regenerated. 

There are other ways to to customize your code, see this doc to learn more
https://docs.amplication.com/docs/how-to/custom-code

------------------------------------------------------------------------------
  */
import { InputType, Field } from \\"@nestjs/graphql\\";
import { ApiProperty } from \\"@nestjs/swagger\\";
import { IsString } from \\"class-validator\\";
@InputType()
class OrderWhereUniqueInput {
  @ApiProperty({
    required: true,
    type: String,
  })
  @IsString()
  @Field(() => String)
  id!: string;
}
export { OrderWhereUniqueInput };
",
  "server/src/order/base/UpdateOrderArgs.ts": "/*
------------------------------------------------------------------------------ 
This code was generated by Amplication. 
 
Changes to this file will be lost if the code is regenerated. 

There are other ways to to customize your code, see this doc to learn more
https://docs.amplication.com/docs/how-to/custom-code

------------------------------------------------------------------------------
  */
import { ArgsType, Field } from \\"@nestjs/graphql\\";
import { OrderWhereUniqueInput } from \\"./OrderWhereUniqueInput\\";
import { OrderUpdateInput } from \\"./OrderUpdateInput\\";

@ArgsType()
class UpdateOrderArgs {
  @Field(() => OrderWhereUniqueInput, { nullable: false })
  where!: OrderWhereUniqueInput;
  @Field(() => OrderUpdateInput, { nullable: false })
  data!: OrderUpdateInput;
}

export { UpdateOrderArgs };
",
  "server/src/order/base/order.controller.base.spec.ts": "import { Test } from \\"@nestjs/testing\\";
import { INestApplication, HttpStatus, ExecutionContext } from \\"@nestjs/common\\";
import request from \\"supertest\\";
import { MorganModule } from \\"nest-morgan\\";
import { ACGuard } from \\"nest-access-control\\";
import { DefaultAuthGuard } from \\"../../auth/defaultAuth.guard\\";
import { ACLModule } from \\"../../auth/acl.module\\";
import { OrderController } from \\"../order.controller\\";
import { OrderService } from \\"../order.service\\";

const nonExistingId = \\"nonExistingId\\";
const existingId = \\"existingId\\";
const CREATE_INPUT = {
  id: \\"exampleId\\",
  createdAt: new Date(),
  updatedAt: new Date(),
};
const CREATE_RESULT = {
  id: \\"exampleId\\",
  createdAt: new Date(),
  updatedAt: new Date(),
};
const FIND_MANY_RESULT = [
  {
    id: \\"exampleId\\",
    createdAt: new Date(),
    updatedAt: new Date(),
  },
];
const FIND_ONE_RESULT = {
  id: \\"exampleId\\",
  createdAt: new Date(),
  updatedAt: new Date(),
};

const service = {
  create() {
    return CREATE_RESULT;
  },
  findMany: () => FIND_MANY_RESULT,
  findOne: ({ where }: { where: { id: string } }) => {
    switch (where.id) {
      case existingId:
        return FIND_ONE_RESULT;
      case nonExistingId:
        return null;
    }
  },
};

const basicAuthGuard = {
  canActivate: (context: ExecutionContext) => {
    const argumentHost = context.switchToHttp();
    const request = argumentHost.getRequest();
    request.user = {
      roles: [\\"user\\"],
    };
    return true;
  },
};

const acGuard = {
  canActivate: () => {
    return true;
  },
};

describe(\\"Order\\", () => {
  let app: INestApplication;

  beforeAll(async () => {
    const moduleRef = await Test.createTestingModule({
      providers: [
        {
          provide: OrderService,
          useValue: service,
        },
      ],
      controllers: [OrderController],
      imports: [MorganModule.forRoot(), ACLModule],
    })
      .overrideGuard(DefaultAuthGuard)
      .useValue(basicAuthGuard)
      .overrideGuard(ACGuard)
      .useValue(acGuard)
      .compile();

    app = moduleRef.createNestApplication();
    await app.init();
  });

  test(\\"POST /orders\\", async () => {
    await request(app.getHttpServer())
      .post(\\"/orders\\")
      .send(CREATE_INPUT)
      .expect(HttpStatus.CREATED)
      .expect({
        ...CREATE_RESULT,
        createdAt: CREATE_RESULT.createdAt.toISOString(),
        updatedAt: CREATE_RESULT.updatedAt.toISOString(),
      });
  });

  test(\\"GET /orders\\", async () => {
    await request(app.getHttpServer())
      .get(\\"/orders\\")
      .expect(HttpStatus.OK)
      .expect([
        {
          ...FIND_MANY_RESULT[0],
          createdAt: FIND_MANY_RESULT[0].createdAt.toISOString(),
          updatedAt: FIND_MANY_RESULT[0].updatedAt.toISOString(),
        },
      ]);
  });

  test(\\"GET /orders/:id non existing\\", async () => {
    await request(app.getHttpServer())
      .get(\`\${\\"/orders\\"}/\${nonExistingId}\`)
      .expect(HttpStatus.NOT_FOUND)
      .expect({
        statusCode: HttpStatus.NOT_FOUND,
        message: \`No resource was found for {\\"\${\\"id\\"}\\":\\"\${nonExistingId}\\"}\`,
        error: \\"Not Found\\",
      });
  });

  test(\\"GET /orders/:id existing\\", async () => {
    await request(app.getHttpServer())
      .get(\`\${\\"/orders\\"}/\${existingId}\`)
      .expect(HttpStatus.OK)
      .expect({
        ...FIND_ONE_RESULT,
        createdAt: FIND_ONE_RESULT.createdAt.toISOString(),
        updatedAt: FIND_ONE_RESULT.updatedAt.toISOString(),
      });
  });

  afterAll(async () => {
    await app.close();
  });
});
",
  "server/src/order/base/order.controller.base.ts": "/*
------------------------------------------------------------------------------ 
This code was generated by Amplication. 
 
Changes to this file will be lost if the code is regenerated. 

There are other ways to to customize your code, see this doc to learn more
https://docs.amplication.com/docs/how-to/custom-code

------------------------------------------------------------------------------
  */
import * as common from \\"@nestjs/common\\";
import * as swagger from \\"@nestjs/swagger\\";
import * as nestAccessControl from \\"nest-access-control\\";
import * as defaultAuthGuard from \\"../../auth/defaultAuth.guard\\";
import { isRecordNotFoundError } from \\"../../prisma.util\\";
import * as errors from \\"../../errors\\";
import { Request } from \\"express\\";
import { plainToClass } from \\"class-transformer\\";
import { ApiNestedQuery } from \\"../../decorators/api-nested-query.decorator\\";
import { OrderService } from \\"../order.service\\";
import { Public } from \\"../../decorators/public.decorator\\";
import { OrderCreateInput } from \\"./OrderCreateInput\\";
import { OrderWhereInput } from \\"./OrderWhereInput\\";
import { OrderWhereUniqueInput } from \\"./OrderWhereUniqueInput\\";
import { OrderFindManyArgs } from \\"./OrderFindManyArgs\\";
import { OrderUpdateInput } from \\"./OrderUpdateInput\\";
import { Order } from \\"./Order\\";
@swagger.ApiBasicAuth()
@common.UseGuards(defaultAuthGuard.DefaultAuthGuard, nestAccessControl.ACGuard)
export class OrderControllerBase {
  constructor(
    protected readonly service: OrderService,
    protected readonly rolesBuilder: nestAccessControl.RolesBuilder
  ) {}

  @Public()
  @common.Post()
  @swagger.ApiCreatedResponse({ type: Order })
  @swagger.ApiForbiddenResponse({ type: errors.ForbiddenException })
  async create(@common.Body() data: OrderCreateInput): Promise<Order> {
    return await this.service.create({
      data: {
        ...data,

        customer: {
          connect: data.customer,
        },
      },
      select: {
        id: true,
        createdAt: true,
        updatedAt: true,

        customer: {
          select: {
            id: true,
          },
        },

        status: true,
        label: true,
      },
    });
  }

  @Public()
  @common.Get()
  @swagger.ApiOkResponse({ type: [Order] })
  @swagger.ApiForbiddenResponse()
  @ApiNestedQuery(OrderFindManyArgs)
  async findMany(@common.Req() request: Request): Promise<Order[]> {
    const args = plainToClass(OrderFindManyArgs, request.query);
    return this.service.findMany({
      ...args,
      select: {
        id: true,
        createdAt: true,
        updatedAt: true,

        customer: {
          select: {
            id: true,
          },
        },

        status: true,
        label: true,
      },
    });
  }

  @Public()
  @common.Get(\\"/:id\\")
  @swagger.ApiOkResponse({ type: Order })
  @swagger.ApiNotFoundResponse({ type: errors.NotFoundException })
  @swagger.ApiForbiddenResponse({ type: errors.ForbiddenException })
  async findOne(
    @common.Param() params: OrderWhereUniqueInput
  ): Promise<Order | null> {
    const result = await this.service.findOne({
      where: params,
      select: {
        id: true,
        createdAt: true,
        updatedAt: true,

        customer: {
          select: {
            id: true,
          },
        },

        status: true,
        label: true,
      },
    });
    if (result === null) {
      throw new errors.NotFoundException(
        \`No resource was found for \${JSON.stringify(params)}\`
      );
    }
    return result;
  }

  @Public()
  @common.Patch(\\"/:id\\")
  @swagger.ApiOkResponse({ type: Order })
  @swagger.ApiNotFoundResponse({ type: errors.NotFoundException })
  @swagger.ApiForbiddenResponse({ type: errors.ForbiddenException })
  async update(
    @common.Param() params: OrderWhereUniqueInput,
    @common.Body() data: OrderUpdateInput
  ): Promise<Order | null> {
    try {
      return await this.service.update({
        where: params,
        data: {
          ...data,

          customer: {
            connect: data.customer,
          },
        },
        select: {
          id: true,
          createdAt: true,
          updatedAt: true,

          customer: {
            select: {
              id: true,
            },
          },

          status: true,
          label: true,
        },
      });
    } catch (error) {
      if (isRecordNotFoundError(error)) {
        throw new errors.NotFoundException(
          \`No resource was found for \${JSON.stringify(params)}\`
        );
      }
      throw error;
    }
  }

  @Public()
  @common.Delete(\\"/:id\\")
  @swagger.ApiOkResponse({ type: Order })
  @swagger.ApiNotFoundResponse({ type: errors.NotFoundException })
  @swagger.ApiForbiddenResponse({ type: errors.ForbiddenException })
  async delete(
    @common.Param() params: OrderWhereUniqueInput
  ): Promise<Order | null> {
    try {
      return await this.service.delete({
        where: params,
        select: {
          id: true,
          createdAt: true,
          updatedAt: true,

          customer: {
            select: {
              id: true,
            },
          },

          status: true,
          label: true,
        },
      });
    } catch (error) {
      if (isRecordNotFoundError(error)) {
        throw new errors.NotFoundException(
          \`No resource was found for \${JSON.stringify(params)}\`
        );
      }
      throw error;
    }
  }
}
",
  "server/src/order/base/order.module.base.ts": "/*
------------------------------------------------------------------------------ 
This code was generated by Amplication. 
 
Changes to this file will be lost if the code is regenerated. 

There are other ways to to customize your code, see this doc to learn more
https://docs.amplication.com/docs/how-to/custom-code

------------------------------------------------------------------------------
  */
import { Module, forwardRef } from \\"@nestjs/common\\";
import { MorganModule } from \\"nest-morgan\\";
import { PrismaModule } from \\"nestjs-prisma\\";
import { ACLModule } from \\"../../auth/acl.module\\";
import { AuthModule } from \\"../../auth/auth.module\\";

@Module({
  imports: [
    ACLModule,
    forwardRef(() => AuthModule),
    MorganModule,
    PrismaModule,
  ],

  exports: [ACLModule, AuthModule, MorganModule, PrismaModule],
})
export class OrderModuleBase {}
",
  "server/src/order/base/order.resolver.base.ts": "/*
------------------------------------------------------------------------------ 
This code was generated by Amplication. 
 
Changes to this file will be lost if the code is regenerated. 

There are other ways to to customize your code, see this doc to learn more
https://docs.amplication.com/docs/how-to/custom-code

------------------------------------------------------------------------------
  */
import * as common from \\"@nestjs/common\\";
import * as graphql from \\"@nestjs/graphql\\";
import * as apollo from \\"apollo-server-express\\";
import * as nestAccessControl from \\"nest-access-control\\";
import { GqlDefaultAuthGuard } from \\"../../auth/gqlDefaultAuth.guard\\";
import * as gqlACGuard from \\"../../auth/gqlAC.guard\\";
import { isRecordNotFoundError } from \\"../../prisma.util\\";
import { MetaQueryPayload } from \\"../../util/MetaQueryPayload\\";
import { Public } from \\"../../decorators/public.decorator\\";
import { AclFilterResponseInterceptor } from \\"../../interceptors/aclFilterResponse.interceptor\\";
import { CreateOrderArgs } from \\"./CreateOrderArgs\\";
import { UpdateOrderArgs } from \\"./UpdateOrderArgs\\";
import { DeleteOrderArgs } from \\"./DeleteOrderArgs\\";
import { OrderFindManyArgs } from \\"./OrderFindManyArgs\\";
import { OrderFindUniqueArgs } from \\"./OrderFindUniqueArgs\\";
import { Order } from \\"./Order\\";
import { Customer } from \\"../../customer/base/Customer\\";
import { OrderService } from \\"../order.service\\";

@graphql.Resolver(() => Order)
@common.UseGuards(GqlDefaultAuthGuard, gqlACGuard.GqlACGuard)
export class OrderResolverBase {
  constructor(
    protected readonly service: OrderService,
    protected readonly rolesBuilder: nestAccessControl.RolesBuilder
  ) {}

  @Public()
  @graphql.Query(() => MetaQueryPayload)
  async _ordersMeta(
    @graphql.Args() args: OrderFindManyArgs
  ): Promise<MetaQueryPayload> {
    const results = await this.service.count({
      ...args,
      skip: undefined,
      take: undefined,
    });
    return {
      count: results,
    };
  }

  @Public()
  @graphql.Query(() => [Order])
  async orders(@graphql.Args() args: OrderFindManyArgs): Promise<Order[]> {
    return this.service.findMany(args);
  }

  @Public()
  @graphql.Query(() => Order, { nullable: true })
  async order(
    @graphql.Args() args: OrderFindUniqueArgs
  ): Promise<Order | null> {
    const result = await this.service.findOne(args);
    if (result === null) {
      return null;
    }
    return result;
  }

  @Public()
  @graphql.Mutation(() => Order)
  async createOrder(@graphql.Args() args: CreateOrderArgs): Promise<Order> {
    return await this.service.create({
      ...args,
      data: {
        ...args.data,

        customer: {
          connect: args.data.customer,
        },
      },
    });
  }

  @Public()
  @graphql.Mutation(() => Order)
  async updateOrder(
    @graphql.Args() args: UpdateOrderArgs
  ): Promise<Order | null> {
    try {
      return await this.service.update({
        ...args,
        data: {
          ...args.data,

          customer: {
            connect: args.data.customer,
          },
        },
      });
    } catch (error) {
      if (isRecordNotFoundError(error)) {
        throw new apollo.ApolloError(
          \`No resource was found for \${JSON.stringify(args.where)}\`
        );
      }
      throw error;
    }
  }

  @Public()
  @graphql.Mutation(() => Order)
  async deleteOrder(
    @graphql.Args() args: DeleteOrderArgs
  ): Promise<Order | null> {
    try {
      return await this.service.delete(args);
    } catch (error) {
      if (isRecordNotFoundError(error)) {
        throw new apollo.ApolloError(
          \`No resource was found for \${JSON.stringify(args.where)}\`
        );
      }
      throw error;
    }
  }

  @common.UseInterceptors(AclFilterResponseInterceptor)
  @graphql.ResolveField(() => Customer, { nullable: true })
  @nestAccessControl.UseRoles({
    resource: \\"Customer\\",
    action: \\"read\\",
    possession: \\"any\\",
  })
  async customer(@graphql.Parent() parent: Order): Promise<Customer | null> {
    const result = await this.service.getCustomer(parent.id);

    if (!result) {
      return null;
    }
    return result;
  }
}
",
  "server/src/order/base/order.service.base.ts": "/*
------------------------------------------------------------------------------ 
This code was generated by Amplication. 
 
Changes to this file will be lost if the code is regenerated. 

There are other ways to to customize your code, see this doc to learn more
https://docs.amplication.com/docs/how-to/custom-code

------------------------------------------------------------------------------
  */
import { PrismaService } from \\"nestjs-prisma\\";
import { Prisma, Order, Customer } from \\"@prisma/client\\";

export class OrderServiceBase {
  constructor(protected readonly prisma: PrismaService) {}

  async count<T extends Prisma.OrderFindManyArgs>(
    args: Prisma.SelectSubset<T, Prisma.OrderFindManyArgs>
  ): Promise<number> {
    return this.prisma.order.count(args);
  }

  async findMany<T extends Prisma.OrderFindManyArgs>(
    args: Prisma.SelectSubset<T, Prisma.OrderFindManyArgs>
  ): Promise<Order[]> {
    return this.prisma.order.findMany(args);
  }
  async findOne<T extends Prisma.OrderFindUniqueArgs>(
    args: Prisma.SelectSubset<T, Prisma.OrderFindUniqueArgs>
  ): Promise<Order | null> {
    return this.prisma.order.findUnique(args);
  }
  async create<T extends Prisma.OrderCreateArgs>(
    args: Prisma.SelectSubset<T, Prisma.OrderCreateArgs>
  ): Promise<Order> {
    return this.prisma.order.create<T>(args);
  }
  async update<T extends Prisma.OrderUpdateArgs>(
    args: Prisma.SelectSubset<T, Prisma.OrderUpdateArgs>
  ): Promise<Order> {
    return this.prisma.order.update<T>(args);
  }
  async delete<T extends Prisma.OrderDeleteArgs>(
    args: Prisma.SelectSubset<T, Prisma.OrderDeleteArgs>
  ): Promise<Order> {
    return this.prisma.order.delete(args);
  }

  async getCustomer(parentId: string): Promise<Customer | null> {
    return this.prisma.order
      .findUnique({
        where: { id: parentId },
      })
      .customer();
  }
}
",
  "server/src/order/order.controller.ts": "import * as common from \\"@nestjs/common\\";
import * as swagger from \\"@nestjs/swagger\\";
import * as nestAccessControl from \\"nest-access-control\\";
import { OrderService } from \\"./order.service\\";
import { OrderControllerBase } from \\"./base/order.controller.base\\";

@swagger.ApiTags(\\"orders\\")
@common.Controller(\\"orders\\")
export class OrderController extends OrderControllerBase {
  constructor(
    protected readonly service: OrderService,
    @nestAccessControl.InjectRolesBuilder()
    protected readonly rolesBuilder: nestAccessControl.RolesBuilder
  ) {
    super(service, rolesBuilder);
  }
}
",
  "server/src/order/order.module.ts": "import { Module } from \\"@nestjs/common\\";
import { OrderModuleBase } from \\"./base/order.module.base\\";
import { OrderService } from \\"./order.service\\";
import { OrderController } from \\"./order.controller\\";
import { OrderResolver } from \\"./order.resolver\\";

@Module({
  imports: [OrderModuleBase],
  controllers: [OrderController],
  providers: [OrderService, OrderResolver],
  exports: [OrderService],
})
export class OrderModule {}
",
  "server/src/order/order.resolver.ts": "import * as common from \\"@nestjs/common\\";
import * as graphql from \\"@nestjs/graphql\\";
import * as nestAccessControl from \\"nest-access-control\\";
import { GqlDefaultAuthGuard } from \\"../auth/gqlDefaultAuth.guard\\";
import * as gqlACGuard from \\"../auth/gqlAC.guard\\";
import { OrderResolverBase } from \\"./base/order.resolver.base\\";
import { Order } from \\"./base/Order\\";
import { OrderService } from \\"./order.service\\";

@graphql.Resolver(() => Order)
@common.UseGuards(GqlDefaultAuthGuard, gqlACGuard.GqlACGuard)
export class OrderResolver extends OrderResolverBase {
  constructor(
    protected readonly service: OrderService,
    @nestAccessControl.InjectRolesBuilder()
    protected readonly rolesBuilder: nestAccessControl.RolesBuilder
  ) {
    super(service, rolesBuilder);
  }
}
",
  "server/src/order/order.service.ts": "import { Injectable } from \\"@nestjs/common\\";
import { PrismaService } from \\"nestjs-prisma\\";
import { OrderServiceBase } from \\"./base/order.service.base\\";

@Injectable()
export class OrderService extends OrderServiceBase {
  constructor(protected readonly prisma: PrismaService) {
    super(prisma);
  }
}
",
  "server/src/organization/base/CreateOrganizationArgs.ts": "/*
------------------------------------------------------------------------------ 
This code was generated by Amplication. 
 
Changes to this file will be lost if the code is regenerated. 

There are other ways to to customize your code, see this doc to learn more
https://docs.amplication.com/docs/how-to/custom-code

------------------------------------------------------------------------------
  */
import { ArgsType, Field } from \\"@nestjs/graphql\\";
import { OrganizationCreateInput } from \\"./OrganizationCreateInput\\";

@ArgsType()
class CreateOrganizationArgs {
  @Field(() => OrganizationCreateInput, { nullable: false })
  data!: OrganizationCreateInput;
}

export { CreateOrganizationArgs };
",
  "server/src/organization/base/CustomerCreateNestedManyWithoutOrganizationsInput.ts": "/*
------------------------------------------------------------------------------ 
This code was generated by Amplication. 
 
Changes to this file will be lost if the code is regenerated. 

There are other ways to to customize your code, see this doc to learn more
https://docs.amplication.com/docs/how-to/custom-code

------------------------------------------------------------------------------
  */
import { InputType, Field } from \\"@nestjs/graphql\\";
import { CustomerWhereUniqueInput } from \\"../../customer/base/CustomerWhereUniqueInput\\";
import { ApiProperty } from \\"@nestjs/swagger\\";
@InputType()
class CustomerCreateNestedManyWithoutOrganizationsInput {
  @Field(() => [CustomerWhereUniqueInput], {
    nullable: true,
  })
  @ApiProperty({
    required: false,
    type: () => [CustomerWhereUniqueInput],
  })
  connect?: Array<CustomerWhereUniqueInput>;
}
export { CustomerCreateNestedManyWithoutOrganizationsInput };
",
  "server/src/organization/base/CustomerUpdateManyWithoutOrganizationsInput.ts": "/*
------------------------------------------------------------------------------ 
This code was generated by Amplication. 
 
Changes to this file will be lost if the code is regenerated. 

There are other ways to to customize your code, see this doc to learn more
https://docs.amplication.com/docs/how-to/custom-code

------------------------------------------------------------------------------
  */
import { InputType, Field } from \\"@nestjs/graphql\\";
import { CustomerWhereUniqueInput } from \\"../../customer/base/CustomerWhereUniqueInput\\";
import { ApiProperty } from \\"@nestjs/swagger\\";
@InputType()
class CustomerUpdateManyWithoutOrganizationsInput {
  @Field(() => [CustomerWhereUniqueInput], {
    nullable: true,
  })
  @ApiProperty({
    required: false,
    type: () => [CustomerWhereUniqueInput],
  })
  connect?: Array<CustomerWhereUniqueInput>;

  @Field(() => [CustomerWhereUniqueInput], {
    nullable: true,
  })
  @ApiProperty({
    required: false,
    type: () => [CustomerWhereUniqueInput],
  })
  disconnect?: Array<CustomerWhereUniqueInput>;

  @Field(() => [CustomerWhereUniqueInput], {
    nullable: true,
  })
  @ApiProperty({
    required: false,
    type: () => [CustomerWhereUniqueInput],
  })
  set?: Array<CustomerWhereUniqueInput>;
}
export { CustomerUpdateManyWithoutOrganizationsInput };
",
  "server/src/organization/base/DeleteOrganizationArgs.ts": "/*
------------------------------------------------------------------------------ 
This code was generated by Amplication. 
 
Changes to this file will be lost if the code is regenerated. 

There are other ways to to customize your code, see this doc to learn more
https://docs.amplication.com/docs/how-to/custom-code

------------------------------------------------------------------------------
  */
import { ArgsType, Field } from \\"@nestjs/graphql\\";
import { OrganizationWhereUniqueInput } from \\"./OrganizationWhereUniqueInput\\";

@ArgsType()
class DeleteOrganizationArgs {
  @Field(() => OrganizationWhereUniqueInput, { nullable: false })
  where!: OrganizationWhereUniqueInput;
}

export { DeleteOrganizationArgs };
",
  "server/src/organization/base/Organization.ts": "/*
------------------------------------------------------------------------------ 
This code was generated by Amplication. 
 
Changes to this file will be lost if the code is regenerated. 

There are other ways to to customize your code, see this doc to learn more
https://docs.amplication.com/docs/how-to/custom-code

------------------------------------------------------------------------------
  */
import { ObjectType, Field } from \\"@nestjs/graphql\\";
import { ApiProperty } from \\"@nestjs/swagger\\";
import { IsString, IsDate, ValidateNested, IsOptional } from \\"class-validator\\";
import { Type } from \\"class-transformer\\";
import { User } from \\"../../user/base/User\\";
import { Customer } from \\"../../customer/base/Customer\\";
@ObjectType()
class Organization {
  @ApiProperty({
    required: true,
    type: String,
  })
  @IsString()
  @Field(() => String)
  id!: string;

  @ApiProperty({
    required: true,
  })
  @IsDate()
  @Type(() => Date)
  @Field(() => Date)
  createdAt!: Date;

  @ApiProperty({
    required: true,
  })
  @IsDate()
  @Type(() => Date)
  @Field(() => Date)
  updatedAt!: Date;

  @ApiProperty({
    required: true,
    type: String,
  })
  @IsString()
  @Field(() => String)
  name!: string;

  @ApiProperty({
    required: true,
    type: () => [User],
  })
  @ValidateNested()
  @Type(() => User)
  @IsOptional()
  users?: Array<User>;

  @ApiProperty({
    required: true,
    type: () => [Customer],
  })
  @ValidateNested()
  @Type(() => Customer)
  @IsOptional()
  customers?: Array<Customer>;

  @ApiProperty({
    required: true,
    type: () => [Customer],
  })
  @ValidateNested()
  @Type(() => Customer)
  @IsOptional()
  vipCustomers?: Array<Customer>;
}
export { Organization };
",
  "server/src/organization/base/OrganizationCreateInput.ts": "/*
------------------------------------------------------------------------------ 
This code was generated by Amplication. 
 
Changes to this file will be lost if the code is regenerated. 

There are other ways to to customize your code, see this doc to learn more
https://docs.amplication.com/docs/how-to/custom-code

------------------------------------------------------------------------------
  */
import { InputType, Field } from \\"@nestjs/graphql\\";
import { ApiProperty } from \\"@nestjs/swagger\\";
import { IsString, ValidateNested, IsOptional } from \\"class-validator\\";
import { UserCreateNestedManyWithoutOrganizationsInput } from \\"./UserCreateNestedManyWithoutOrganizationsInput\\";
import { Type } from \\"class-transformer\\";
import { CustomerCreateNestedManyWithoutOrganizationsInput } from \\"./CustomerCreateNestedManyWithoutOrganizationsInput\\";
@InputType()
class OrganizationCreateInput {
  @ApiProperty({
    required: true,
    type: String,
  })
  @IsString()
  @Field(() => String)
  name!: string;

  @ApiProperty({
    required: true,
    type: () => UserCreateNestedManyWithoutOrganizationsInput,
  })
  @ValidateNested()
  @Type(() => UserCreateNestedManyWithoutOrganizationsInput)
  @IsOptional()
  @Field(() => UserCreateNestedManyWithoutOrganizationsInput, {
    nullable: true,
  })
  users?: UserCreateNestedManyWithoutOrganizationsInput;

  @ApiProperty({
    required: true,
    type: () => CustomerCreateNestedManyWithoutOrganizationsInput,
  })
  @ValidateNested()
  @Type(() => CustomerCreateNestedManyWithoutOrganizationsInput)
  @IsOptional()
  @Field(() => CustomerCreateNestedManyWithoutOrganizationsInput, {
    nullable: true,
  })
  customers?: CustomerCreateNestedManyWithoutOrganizationsInput;

  @ApiProperty({
    required: true,
    type: () => CustomerCreateNestedManyWithoutOrganizationsInput,
  })
  @ValidateNested()
  @Type(() => CustomerCreateNestedManyWithoutOrganizationsInput)
  @IsOptional()
  @Field(() => CustomerCreateNestedManyWithoutOrganizationsInput, {
    nullable: true,
  })
  vipCustomers?: CustomerCreateNestedManyWithoutOrganizationsInput;
}
export { OrganizationCreateInput };
",
  "server/src/organization/base/OrganizationFindManyArgs.ts": "/*
------------------------------------------------------------------------------ 
This code was generated by Amplication. 
 
Changes to this file will be lost if the code is regenerated. 

There are other ways to to customize your code, see this doc to learn more
https://docs.amplication.com/docs/how-to/custom-code

------------------------------------------------------------------------------
  */
import { ArgsType, Field } from \\"@nestjs/graphql\\";
import { ApiProperty } from \\"@nestjs/swagger\\";
import { OrganizationWhereInput } from \\"./OrganizationWhereInput\\";
import { Type } from \\"class-transformer\\";
import { OrganizationOrderByInput } from \\"./OrganizationOrderByInput\\";

@ArgsType()
class OrganizationFindManyArgs {
  @ApiProperty({
    required: false,
    type: () => OrganizationWhereInput,
  })
  @Field(() => OrganizationWhereInput, { nullable: true })
  @Type(() => OrganizationWhereInput)
  where?: OrganizationWhereInput;

  @ApiProperty({
    required: false,
    type: [OrganizationOrderByInput],
  })
  @Field(() => [OrganizationOrderByInput], { nullable: true })
  @Type(() => OrganizationOrderByInput)
  orderBy?: Array<OrganizationOrderByInput>;

  @ApiProperty({
    required: false,
    type: Number,
  })
  @Field(() => Number, { nullable: true })
  @Type(() => Number)
  skip?: number;

  @ApiProperty({
    required: false,
    type: Number,
  })
  @Field(() => Number, { nullable: true })
  @Type(() => Number)
  take?: number;
}

export { OrganizationFindManyArgs };
",
  "server/src/organization/base/OrganizationFindUniqueArgs.ts": "/*
------------------------------------------------------------------------------ 
This code was generated by Amplication. 
 
Changes to this file will be lost if the code is regenerated. 

There are other ways to to customize your code, see this doc to learn more
https://docs.amplication.com/docs/how-to/custom-code

------------------------------------------------------------------------------
  */
import { ArgsType, Field } from \\"@nestjs/graphql\\";
import { OrganizationWhereUniqueInput } from \\"./OrganizationWhereUniqueInput\\";

@ArgsType()
class OrganizationFindUniqueArgs {
  @Field(() => OrganizationWhereUniqueInput, { nullable: false })
  where!: OrganizationWhereUniqueInput;
}

export { OrganizationFindUniqueArgs };
",
  "server/src/organization/base/OrganizationListRelationFilter.ts": "/*
------------------------------------------------------------------------------ 
This code was generated by Amplication. 
 
Changes to this file will be lost if the code is regenerated. 

There are other ways to to customize your code, see this doc to learn more
https://docs.amplication.com/docs/how-to/custom-code

------------------------------------------------------------------------------
  */
import { InputType, Field } from \\"@nestjs/graphql\\";
import { ApiProperty } from \\"@nestjs/swagger\\";
import { OrganizationWhereInput } from \\"./OrganizationWhereInput\\";
import { ValidateNested, IsOptional } from \\"class-validator\\";
import { Type } from \\"class-transformer\\";

@InputType()
class OrganizationListRelationFilter {
  @ApiProperty({
    required: false,
    type: () => OrganizationWhereInput,
  })
  @ValidateNested()
  @Type(() => OrganizationWhereInput)
  @IsOptional()
  @Field(() => OrganizationWhereInput, {
    nullable: true,
  })
  every?: OrganizationWhereInput;

  @ApiProperty({
    required: false,
    type: () => OrganizationWhereInput,
  })
  @ValidateNested()
  @Type(() => OrganizationWhereInput)
  @IsOptional()
  @Field(() => OrganizationWhereInput, {
    nullable: true,
  })
  some?: OrganizationWhereInput;

  @ApiProperty({
    required: false,
    type: () => OrganizationWhereInput,
  })
  @ValidateNested()
  @Type(() => OrganizationWhereInput)
  @IsOptional()
  @Field(() => OrganizationWhereInput, {
    nullable: true,
  })
  none?: OrganizationWhereInput;
}
export { OrganizationListRelationFilter };
",
  "server/src/organization/base/OrganizationOrderByInput.ts": "/*
------------------------------------------------------------------------------ 
This code was generated by Amplication. 
 
Changes to this file will be lost if the code is regenerated. 

There are other ways to to customize your code, see this doc to learn more
https://docs.amplication.com/docs/how-to/custom-code

------------------------------------------------------------------------------
  */
import { InputType, Field } from \\"@nestjs/graphql\\";
import { ApiProperty } from \\"@nestjs/swagger\\";
import { SortOrder } from \\"../../util/SortOrder\\";

@InputType({
  isAbstract: true,
  description: undefined,
})
class OrganizationOrderByInput {
  @ApiProperty({
    required: false,
    enum: [\\"asc\\", \\"desc\\"],
  })
  @Field(() => SortOrder, {
    nullable: true,
  })
  id?: SortOrder;

  @ApiProperty({
    required: false,
    enum: [\\"asc\\", \\"desc\\"],
  })
  @Field(() => SortOrder, {
    nullable: true,
  })
  createdAt?: SortOrder;

  @ApiProperty({
    required: false,
    enum: [\\"asc\\", \\"desc\\"],
  })
  @Field(() => SortOrder, {
    nullable: true,
  })
  updatedAt?: SortOrder;

  @ApiProperty({
    required: false,
    enum: [\\"asc\\", \\"desc\\"],
  })
  @Field(() => SortOrder, {
    nullable: true,
  })
  name?: SortOrder;
}

export { OrganizationOrderByInput };
",
  "server/src/organization/base/OrganizationUpdateInput.ts": "/*
------------------------------------------------------------------------------ 
This code was generated by Amplication. 
 
Changes to this file will be lost if the code is regenerated. 

There are other ways to to customize your code, see this doc to learn more
https://docs.amplication.com/docs/how-to/custom-code

------------------------------------------------------------------------------
  */
import { InputType, Field } from \\"@nestjs/graphql\\";
import { ApiProperty } from \\"@nestjs/swagger\\";
import { IsString, IsOptional, ValidateNested } from \\"class-validator\\";
import { UserUpdateManyWithoutOrganizationsInput } from \\"./UserUpdateManyWithoutOrganizationsInput\\";
import { Type } from \\"class-transformer\\";
import { CustomerUpdateManyWithoutOrganizationsInput } from \\"./CustomerUpdateManyWithoutOrganizationsInput\\";
@InputType()
class OrganizationUpdateInput {
  @ApiProperty({
    required: false,
    type: String,
  })
  @IsString()
  @IsOptional()
  @Field(() => String, {
    nullable: true,
  })
  name?: string;

  @ApiProperty({
    required: false,
    type: () => UserUpdateManyWithoutOrganizationsInput,
  })
  @ValidateNested()
  @Type(() => UserUpdateManyWithoutOrganizationsInput)
  @IsOptional()
  @Field(() => UserUpdateManyWithoutOrganizationsInput, {
    nullable: true,
  })
  users?: UserUpdateManyWithoutOrganizationsInput;

  @ApiProperty({
    required: false,
    type: () => CustomerUpdateManyWithoutOrganizationsInput,
  })
  @ValidateNested()
  @Type(() => CustomerUpdateManyWithoutOrganizationsInput)
  @IsOptional()
  @Field(() => CustomerUpdateManyWithoutOrganizationsInput, {
    nullable: true,
  })
  customers?: CustomerUpdateManyWithoutOrganizationsInput;

  @ApiProperty({
    required: false,
    type: () => CustomerUpdateManyWithoutOrganizationsInput,
  })
  @ValidateNested()
  @Type(() => CustomerUpdateManyWithoutOrganizationsInput)
  @IsOptional()
  @Field(() => CustomerUpdateManyWithoutOrganizationsInput, {
    nullable: true,
  })
  vipCustomers?: CustomerUpdateManyWithoutOrganizationsInput;
}
export { OrganizationUpdateInput };
",
  "server/src/organization/base/OrganizationWhereInput.ts": "/*
------------------------------------------------------------------------------ 
This code was generated by Amplication. 
 
Changes to this file will be lost if the code is regenerated. 

There are other ways to to customize your code, see this doc to learn more
https://docs.amplication.com/docs/how-to/custom-code

------------------------------------------------------------------------------
  */
import { InputType, Field } from \\"@nestjs/graphql\\";
import { ApiProperty } from \\"@nestjs/swagger\\";
import { StringFilter } from \\"../../util/StringFilter\\";
import { Type } from \\"class-transformer\\";
import { IsOptional, ValidateNested } from \\"class-validator\\";
import { DateTimeFilter } from \\"../../util/DateTimeFilter\\";
import { UserListRelationFilter } from \\"../../user/base/UserListRelationFilter\\";
import { CustomerListRelationFilter } from \\"../../customer/base/CustomerListRelationFilter\\";
@InputType()
class OrganizationWhereInput {
  @ApiProperty({
    required: false,
    type: StringFilter,
  })
  @Type(() => StringFilter)
  @IsOptional()
  @Field(() => StringFilter, {
    nullable: true,
  })
  id?: StringFilter;

  @ApiProperty({
    required: false,
    type: DateTimeFilter,
  })
  @Type(() => DateTimeFilter)
  @IsOptional()
  @Field(() => DateTimeFilter, {
    nullable: true,
  })
  createdAt?: DateTimeFilter;

  @ApiProperty({
    required: false,
    type: DateTimeFilter,
  })
  @Type(() => DateTimeFilter)
  @IsOptional()
  @Field(() => DateTimeFilter, {
    nullable: true,
  })
  updatedAt?: DateTimeFilter;

  @ApiProperty({
    required: false,
    type: StringFilter,
  })
  @Type(() => StringFilter)
  @IsOptional()
  @Field(() => StringFilter, {
    nullable: true,
  })
  name?: StringFilter;

  @ApiProperty({
    required: false,
    type: () => UserListRelationFilter,
  })
  @ValidateNested()
  @Type(() => UserListRelationFilter)
  @IsOptional()
  @Field(() => UserListRelationFilter, {
    nullable: true,
  })
  users?: UserListRelationFilter;

  @ApiProperty({
    required: false,
    type: () => CustomerListRelationFilter,
  })
  @ValidateNested()
  @Type(() => CustomerListRelationFilter)
  @IsOptional()
  @Field(() => CustomerListRelationFilter, {
    nullable: true,
  })
  customers?: CustomerListRelationFilter;

  @ApiProperty({
    required: false,
    type: () => CustomerListRelationFilter,
  })
  @ValidateNested()
  @Type(() => CustomerListRelationFilter)
  @IsOptional()
  @Field(() => CustomerListRelationFilter, {
    nullable: true,
  })
  vipCustomers?: CustomerListRelationFilter;
}
export { OrganizationWhereInput };
",
  "server/src/organization/base/OrganizationWhereUniqueInput.ts": "/*
------------------------------------------------------------------------------ 
This code was generated by Amplication. 
 
Changes to this file will be lost if the code is regenerated. 

There are other ways to to customize your code, see this doc to learn more
https://docs.amplication.com/docs/how-to/custom-code

------------------------------------------------------------------------------
  */
import { InputType, Field } from \\"@nestjs/graphql\\";
import { ApiProperty } from \\"@nestjs/swagger\\";
import { IsString } from \\"class-validator\\";
@InputType()
class OrganizationWhereUniqueInput {
  @ApiProperty({
    required: true,
    type: String,
  })
  @IsString()
  @Field(() => String)
  id!: string;
}
export { OrganizationWhereUniqueInput };
",
  "server/src/organization/base/UpdateOrganizationArgs.ts": "/*
------------------------------------------------------------------------------ 
This code was generated by Amplication. 
 
Changes to this file will be lost if the code is regenerated. 

There are other ways to to customize your code, see this doc to learn more
https://docs.amplication.com/docs/how-to/custom-code

------------------------------------------------------------------------------
  */
import { ArgsType, Field } from \\"@nestjs/graphql\\";
import { OrganizationWhereUniqueInput } from \\"./OrganizationWhereUniqueInput\\";
import { OrganizationUpdateInput } from \\"./OrganizationUpdateInput\\";

@ArgsType()
class UpdateOrganizationArgs {
  @Field(() => OrganizationWhereUniqueInput, { nullable: false })
  where!: OrganizationWhereUniqueInput;
  @Field(() => OrganizationUpdateInput, { nullable: false })
  data!: OrganizationUpdateInput;
}

export { UpdateOrganizationArgs };
",
  "server/src/organization/base/UserCreateNestedManyWithoutOrganizationsInput.ts": "/*
------------------------------------------------------------------------------ 
This code was generated by Amplication. 
 
Changes to this file will be lost if the code is regenerated. 

There are other ways to to customize your code, see this doc to learn more
https://docs.amplication.com/docs/how-to/custom-code

------------------------------------------------------------------------------
  */
import { InputType, Field } from \\"@nestjs/graphql\\";
import { UserWhereUniqueInput } from \\"../../user/base/UserWhereUniqueInput\\";
import { ApiProperty } from \\"@nestjs/swagger\\";
@InputType()
class UserCreateNestedManyWithoutOrganizationsInput {
  @Field(() => [UserWhereUniqueInput], {
    nullable: true,
  })
  @ApiProperty({
    required: false,
    type: () => [UserWhereUniqueInput],
  })
  connect?: Array<UserWhereUniqueInput>;
}
export { UserCreateNestedManyWithoutOrganizationsInput };
",
  "server/src/organization/base/UserUpdateManyWithoutOrganizationsInput.ts": "/*
------------------------------------------------------------------------------ 
This code was generated by Amplication. 
 
Changes to this file will be lost if the code is regenerated. 

There are other ways to to customize your code, see this doc to learn more
https://docs.amplication.com/docs/how-to/custom-code

------------------------------------------------------------------------------
  */
import { InputType, Field } from \\"@nestjs/graphql\\";
import { UserWhereUniqueInput } from \\"../../user/base/UserWhereUniqueInput\\";
import { ApiProperty } from \\"@nestjs/swagger\\";
@InputType()
class UserUpdateManyWithoutOrganizationsInput {
  @Field(() => [UserWhereUniqueInput], {
    nullable: true,
  })
  @ApiProperty({
    required: false,
    type: () => [UserWhereUniqueInput],
  })
  connect?: Array<UserWhereUniqueInput>;

  @Field(() => [UserWhereUniqueInput], {
    nullable: true,
  })
  @ApiProperty({
    required: false,
    type: () => [UserWhereUniqueInput],
  })
  disconnect?: Array<UserWhereUniqueInput>;

  @Field(() => [UserWhereUniqueInput], {
    nullable: true,
  })
  @ApiProperty({
    required: false,
    type: () => [UserWhereUniqueInput],
  })
  set?: Array<UserWhereUniqueInput>;
}
export { UserUpdateManyWithoutOrganizationsInput };
",
  "server/src/organization/base/organization.controller.base.spec.ts": "import { Test } from \\"@nestjs/testing\\";
import { INestApplication, HttpStatus, ExecutionContext } from \\"@nestjs/common\\";
import request from \\"supertest\\";
import { MorganModule } from \\"nest-morgan\\";
import { ACGuard } from \\"nest-access-control\\";
import { DefaultAuthGuard } from \\"../../auth/defaultAuth.guard\\";
import { ACLModule } from \\"../../auth/acl.module\\";
import { OrganizationController } from \\"../organization.controller\\";
import { OrganizationService } from \\"../organization.service\\";

const nonExistingId = \\"nonExistingId\\";
const existingId = \\"existingId\\";
const CREATE_INPUT = {
  id: \\"exampleId\\",
  createdAt: new Date(),
  updatedAt: new Date(),
  name: \\"exampleName\\",
};
const CREATE_RESULT = {
  id: \\"exampleId\\",
  createdAt: new Date(),
  updatedAt: new Date(),
  name: \\"exampleName\\",
};
const FIND_MANY_RESULT = [
  {
    id: \\"exampleId\\",
    createdAt: new Date(),
    updatedAt: new Date(),
    name: \\"exampleName\\",
  },
];
const FIND_ONE_RESULT = {
  id: \\"exampleId\\",
  createdAt: new Date(),
  updatedAt: new Date(),
  name: \\"exampleName\\",
};

const service = {
  create() {
    return CREATE_RESULT;
  },
  findMany: () => FIND_MANY_RESULT,
  findOne: ({ where }: { where: { id: string } }) => {
    switch (where.id) {
      case existingId:
        return FIND_ONE_RESULT;
      case nonExistingId:
        return null;
    }
  },
};

const basicAuthGuard = {
  canActivate: (context: ExecutionContext) => {
    const argumentHost = context.switchToHttp();
    const request = argumentHost.getRequest();
    request.user = {
      roles: [\\"user\\"],
    };
    return true;
  },
};

const acGuard = {
  canActivate: () => {
    return true;
  },
};

describe(\\"Organization\\", () => {
  let app: INestApplication;

  beforeAll(async () => {
    const moduleRef = await Test.createTestingModule({
      providers: [
        {
          provide: OrganizationService,
          useValue: service,
        },
      ],
      controllers: [OrganizationController],
      imports: [MorganModule.forRoot(), ACLModule],
    })
      .overrideGuard(DefaultAuthGuard)
      .useValue(basicAuthGuard)
      .overrideGuard(ACGuard)
      .useValue(acGuard)
      .compile();

    app = moduleRef.createNestApplication();
    await app.init();
  });

  test(\\"POST /organizations\\", async () => {
    await request(app.getHttpServer())
      .post(\\"/organizations\\")
      .send(CREATE_INPUT)
      .expect(HttpStatus.CREATED)
      .expect({
        ...CREATE_RESULT,
        createdAt: CREATE_RESULT.createdAt.toISOString(),
        updatedAt: CREATE_RESULT.updatedAt.toISOString(),
      });
  });

  test(\\"GET /organizations\\", async () => {
    await request(app.getHttpServer())
      .get(\\"/organizations\\")
      .expect(HttpStatus.OK)
      .expect([
        {
          ...FIND_MANY_RESULT[0],
          createdAt: FIND_MANY_RESULT[0].createdAt.toISOString(),
          updatedAt: FIND_MANY_RESULT[0].updatedAt.toISOString(),
        },
      ]);
  });

  test(\\"GET /organizations/:id non existing\\", async () => {
    await request(app.getHttpServer())
      .get(\`\${\\"/organizations\\"}/\${nonExistingId}\`)
      .expect(HttpStatus.NOT_FOUND)
      .expect({
        statusCode: HttpStatus.NOT_FOUND,
        message: \`No resource was found for {\\"\${\\"id\\"}\\":\\"\${nonExistingId}\\"}\`,
        error: \\"Not Found\\",
      });
  });

  test(\\"GET /organizations/:id existing\\", async () => {
    await request(app.getHttpServer())
      .get(\`\${\\"/organizations\\"}/\${existingId}\`)
      .expect(HttpStatus.OK)
      .expect({
        ...FIND_ONE_RESULT,
        createdAt: FIND_ONE_RESULT.createdAt.toISOString(),
        updatedAt: FIND_ONE_RESULT.updatedAt.toISOString(),
      });
  });

  afterAll(async () => {
    await app.close();
  });
});
",
  "server/src/organization/base/organization.controller.base.ts": "/*
------------------------------------------------------------------------------ 
This code was generated by Amplication. 
 
Changes to this file will be lost if the code is regenerated. 

There are other ways to to customize your code, see this doc to learn more
https://docs.amplication.com/docs/how-to/custom-code

------------------------------------------------------------------------------
  */
import * as common from \\"@nestjs/common\\";
import * as swagger from \\"@nestjs/swagger\\";
import * as nestAccessControl from \\"nest-access-control\\";
import * as defaultAuthGuard from \\"../../auth/defaultAuth.guard\\";
import { isRecordNotFoundError } from \\"../../prisma.util\\";
import * as errors from \\"../../errors\\";
import { Request } from \\"express\\";
import { plainToClass } from \\"class-transformer\\";
import { ApiNestedQuery } from \\"../../decorators/api-nested-query.decorator\\";
import { OrganizationService } from \\"../organization.service\\";
import { AclValidateRequestInterceptor } from \\"../../interceptors/aclValidateRequest.interceptor\\";
import { AclFilterResponseInterceptor } from \\"../../interceptors/aclFilterResponse.interceptor\\";
import { OrganizationCreateInput } from \\"./OrganizationCreateInput\\";
import { OrganizationWhereInput } from \\"./OrganizationWhereInput\\";
import { OrganizationWhereUniqueInput } from \\"./OrganizationWhereUniqueInput\\";
import { OrganizationFindManyArgs } from \\"./OrganizationFindManyArgs\\";
import { OrganizationUpdateInput } from \\"./OrganizationUpdateInput\\";
import { Organization } from \\"./Organization\\";
import { UserFindManyArgs } from \\"../../user/base/UserFindManyArgs\\";
import { User } from \\"../../user/base/User\\";
import { UserWhereUniqueInput } from \\"../../user/base/UserWhereUniqueInput\\";
import { CustomerFindManyArgs } from \\"../../customer/base/CustomerFindManyArgs\\";
import { Customer } from \\"../../customer/base/Customer\\";
import { CustomerWhereUniqueInput } from \\"../../customer/base/CustomerWhereUniqueInput\\";
@swagger.ApiBasicAuth()
@common.UseGuards(defaultAuthGuard.DefaultAuthGuard, nestAccessControl.ACGuard)
export class OrganizationControllerBase {
  constructor(
    protected readonly service: OrganizationService,
    protected readonly rolesBuilder: nestAccessControl.RolesBuilder
  ) {}

  @common.UseInterceptors(AclValidateRequestInterceptor)
  @nestAccessControl.UseRoles({
    resource: \\"Organization\\",
    action: \\"create\\",
    possession: \\"any\\",
  })
  @common.Post()
  @swagger.ApiCreatedResponse({ type: Organization })
  @swagger.ApiForbiddenResponse({ type: errors.ForbiddenException })
  async create(
    @common.Body() data: OrganizationCreateInput
  ): Promise<Organization> {
    return await this.service.create({
      data: data,
      select: {
        id: true,
        createdAt: true,
        updatedAt: true,
        name: true,
      },
    });
  }

  @common.UseInterceptors(AclFilterResponseInterceptor)
  @nestAccessControl.UseRoles({
    resource: \\"Organization\\",
    action: \\"read\\",
    possession: \\"any\\",
  })
  @common.Get()
  @swagger.ApiOkResponse({ type: [Organization] })
  @swagger.ApiForbiddenResponse()
  @ApiNestedQuery(OrganizationFindManyArgs)
  async findMany(@common.Req() request: Request): Promise<Organization[]> {
    const args = plainToClass(OrganizationFindManyArgs, request.query);
    return this.service.findMany({
      ...args,
      select: {
        id: true,
        createdAt: true,
        updatedAt: true,
        name: true,
      },
    });
  }

  @common.UseInterceptors(AclFilterResponseInterceptor)
  @nestAccessControl.UseRoles({
    resource: \\"Organization\\",
    action: \\"read\\",
    possession: \\"own\\",
  })
  @common.Get(\\"/:id\\")
  @swagger.ApiOkResponse({ type: Organization })
  @swagger.ApiNotFoundResponse({ type: errors.NotFoundException })
  @swagger.ApiForbiddenResponse({ type: errors.ForbiddenException })
  async findOne(
    @common.Param() params: OrganizationWhereUniqueInput
  ): Promise<Organization | null> {
    const result = await this.service.findOne({
      where: params,
      select: {
        id: true,
        createdAt: true,
        updatedAt: true,
        name: true,
      },
    });
    if (result === null) {
      throw new errors.NotFoundException(
        \`No resource was found for \${JSON.stringify(params)}\`
      );
    }
    return result;
  }

  @common.UseInterceptors(AclValidateRequestInterceptor)
  @nestAccessControl.UseRoles({
    resource: \\"Organization\\",
    action: \\"update\\",
    possession: \\"any\\",
  })
  @common.Patch(\\"/:id\\")
  @swagger.ApiOkResponse({ type: Organization })
  @swagger.ApiNotFoundResponse({ type: errors.NotFoundException })
  @swagger.ApiForbiddenResponse({ type: errors.ForbiddenException })
  async update(
    @common.Param() params: OrganizationWhereUniqueInput,
    @common.Body() data: OrganizationUpdateInput
  ): Promise<Organization | null> {
    try {
      return await this.service.update({
        where: params,
        data: data,
        select: {
          id: true,
          createdAt: true,
          updatedAt: true,
          name: true,
        },
      });
    } catch (error) {
      if (isRecordNotFoundError(error)) {
        throw new errors.NotFoundException(
          \`No resource was found for \${JSON.stringify(params)}\`
        );
      }
      throw error;
    }
  }

  @nestAccessControl.UseRoles({
    resource: \\"Organization\\",
    action: \\"delete\\",
    possession: \\"any\\",
  })
  @common.Delete(\\"/:id\\")
  @swagger.ApiOkResponse({ type: Organization })
  @swagger.ApiNotFoundResponse({ type: errors.NotFoundException })
  @swagger.ApiForbiddenResponse({ type: errors.ForbiddenException })
  async delete(
    @common.Param() params: OrganizationWhereUniqueInput
  ): Promise<Organization | null> {
    try {
      return await this.service.delete({
        where: params,
        select: {
          id: true,
          createdAt: true,
          updatedAt: true,
          name: true,
        },
      });
    } catch (error) {
      if (isRecordNotFoundError(error)) {
        throw new errors.NotFoundException(
          \`No resource was found for \${JSON.stringify(params)}\`
        );
      }
      throw error;
    }
  }

  @common.UseInterceptors(AclFilterResponseInterceptor)
  @nestAccessControl.UseRoles({
    resource: \\"User\\",
    action: \\"read\\",
    possession: \\"any\\",
  })
  @common.Get(\\"/:id/users\\")
  @ApiNestedQuery(UserFindManyArgs)
  async findManyUsers(
    @common.Req() request: Request,
    @common.Param() params: OrganizationWhereUniqueInput
  ): Promise<User[]> {
    const query = plainToClass(UserFindManyArgs, request.query);
    const results = await this.service.findUsers(params.id, {
      ...query,
      select: {
        username: true,
        roles: true,
        id: true,
        name: true,
        bio: true,
        email: true,
        age: true,
        birthDate: true,
        score: true,

        manager: {
          select: {
            id: true,
          },
        },

        interests: true,
        priority: true,
        isCurious: true,
        location: true,
        extendedProperties: true,

        profile: {
          select: {
            id: true,
          },
        },
      },
    });
    if (results === null) {
      throw new errors.NotFoundException(
        \`No resource was found for \${JSON.stringify(params)}\`
      );
    }
    return results;
  }

  @nestAccessControl.UseRoles({
    resource: \\"Organization\\",
    action: \\"update\\",
    possession: \\"any\\",
  })
  @common.Post(\\"/:id/users\\")
  async connectUsers(
    @common.Param() params: OrganizationWhereUniqueInput,
    @common.Body() body: UserWhereUniqueInput[]
  ): Promise<void> {
    const data = {
      users: {
        connect: body,
      },
    };
    await this.service.update({
      where: params,
      data,
      select: { id: true },
    });
  }

  @nestAccessControl.UseRoles({
    resource: \\"Organization\\",
    action: \\"update\\",
    possession: \\"any\\",
  })
  @common.Patch(\\"/:id/users\\")
  async updateUsers(
    @common.Param() params: OrganizationWhereUniqueInput,
    @common.Body() body: UserWhereUniqueInput[]
  ): Promise<void> {
    const data = {
      users: {
        set: body,
      },
    };
    await this.service.update({
      where: params,
      data,
      select: { id: true },
    });
  }

  @nestAccessControl.UseRoles({
    resource: \\"Organization\\",
    action: \\"update\\",
    possession: \\"any\\",
  })
  @common.Delete(\\"/:id/users\\")
  async disconnectUsers(
    @common.Param() params: OrganizationWhereUniqueInput,
    @common.Body() body: UserWhereUniqueInput[]
  ): Promise<void> {
    const data = {
      users: {
        disconnect: body,
      },
    };
    await this.service.update({
      where: params,
      data,
      select: { id: true },
    });
  }

  @common.UseInterceptors(AclFilterResponseInterceptor)
  @nestAccessControl.UseRoles({
    resource: \\"Customer\\",
    action: \\"read\\",
    possession: \\"any\\",
  })
  @common.Get(\\"/:id/customers\\")
  @ApiNestedQuery(CustomerFindManyArgs)
  async findManyCustomers(
    @common.Req() request: Request,
    @common.Param() params: OrganizationWhereUniqueInput
  ): Promise<Customer[]> {
    const query = plainToClass(CustomerFindManyArgs, request.query);
    const results = await this.service.findCustomers(params.id, {
      ...query,
      select: {
        id: true,
        createdAt: true,
        updatedAt: true,
        email: true,
        firstName: true,
        lastName: true,
        isVip: true,
        birthData: true,
        averageSale: true,
        favoriteNumber: true,
        geoLocation: true,
        comments: true,
        favoriteColors: true,
        customerType: true,

        organization: {
          select: {
            id: true,
          },
        },

        vipOrganization: {
          select: {
            id: true,
          },
        },
      },
    });
    if (results === null) {
      throw new errors.NotFoundException(
        \`No resource was found for \${JSON.stringify(params)}\`
      );
    }
    return results;
  }

  @nestAccessControl.UseRoles({
    resource: \\"Organization\\",
    action: \\"update\\",
    possession: \\"any\\",
  })
  @common.Post(\\"/:id/customers\\")
  async connectCustomers(
    @common.Param() params: OrganizationWhereUniqueInput,
    @common.Body() body: CustomerWhereUniqueInput[]
  ): Promise<void> {
    const data = {
      customers: {
        connect: body,
      },
    };
    await this.service.update({
      where: params,
      data,
      select: { id: true },
    });
  }

  @nestAccessControl.UseRoles({
    resource: \\"Organization\\",
    action: \\"update\\",
    possession: \\"any\\",
  })
  @common.Patch(\\"/:id/customers\\")
  async updateCustomers(
    @common.Param() params: OrganizationWhereUniqueInput,
    @common.Body() body: CustomerWhereUniqueInput[]
  ): Promise<void> {
    const data = {
      customers: {
        set: body,
      },
    };
    await this.service.update({
      where: params,
      data,
      select: { id: true },
    });
  }

  @nestAccessControl.UseRoles({
    resource: \\"Organization\\",
    action: \\"update\\",
    possession: \\"any\\",
  })
  @common.Delete(\\"/:id/customers\\")
  async disconnectCustomers(
    @common.Param() params: OrganizationWhereUniqueInput,
    @common.Body() body: CustomerWhereUniqueInput[]
  ): Promise<void> {
    const data = {
      customers: {
        disconnect: body,
      },
    };
    await this.service.update({
      where: params,
      data,
      select: { id: true },
    });
  }

  @common.UseInterceptors(AclFilterResponseInterceptor)
  @nestAccessControl.UseRoles({
    resource: \\"Customer\\",
    action: \\"read\\",
    possession: \\"any\\",
  })
  @common.Get(\\"/:id/vipCustomers\\")
  @ApiNestedQuery(CustomerFindManyArgs)
  async findManyVipCustomers(
    @common.Req() request: Request,
    @common.Param() params: OrganizationWhereUniqueInput
  ): Promise<Customer[]> {
    const query = plainToClass(CustomerFindManyArgs, request.query);
    const results = await this.service.findVipCustomers(params.id, {
      ...query,
      select: {
        id: true,
        createdAt: true,
        updatedAt: true,
        email: true,
        firstName: true,
        lastName: true,
        isVip: true,
        birthData: true,
        averageSale: true,
        favoriteNumber: true,
        geoLocation: true,
        comments: true,
        favoriteColors: true,
        customerType: true,

        organization: {
          select: {
            id: true,
          },
        },

        vipOrganization: {
          select: {
            id: true,
          },
        },
      },
    });
    if (results === null) {
      throw new errors.NotFoundException(
        \`No resource was found for \${JSON.stringify(params)}\`
      );
    }
    return results;
  }

  @nestAccessControl.UseRoles({
    resource: \\"Organization\\",
    action: \\"update\\",
    possession: \\"any\\",
  })
  @common.Post(\\"/:id/vipCustomers\\")
  async connectVipCustomers(
    @common.Param() params: OrganizationWhereUniqueInput,
    @common.Body() body: CustomerWhereUniqueInput[]
  ): Promise<void> {
    const data = {
      vipCustomers: {
        connect: body,
      },
    };
    await this.service.update({
      where: params,
      data,
      select: { id: true },
    });
  }

  @nestAccessControl.UseRoles({
    resource: \\"Organization\\",
    action: \\"update\\",
    possession: \\"any\\",
  })
  @common.Patch(\\"/:id/vipCustomers\\")
  async updateVipCustomers(
    @common.Param() params: OrganizationWhereUniqueInput,
    @common.Body() body: CustomerWhereUniqueInput[]
  ): Promise<void> {
    const data = {
      vipCustomers: {
        set: body,
      },
    };
    await this.service.update({
      where: params,
      data,
      select: { id: true },
    });
  }

  @nestAccessControl.UseRoles({
    resource: \\"Organization\\",
    action: \\"update\\",
    possession: \\"any\\",
  })
  @common.Delete(\\"/:id/vipCustomers\\")
  async disconnectVipCustomers(
    @common.Param() params: OrganizationWhereUniqueInput,
    @common.Body() body: CustomerWhereUniqueInput[]
  ): Promise<void> {
    const data = {
      vipCustomers: {
        disconnect: body,
      },
    };
    await this.service.update({
      where: params,
      data,
      select: { id: true },
    });
  }
}
",
  "server/src/organization/base/organization.module.base.ts": "/*
------------------------------------------------------------------------------ 
This code was generated by Amplication. 
 
Changes to this file will be lost if the code is regenerated. 

There are other ways to to customize your code, see this doc to learn more
https://docs.amplication.com/docs/how-to/custom-code

------------------------------------------------------------------------------
  */
import { Module, forwardRef } from \\"@nestjs/common\\";
import { MorganModule } from \\"nest-morgan\\";
import { PrismaModule } from \\"nestjs-prisma\\";
import { ACLModule } from \\"../../auth/acl.module\\";
import { AuthModule } from \\"../../auth/auth.module\\";

@Module({
  imports: [
    ACLModule,
    forwardRef(() => AuthModule),
    MorganModule,
    PrismaModule,
  ],

  exports: [ACLModule, AuthModule, MorganModule, PrismaModule],
})
export class OrganizationModuleBase {}
",
  "server/src/organization/base/organization.resolver.base.ts": "/*
------------------------------------------------------------------------------ 
This code was generated by Amplication. 
 
Changes to this file will be lost if the code is regenerated. 

There are other ways to to customize your code, see this doc to learn more
https://docs.amplication.com/docs/how-to/custom-code

------------------------------------------------------------------------------
  */
import * as common from \\"@nestjs/common\\";
import * as graphql from \\"@nestjs/graphql\\";
import * as apollo from \\"apollo-server-express\\";
import * as nestAccessControl from \\"nest-access-control\\";
import { GqlDefaultAuthGuard } from \\"../../auth/gqlDefaultAuth.guard\\";
import * as gqlACGuard from \\"../../auth/gqlAC.guard\\";
import { isRecordNotFoundError } from \\"../../prisma.util\\";
import { MetaQueryPayload } from \\"../../util/MetaQueryPayload\\";
import { AclFilterResponseInterceptor } from \\"../../interceptors/aclFilterResponse.interceptor\\";
import { AclValidateRequestInterceptor } from \\"../../interceptors/aclValidateRequest.interceptor\\";
import { CreateOrganizationArgs } from \\"./CreateOrganizationArgs\\";
import { UpdateOrganizationArgs } from \\"./UpdateOrganizationArgs\\";
import { DeleteOrganizationArgs } from \\"./DeleteOrganizationArgs\\";
import { OrganizationFindManyArgs } from \\"./OrganizationFindManyArgs\\";
import { OrganizationFindUniqueArgs } from \\"./OrganizationFindUniqueArgs\\";
import { Organization } from \\"./Organization\\";
import { UserFindManyArgs } from \\"../../user/base/UserFindManyArgs\\";
import { User } from \\"../../user/base/User\\";
import { CustomerFindManyArgs } from \\"../../customer/base/CustomerFindManyArgs\\";
import { Customer } from \\"../../customer/base/Customer\\";
import { OrganizationService } from \\"../organization.service\\";

@graphql.Resolver(() => Organization)
@common.UseGuards(GqlDefaultAuthGuard, gqlACGuard.GqlACGuard)
export class OrganizationResolverBase {
  constructor(
    protected readonly service: OrganizationService,
    protected readonly rolesBuilder: nestAccessControl.RolesBuilder
  ) {}

  @graphql.Query(() => MetaQueryPayload)
  @nestAccessControl.UseRoles({
    resource: \\"Organization\\",
    action: \\"read\\",
    possession: \\"any\\",
  })
  async _organizationsMeta(
    @graphql.Args() args: OrganizationFindManyArgs
  ): Promise<MetaQueryPayload> {
    const results = await this.service.count({
      ...args,
      skip: undefined,
      take: undefined,
    });
    return {
      count: results,
    };
  }

  @common.UseInterceptors(AclFilterResponseInterceptor)
  @graphql.Query(() => [Organization])
  @nestAccessControl.UseRoles({
    resource: \\"Organization\\",
    action: \\"read\\",
    possession: \\"any\\",
  })
  async organizations(
    @graphql.Args() args: OrganizationFindManyArgs
  ): Promise<Organization[]> {
    return this.service.findMany(args);
  }

  @common.UseInterceptors(AclFilterResponseInterceptor)
  @graphql.Query(() => Organization, { nullable: true })
  @nestAccessControl.UseRoles({
    resource: \\"Organization\\",
    action: \\"read\\",
    possession: \\"own\\",
  })
  async organization(
    @graphql.Args() args: OrganizationFindUniqueArgs
  ): Promise<Organization | null> {
    const result = await this.service.findOne(args);
    if (result === null) {
      return null;
    }
    return result;
  }

  @common.UseInterceptors(AclValidateRequestInterceptor)
  @graphql.Mutation(() => Organization)
  @nestAccessControl.UseRoles({
    resource: \\"Organization\\",
    action: \\"create\\",
    possession: \\"any\\",
  })
  async createOrganization(
    @graphql.Args() args: CreateOrganizationArgs
  ): Promise<Organization> {
    return await this.service.create({
      ...args,
      data: args.data,
    });
  }

  @common.UseInterceptors(AclValidateRequestInterceptor)
  @graphql.Mutation(() => Organization)
  @nestAccessControl.UseRoles({
    resource: \\"Organization\\",
    action: \\"update\\",
    possession: \\"any\\",
  })
  async updateOrganization(
    @graphql.Args() args: UpdateOrganizationArgs
  ): Promise<Organization | null> {
    try {
      return await this.service.update({
        ...args,
        data: args.data,
      });
    } catch (error) {
      if (isRecordNotFoundError(error)) {
        throw new apollo.ApolloError(
          \`No resource was found for \${JSON.stringify(args.where)}\`
        );
      }
      throw error;
    }
  }

  @graphql.Mutation(() => Organization)
  @nestAccessControl.UseRoles({
    resource: \\"Organization\\",
    action: \\"delete\\",
    possession: \\"any\\",
  })
  async deleteOrganization(
    @graphql.Args() args: DeleteOrganizationArgs
  ): Promise<Organization | null> {
    try {
      return await this.service.delete(args);
    } catch (error) {
      if (isRecordNotFoundError(error)) {
        throw new apollo.ApolloError(
          \`No resource was found for \${JSON.stringify(args.where)}\`
        );
      }
      throw error;
    }
  }

  @common.UseInterceptors(AclFilterResponseInterceptor)
  @graphql.ResolveField(() => [User])
  @nestAccessControl.UseRoles({
    resource: \\"User\\",
    action: \\"read\\",
    possession: \\"any\\",
  })
  async users(
    @graphql.Parent() parent: Organization,
    @graphql.Args() args: UserFindManyArgs
  ): Promise<User[]> {
    const results = await this.service.findUsers(parent.id, args);

    if (!results) {
      return [];
    }

    return results;
  }

  @common.UseInterceptors(AclFilterResponseInterceptor)
  @graphql.ResolveField(() => [Customer])
  @nestAccessControl.UseRoles({
    resource: \\"Customer\\",
    action: \\"read\\",
    possession: \\"any\\",
  })
  async customers(
    @graphql.Parent() parent: Organization,
    @graphql.Args() args: CustomerFindManyArgs
  ): Promise<Customer[]> {
    const results = await this.service.findCustomers(parent.id, args);

    if (!results) {
      return [];
    }

    return results;
  }

  @common.UseInterceptors(AclFilterResponseInterceptor)
  @graphql.ResolveField(() => [Customer])
  @nestAccessControl.UseRoles({
    resource: \\"Customer\\",
    action: \\"read\\",
    possession: \\"any\\",
  })
  async vipCustomers(
    @graphql.Parent() parent: Organization,
    @graphql.Args() args: CustomerFindManyArgs
  ): Promise<Customer[]> {
    const results = await this.service.findVipCustomers(parent.id, args);

    if (!results) {
      return [];
    }

    return results;
  }
}
",
  "server/src/organization/base/organization.service.base.ts": "/*
------------------------------------------------------------------------------ 
This code was generated by Amplication. 
 
Changes to this file will be lost if the code is regenerated. 

There are other ways to to customize your code, see this doc to learn more
https://docs.amplication.com/docs/how-to/custom-code

------------------------------------------------------------------------------
  */
import { PrismaService } from \\"nestjs-prisma\\";
import { Prisma, Organization, User, Customer } from \\"@prisma/client\\";

export class OrganizationServiceBase {
  constructor(protected readonly prisma: PrismaService) {}

  async count<T extends Prisma.OrganizationFindManyArgs>(
    args: Prisma.SelectSubset<T, Prisma.OrganizationFindManyArgs>
  ): Promise<number> {
    return this.prisma.organization.count(args);
  }

  async findMany<T extends Prisma.OrganizationFindManyArgs>(
    args: Prisma.SelectSubset<T, Prisma.OrganizationFindManyArgs>
  ): Promise<Organization[]> {
    return this.prisma.organization.findMany(args);
  }
  async findOne<T extends Prisma.OrganizationFindUniqueArgs>(
    args: Prisma.SelectSubset<T, Prisma.OrganizationFindUniqueArgs>
  ): Promise<Organization | null> {
    return this.prisma.organization.findUnique(args);
  }
  async create<T extends Prisma.OrganizationCreateArgs>(
    args: Prisma.SelectSubset<T, Prisma.OrganizationCreateArgs>
  ): Promise<Organization> {
    return this.prisma.organization.create<T>(args);
  }
  async update<T extends Prisma.OrganizationUpdateArgs>(
    args: Prisma.SelectSubset<T, Prisma.OrganizationUpdateArgs>
  ): Promise<Organization> {
    return this.prisma.organization.update<T>(args);
  }
  async delete<T extends Prisma.OrganizationDeleteArgs>(
    args: Prisma.SelectSubset<T, Prisma.OrganizationDeleteArgs>
  ): Promise<Organization> {
    return this.prisma.organization.delete(args);
  }

  async findUsers(
    parentId: string,
    args: Prisma.UserFindManyArgs
  ): Promise<User[]> {
    return this.prisma.organization
      .findUnique({
        where: { id: parentId },
      })
      .users(args);
  }

  async findCustomers(
    parentId: string,
    args: Prisma.CustomerFindManyArgs
  ): Promise<Customer[]> {
    return this.prisma.organization
      .findUnique({
        where: { id: parentId },
      })
      .customers(args);
  }

  async findVipCustomers(
    parentId: string,
    args: Prisma.CustomerFindManyArgs
  ): Promise<Customer[]> {
    return this.prisma.organization
      .findUnique({
        where: { id: parentId },
      })
      .vipCustomers(args);
  }
}
",
  "server/src/organization/organization.controller.ts": "import * as common from \\"@nestjs/common\\";
import * as swagger from \\"@nestjs/swagger\\";
import * as nestAccessControl from \\"nest-access-control\\";
import { OrganizationService } from \\"./organization.service\\";
import { OrganizationControllerBase } from \\"./base/organization.controller.base\\";

@swagger.ApiTags(\\"organizations\\")
@common.Controller(\\"organizations\\")
export class OrganizationController extends OrganizationControllerBase {
  constructor(
    protected readonly service: OrganizationService,
    @nestAccessControl.InjectRolesBuilder()
    protected readonly rolesBuilder: nestAccessControl.RolesBuilder
  ) {
    super(service, rolesBuilder);
  }
}
",
  "server/src/organization/organization.module.ts": "import { Module } from \\"@nestjs/common\\";
import { OrganizationModuleBase } from \\"./base/organization.module.base\\";
import { OrganizationService } from \\"./organization.service\\";
import { OrganizationController } from \\"./organization.controller\\";
import { OrganizationResolver } from \\"./organization.resolver\\";

@Module({
  imports: [OrganizationModuleBase],
  controllers: [OrganizationController],
  providers: [OrganizationService, OrganizationResolver],
  exports: [OrganizationService],
})
export class OrganizationModule {}
",
  "server/src/organization/organization.resolver.ts": "import * as common from \\"@nestjs/common\\";
import * as graphql from \\"@nestjs/graphql\\";
import * as nestAccessControl from \\"nest-access-control\\";
import { GqlDefaultAuthGuard } from \\"../auth/gqlDefaultAuth.guard\\";
import * as gqlACGuard from \\"../auth/gqlAC.guard\\";
import { OrganizationResolverBase } from \\"./base/organization.resolver.base\\";
import { Organization } from \\"./base/Organization\\";
import { OrganizationService } from \\"./organization.service\\";

@graphql.Resolver(() => Organization)
@common.UseGuards(GqlDefaultAuthGuard, gqlACGuard.GqlACGuard)
export class OrganizationResolver extends OrganizationResolverBase {
  constructor(
    protected readonly service: OrganizationService,
    @nestAccessControl.InjectRolesBuilder()
    protected readonly rolesBuilder: nestAccessControl.RolesBuilder
  ) {
    super(service, rolesBuilder);
  }
}
",
  "server/src/organization/organization.service.ts": "import { Injectable } from \\"@nestjs/common\\";
import { PrismaService } from \\"nestjs-prisma\\";
import { OrganizationServiceBase } from \\"./base/organization.service.base\\";

@Injectable()
export class OrganizationService extends OrganizationServiceBase {
  constructor(protected readonly prisma: PrismaService) {
    super(prisma);
  }
}
",
  "server/src/prisma.util.spec.ts": "import {
  isRecordNotFoundError,
  PRISMA_QUERY_INTERPRETATION_ERROR,
} from \\"./prisma.util\\";

describe(\\"isRecordNotFoundError\\", () => {
  test(\\"returns true for record not found error\\", () => {
    expect(
      isRecordNotFoundError(
        Object.assign(
          new Error(\`Error occurred during query execution:
        InterpretationError(\\"Error for binding '0': RecordNotFound(\\"Record to update not found.\\")\\")\`),
          {
            code: PRISMA_QUERY_INTERPRETATION_ERROR,
          }
        )
      )
    ).toBe(true);
  });
  test(\\"returns false for any other error\\", () => {
    expect(isRecordNotFoundError(new Error())).toBe(false);
  });
});
",
  "server/src/prisma.util.ts": "export const PRISMA_QUERY_INTERPRETATION_ERROR = \\"P2016\\";
export const PRISMA_RECORD_NOT_FOUND = \\"RecordNotFound\\";

export function isRecordNotFoundError(
  error: Error & { code?: string }
): boolean {
  return (
    \\"code\\" in error &&
    error.code === PRISMA_QUERY_INTERPRETATION_ERROR &&
    error.message.includes(PRISMA_RECORD_NOT_FOUND)
  );
}

export async function transformStringFieldUpdateInput<
  T extends undefined | string | { set?: string }
>(input: T, transform: (input: string) => Promise<string>): Promise<T> {
  if (typeof input === \\"object\\" && typeof input?.set === \\"string\\") {
    return { set: await transform(input.set) } as T;
  }
  if (typeof input === \\"object\\") {
    if (typeof input.set === \\"string\\") {
      return { set: await transform(input.set) } as T;
    }
    return input;
  }
  if (typeof input === \\"string\\") {
    return (await transform(input)) as T;
  }
  return input;
}
",
  "server/src/profile/base/CreateProfileArgs.ts": "/*
------------------------------------------------------------------------------ 
This code was generated by Amplication. 
 
Changes to this file will be lost if the code is regenerated. 

There are other ways to to customize your code, see this doc to learn more
https://docs.amplication.com/docs/how-to/custom-code

------------------------------------------------------------------------------
  */
import { ArgsType, Field } from \\"@nestjs/graphql\\";
import { ProfileCreateInput } from \\"./ProfileCreateInput\\";

@ArgsType()
class CreateProfileArgs {
  @Field(() => ProfileCreateInput, { nullable: false })
  data!: ProfileCreateInput;
}

export { CreateProfileArgs };
",
  "server/src/profile/base/DeleteProfileArgs.ts": "/*
------------------------------------------------------------------------------ 
This code was generated by Amplication. 
 
Changes to this file will be lost if the code is regenerated. 

There are other ways to to customize your code, see this doc to learn more
https://docs.amplication.com/docs/how-to/custom-code

------------------------------------------------------------------------------
  */
import { ArgsType, Field } from \\"@nestjs/graphql\\";
import { ProfileWhereUniqueInput } from \\"./ProfileWhereUniqueInput\\";

@ArgsType()
class DeleteProfileArgs {
  @Field(() => ProfileWhereUniqueInput, { nullable: false })
  where!: ProfileWhereUniqueInput;
}

export { DeleteProfileArgs };
",
  "server/src/profile/base/Profile.ts": "/*
------------------------------------------------------------------------------ 
This code was generated by Amplication. 
 
Changes to this file will be lost if the code is regenerated. 

There are other ways to to customize your code, see this doc to learn more
https://docs.amplication.com/docs/how-to/custom-code

------------------------------------------------------------------------------
  */
import { ObjectType, Field } from \\"@nestjs/graphql\\";
import { ApiProperty } from \\"@nestjs/swagger\\";
import { IsString, IsDate, ValidateNested, IsOptional } from \\"class-validator\\";
import { Type } from \\"class-transformer\\";
import { User } from \\"../../user/base/User\\";
@ObjectType()
class Profile {
  @ApiProperty({
    required: true,
    type: String,
  })
  @IsString()
  @Field(() => String)
  id!: string;

  @ApiProperty({
    required: true,
  })
  @IsDate()
  @Type(() => Date)
  @Field(() => Date)
  createdAt!: Date;

  @ApiProperty({
    required: true,
  })
  @IsDate()
  @Type(() => Date)
  @Field(() => Date)
  updatedAt!: Date;

  @ApiProperty({
    required: true,
    type: String,
  })
  @IsString()
  @Field(() => String)
  email!: string;

  @ApiProperty({
    required: false,
    type: () => User,
  })
  @ValidateNested()
  @Type(() => User)
  @IsOptional()
  user?: User | null;
}
export { Profile };
",
  "server/src/profile/base/ProfileCreateInput.ts": "/*
------------------------------------------------------------------------------ 
This code was generated by Amplication. 
 
Changes to this file will be lost if the code is regenerated. 

There are other ways to to customize your code, see this doc to learn more
https://docs.amplication.com/docs/how-to/custom-code

------------------------------------------------------------------------------
  */
import { InputType, Field } from \\"@nestjs/graphql\\";
import { ApiProperty } from \\"@nestjs/swagger\\";
import { IsString, ValidateNested, IsOptional } from \\"class-validator\\";
import { UserWhereUniqueInput } from \\"../../user/base/UserWhereUniqueInput\\";
import { Type } from \\"class-transformer\\";
@InputType()
class ProfileCreateInput {
  @ApiProperty({
    required: true,
    type: String,
  })
  @IsString()
  @Field(() => String)
  email!: string;

  @ApiProperty({
    required: false,
    type: () => UserWhereUniqueInput,
  })
  @ValidateNested()
  @Type(() => UserWhereUniqueInput)
  @IsOptional()
  @Field(() => UserWhereUniqueInput, {
    nullable: true,
  })
  user?: UserWhereUniqueInput | null;
}
export { ProfileCreateInput };
",
  "server/src/profile/base/ProfileFindManyArgs.ts": "/*
------------------------------------------------------------------------------ 
This code was generated by Amplication. 
 
Changes to this file will be lost if the code is regenerated. 

There are other ways to to customize your code, see this doc to learn more
https://docs.amplication.com/docs/how-to/custom-code

------------------------------------------------------------------------------
  */
import { ArgsType, Field } from \\"@nestjs/graphql\\";
import { ApiProperty } from \\"@nestjs/swagger\\";
import { ProfileWhereInput } from \\"./ProfileWhereInput\\";
import { Type } from \\"class-transformer\\";
import { ProfileOrderByInput } from \\"./ProfileOrderByInput\\";

@ArgsType()
class ProfileFindManyArgs {
  @ApiProperty({
    required: false,
    type: () => ProfileWhereInput,
  })
  @Field(() => ProfileWhereInput, { nullable: true })
  @Type(() => ProfileWhereInput)
  where?: ProfileWhereInput;

  @ApiProperty({
    required: false,
    type: [ProfileOrderByInput],
  })
  @Field(() => [ProfileOrderByInput], { nullable: true })
  @Type(() => ProfileOrderByInput)
  orderBy?: Array<ProfileOrderByInput>;

  @ApiProperty({
    required: false,
    type: Number,
  })
  @Field(() => Number, { nullable: true })
  @Type(() => Number)
  skip?: number;

  @ApiProperty({
    required: false,
    type: Number,
  })
  @Field(() => Number, { nullable: true })
  @Type(() => Number)
  take?: number;
}

export { ProfileFindManyArgs };
",
  "server/src/profile/base/ProfileFindUniqueArgs.ts": "/*
------------------------------------------------------------------------------ 
This code was generated by Amplication. 
 
Changes to this file will be lost if the code is regenerated. 

There are other ways to to customize your code, see this doc to learn more
https://docs.amplication.com/docs/how-to/custom-code

------------------------------------------------------------------------------
  */
import { ArgsType, Field } from \\"@nestjs/graphql\\";
import { ProfileWhereUniqueInput } from \\"./ProfileWhereUniqueInput\\";

@ArgsType()
class ProfileFindUniqueArgs {
  @Field(() => ProfileWhereUniqueInput, { nullable: false })
  where!: ProfileWhereUniqueInput;
}

export { ProfileFindUniqueArgs };
",
  "server/src/profile/base/ProfileListRelationFilter.ts": "/*
------------------------------------------------------------------------------ 
This code was generated by Amplication. 
 
Changes to this file will be lost if the code is regenerated. 

There are other ways to to customize your code, see this doc to learn more
https://docs.amplication.com/docs/how-to/custom-code

------------------------------------------------------------------------------
  */
import { InputType, Field } from \\"@nestjs/graphql\\";
import { ApiProperty } from \\"@nestjs/swagger\\";
import { ProfileWhereInput } from \\"./ProfileWhereInput\\";
import { ValidateNested, IsOptional } from \\"class-validator\\";
import { Type } from \\"class-transformer\\";

@InputType()
class ProfileListRelationFilter {
  @ApiProperty({
    required: false,
    type: () => ProfileWhereInput,
  })
  @ValidateNested()
  @Type(() => ProfileWhereInput)
  @IsOptional()
  @Field(() => ProfileWhereInput, {
    nullable: true,
  })
  every?: ProfileWhereInput;

  @ApiProperty({
    required: false,
    type: () => ProfileWhereInput,
  })
  @ValidateNested()
  @Type(() => ProfileWhereInput)
  @IsOptional()
  @Field(() => ProfileWhereInput, {
    nullable: true,
  })
  some?: ProfileWhereInput;

  @ApiProperty({
    required: false,
    type: () => ProfileWhereInput,
  })
  @ValidateNested()
  @Type(() => ProfileWhereInput)
  @IsOptional()
  @Field(() => ProfileWhereInput, {
    nullable: true,
  })
  none?: ProfileWhereInput;
}
export { ProfileListRelationFilter };
",
  "server/src/profile/base/ProfileOrderByInput.ts": "/*
------------------------------------------------------------------------------ 
This code was generated by Amplication. 
 
Changes to this file will be lost if the code is regenerated. 

There are other ways to to customize your code, see this doc to learn more
https://docs.amplication.com/docs/how-to/custom-code

------------------------------------------------------------------------------
  */
import { InputType, Field } from \\"@nestjs/graphql\\";
import { ApiProperty } from \\"@nestjs/swagger\\";
import { SortOrder } from \\"../../util/SortOrder\\";

@InputType({
  isAbstract: true,
  description: undefined,
})
class ProfileOrderByInput {
  @ApiProperty({
    required: false,
    enum: [\\"asc\\", \\"desc\\"],
  })
  @Field(() => SortOrder, {
    nullable: true,
  })
  id?: SortOrder;

  @ApiProperty({
    required: false,
    enum: [\\"asc\\", \\"desc\\"],
  })
  @Field(() => SortOrder, {
    nullable: true,
  })
  createdAt?: SortOrder;

  @ApiProperty({
    required: false,
    enum: [\\"asc\\", \\"desc\\"],
  })
  @Field(() => SortOrder, {
    nullable: true,
  })
  updatedAt?: SortOrder;

  @ApiProperty({
    required: false,
    enum: [\\"asc\\", \\"desc\\"],
  })
  @Field(() => SortOrder, {
    nullable: true,
  })
  email?: SortOrder;

  @ApiProperty({
    required: false,
    enum: [\\"asc\\", \\"desc\\"],
  })
  @Field(() => SortOrder, {
    nullable: true,
  })
  userId?: SortOrder;
}

export { ProfileOrderByInput };
",
  "server/src/profile/base/ProfileUpdateInput.ts": "/*
------------------------------------------------------------------------------ 
This code was generated by Amplication. 
 
Changes to this file will be lost if the code is regenerated. 

There are other ways to to customize your code, see this doc to learn more
https://docs.amplication.com/docs/how-to/custom-code

------------------------------------------------------------------------------
  */
import { InputType, Field } from \\"@nestjs/graphql\\";
import { ApiProperty } from \\"@nestjs/swagger\\";
import { IsString, IsOptional, ValidateNested } from \\"class-validator\\";
import { UserWhereUniqueInput } from \\"../../user/base/UserWhereUniqueInput\\";
import { Type } from \\"class-transformer\\";
@InputType()
class ProfileUpdateInput {
  @ApiProperty({
    required: false,
    type: String,
  })
  @IsString()
  @IsOptional()
  @Field(() => String, {
    nullable: true,
  })
  email?: string;

  @ApiProperty({
    required: false,
    type: () => UserWhereUniqueInput,
  })
  @ValidateNested()
  @Type(() => UserWhereUniqueInput)
  @IsOptional()
  @Field(() => UserWhereUniqueInput, {
    nullable: true,
  })
  user?: UserWhereUniqueInput | null;
}
export { ProfileUpdateInput };
",
  "server/src/profile/base/ProfileWhereInput.ts": "/*
------------------------------------------------------------------------------ 
This code was generated by Amplication. 
 
Changes to this file will be lost if the code is regenerated. 

There are other ways to to customize your code, see this doc to learn more
https://docs.amplication.com/docs/how-to/custom-code

------------------------------------------------------------------------------
  */
import { InputType, Field } from \\"@nestjs/graphql\\";
import { ApiProperty } from \\"@nestjs/swagger\\";
import { StringFilter } from \\"../../util/StringFilter\\";
import { Type } from \\"class-transformer\\";
import { IsOptional, ValidateNested } from \\"class-validator\\";
import { DateTimeFilter } from \\"../../util/DateTimeFilter\\";
import { UserWhereUniqueInput } from \\"../../user/base/UserWhereUniqueInput\\";
@InputType()
class ProfileWhereInput {
  @ApiProperty({
    required: false,
    type: StringFilter,
  })
  @Type(() => StringFilter)
  @IsOptional()
  @Field(() => StringFilter, {
    nullable: true,
  })
  id?: StringFilter;

  @ApiProperty({
    required: false,
    type: DateTimeFilter,
  })
  @Type(() => DateTimeFilter)
  @IsOptional()
  @Field(() => DateTimeFilter, {
    nullable: true,
  })
  createdAt?: DateTimeFilter;

  @ApiProperty({
    required: false,
    type: DateTimeFilter,
  })
  @Type(() => DateTimeFilter)
  @IsOptional()
  @Field(() => DateTimeFilter, {
    nullable: true,
  })
  updatedAt?: DateTimeFilter;

  @ApiProperty({
    required: false,
    type: StringFilter,
  })
  @Type(() => StringFilter)
  @IsOptional()
  @Field(() => StringFilter, {
    nullable: true,
  })
  email?: StringFilter;

  @ApiProperty({
    required: false,
    type: () => UserWhereUniqueInput,
  })
  @ValidateNested()
  @Type(() => UserWhereUniqueInput)
  @IsOptional()
  @Field(() => UserWhereUniqueInput, {
    nullable: true,
  })
  user?: UserWhereUniqueInput;
}
export { ProfileWhereInput };
",
  "server/src/profile/base/ProfileWhereUniqueInput.ts": "/*
------------------------------------------------------------------------------ 
This code was generated by Amplication. 
 
Changes to this file will be lost if the code is regenerated. 

There are other ways to to customize your code, see this doc to learn more
https://docs.amplication.com/docs/how-to/custom-code

------------------------------------------------------------------------------
  */
import { InputType, Field } from \\"@nestjs/graphql\\";
import { ApiProperty } from \\"@nestjs/swagger\\";
import { IsString } from \\"class-validator\\";
@InputType()
class ProfileWhereUniqueInput {
  @ApiProperty({
    required: true,
    type: String,
  })
  @IsString()
  @Field(() => String)
  id!: string;
}
export { ProfileWhereUniqueInput };
",
  "server/src/profile/base/UpdateProfileArgs.ts": "/*
------------------------------------------------------------------------------ 
This code was generated by Amplication. 
 
Changes to this file will be lost if the code is regenerated. 

There are other ways to to customize your code, see this doc to learn more
https://docs.amplication.com/docs/how-to/custom-code

------------------------------------------------------------------------------
  */
import { ArgsType, Field } from \\"@nestjs/graphql\\";
import { ProfileWhereUniqueInput } from \\"./ProfileWhereUniqueInput\\";
import { ProfileUpdateInput } from \\"./ProfileUpdateInput\\";

@ArgsType()
class UpdateProfileArgs {
  @Field(() => ProfileWhereUniqueInput, { nullable: false })
  where!: ProfileWhereUniqueInput;
  @Field(() => ProfileUpdateInput, { nullable: false })
  data!: ProfileUpdateInput;
}

export { UpdateProfileArgs };
",
  "server/src/profile/base/profile.controller.base.spec.ts": "import { Test } from \\"@nestjs/testing\\";
import { INestApplication, HttpStatus, ExecutionContext } from \\"@nestjs/common\\";
import request from \\"supertest\\";
import { MorganModule } from \\"nest-morgan\\";
import { ACGuard } from \\"nest-access-control\\";
import { DefaultAuthGuard } from \\"../../auth/defaultAuth.guard\\";
import { ACLModule } from \\"../../auth/acl.module\\";
import { ProfileController } from \\"../profile.controller\\";
import { ProfileService } from \\"../profile.service\\";

const nonExistingId = \\"nonExistingId\\";
const existingId = \\"existingId\\";
const CREATE_INPUT = {
  id: \\"exampleId\\",
  createdAt: new Date(),
  updatedAt: new Date(),
  email: \\"exampleEmail\\",
};
const CREATE_RESULT = {
  id: \\"exampleId\\",
  createdAt: new Date(),
  updatedAt: new Date(),
  email: \\"exampleEmail\\",
};
const FIND_MANY_RESULT = [
  {
    id: \\"exampleId\\",
    createdAt: new Date(),
    updatedAt: new Date(),
    email: \\"exampleEmail\\",
  },
];
const FIND_ONE_RESULT = {
  id: \\"exampleId\\",
  createdAt: new Date(),
  updatedAt: new Date(),
  email: \\"exampleEmail\\",
};

const service = {
  create() {
    return CREATE_RESULT;
  },
  findMany: () => FIND_MANY_RESULT,
  findOne: ({ where }: { where: { id: string } }) => {
    switch (where.id) {
      case existingId:
        return FIND_ONE_RESULT;
      case nonExistingId:
        return null;
    }
  },
};

const basicAuthGuard = {
  canActivate: (context: ExecutionContext) => {
    const argumentHost = context.switchToHttp();
    const request = argumentHost.getRequest();
    request.user = {
      roles: [\\"user\\"],
    };
    return true;
  },
};

const acGuard = {
  canActivate: () => {
    return true;
  },
};

describe(\\"Profile\\", () => {
  let app: INestApplication;

  beforeAll(async () => {
    const moduleRef = await Test.createTestingModule({
      providers: [
        {
          provide: ProfileService,
          useValue: service,
        },
      ],
      controllers: [ProfileController],
      imports: [MorganModule.forRoot(), ACLModule],
    })
      .overrideGuard(DefaultAuthGuard)
      .useValue(basicAuthGuard)
      .overrideGuard(ACGuard)
      .useValue(acGuard)
      .compile();

    app = moduleRef.createNestApplication();
    await app.init();
  });

  test(\\"POST /profiles\\", async () => {
    await request(app.getHttpServer())
      .post(\\"/profiles\\")
      .send(CREATE_INPUT)
      .expect(HttpStatus.CREATED)
      .expect({
        ...CREATE_RESULT,
        createdAt: CREATE_RESULT.createdAt.toISOString(),
        updatedAt: CREATE_RESULT.updatedAt.toISOString(),
      });
  });

  test(\\"GET /profiles\\", async () => {
    await request(app.getHttpServer())
      .get(\\"/profiles\\")
      .expect(HttpStatus.OK)
      .expect([
        {
          ...FIND_MANY_RESULT[0],
          createdAt: FIND_MANY_RESULT[0].createdAt.toISOString(),
          updatedAt: FIND_MANY_RESULT[0].updatedAt.toISOString(),
        },
      ]);
  });

  test(\\"GET /profiles/:id non existing\\", async () => {
    await request(app.getHttpServer())
      .get(\`\${\\"/profiles\\"}/\${nonExistingId}\`)
      .expect(HttpStatus.NOT_FOUND)
      .expect({
        statusCode: HttpStatus.NOT_FOUND,
        message: \`No resource was found for {\\"\${\\"id\\"}\\":\\"\${nonExistingId}\\"}\`,
        error: \\"Not Found\\",
      });
  });

  test(\\"GET /profiles/:id existing\\", async () => {
    await request(app.getHttpServer())
      .get(\`\${\\"/profiles\\"}/\${existingId}\`)
      .expect(HttpStatus.OK)
      .expect({
        ...FIND_ONE_RESULT,
        createdAt: FIND_ONE_RESULT.createdAt.toISOString(),
        updatedAt: FIND_ONE_RESULT.updatedAt.toISOString(),
      });
  });

  afterAll(async () => {
    await app.close();
  });
});
",
  "server/src/profile/base/profile.controller.base.ts": "/*
------------------------------------------------------------------------------ 
This code was generated by Amplication. 
 
Changes to this file will be lost if the code is regenerated. 

There are other ways to to customize your code, see this doc to learn more
https://docs.amplication.com/docs/how-to/custom-code

------------------------------------------------------------------------------
  */
import * as common from \\"@nestjs/common\\";
import * as swagger from \\"@nestjs/swagger\\";
import * as nestAccessControl from \\"nest-access-control\\";
import * as defaultAuthGuard from \\"../../auth/defaultAuth.guard\\";
import { isRecordNotFoundError } from \\"../../prisma.util\\";
import * as errors from \\"../../errors\\";
import { Request } from \\"express\\";
import { plainToClass } from \\"class-transformer\\";
import { ApiNestedQuery } from \\"../../decorators/api-nested-query.decorator\\";
import { ProfileService } from \\"../profile.service\\";
import { AclValidateRequestInterceptor } from \\"../../interceptors/aclValidateRequest.interceptor\\";
import { AclFilterResponseInterceptor } from \\"../../interceptors/aclFilterResponse.interceptor\\";
import { ProfileCreateInput } from \\"./ProfileCreateInput\\";
import { ProfileWhereInput } from \\"./ProfileWhereInput\\";
import { ProfileWhereUniqueInput } from \\"./ProfileWhereUniqueInput\\";
import { ProfileFindManyArgs } from \\"./ProfileFindManyArgs\\";
import { ProfileUpdateInput } from \\"./ProfileUpdateInput\\";
import { Profile } from \\"./Profile\\";
@swagger.ApiBasicAuth()
@common.UseGuards(defaultAuthGuard.DefaultAuthGuard, nestAccessControl.ACGuard)
export class ProfileControllerBase {
  constructor(
    protected readonly service: ProfileService,
    protected readonly rolesBuilder: nestAccessControl.RolesBuilder
  ) {}

  @common.UseInterceptors(AclValidateRequestInterceptor)
  @nestAccessControl.UseRoles({
    resource: \\"Profile\\",
    action: \\"create\\",
    possession: \\"any\\",
  })
  @common.Post()
  @swagger.ApiCreatedResponse({ type: Profile })
  @swagger.ApiForbiddenResponse({ type: errors.ForbiddenException })
  async create(@common.Body() data: ProfileCreateInput): Promise<Profile> {
    return await this.service.create({
      data: {
        ...data,

        user: data.user
          ? {
              connect: data.user,
            }
          : undefined,
      },
      select: {
        id: true,
        createdAt: true,
        updatedAt: true,
        email: true,

        user: {
          select: {
            id: true,
          },
        },
      },
    });
  }

  @common.UseInterceptors(AclFilterResponseInterceptor)
  @nestAccessControl.UseRoles({
    resource: \\"Profile\\",
    action: \\"read\\",
    possession: \\"any\\",
  })
  @common.Get()
  @swagger.ApiOkResponse({ type: [Profile] })
  @swagger.ApiForbiddenResponse()
  @ApiNestedQuery(ProfileFindManyArgs)
  async findMany(@common.Req() request: Request): Promise<Profile[]> {
    const args = plainToClass(ProfileFindManyArgs, request.query);
    return this.service.findMany({
      ...args,
      select: {
        id: true,
        createdAt: true,
        updatedAt: true,
        email: true,

        user: {
          select: {
            id: true,
          },
        },
      },
    });
  }

  @common.UseInterceptors(AclFilterResponseInterceptor)
  @nestAccessControl.UseRoles({
    resource: \\"Profile\\",
    action: \\"read\\",
    possession: \\"own\\",
  })
  @common.Get(\\"/:id\\")
  @swagger.ApiOkResponse({ type: Profile })
  @swagger.ApiNotFoundResponse({ type: errors.NotFoundException })
  @swagger.ApiForbiddenResponse({ type: errors.ForbiddenException })
  async findOne(
    @common.Param() params: ProfileWhereUniqueInput
  ): Promise<Profile | null> {
    const result = await this.service.findOne({
      where: params,
      select: {
        id: true,
        createdAt: true,
        updatedAt: true,
        email: true,

        user: {
          select: {
            id: true,
          },
        },
      },
    });
    if (result === null) {
      throw new errors.NotFoundException(
        \`No resource was found for \${JSON.stringify(params)}\`
      );
    }
    return result;
  }

  @common.UseInterceptors(AclValidateRequestInterceptor)
  @nestAccessControl.UseRoles({
    resource: \\"Profile\\",
    action: \\"update\\",
    possession: \\"any\\",
  })
  @common.Patch(\\"/:id\\")
  @swagger.ApiOkResponse({ type: Profile })
  @swagger.ApiNotFoundResponse({ type: errors.NotFoundException })
  @swagger.ApiForbiddenResponse({ type: errors.ForbiddenException })
  async update(
    @common.Param() params: ProfileWhereUniqueInput,
    @common.Body() data: ProfileUpdateInput
  ): Promise<Profile | null> {
    try {
      return await this.service.update({
        where: params,
        data: {
          ...data,

          user: data.user
            ? {
                connect: data.user,
              }
            : undefined,
        },
        select: {
          id: true,
          createdAt: true,
          updatedAt: true,
          email: true,

          user: {
            select: {
              id: true,
            },
          },
        },
      });
    } catch (error) {
      if (isRecordNotFoundError(error)) {
        throw new errors.NotFoundException(
          \`No resource was found for \${JSON.stringify(params)}\`
        );
      }
      throw error;
    }
  }

  @nestAccessControl.UseRoles({
    resource: \\"Profile\\",
    action: \\"delete\\",
    possession: \\"any\\",
  })
  @common.Delete(\\"/:id\\")
  @swagger.ApiOkResponse({ type: Profile })
  @swagger.ApiNotFoundResponse({ type: errors.NotFoundException })
  @swagger.ApiForbiddenResponse({ type: errors.ForbiddenException })
  async delete(
    @common.Param() params: ProfileWhereUniqueInput
  ): Promise<Profile | null> {
    try {
      return await this.service.delete({
        where: params,
        select: {
          id: true,
          createdAt: true,
          updatedAt: true,
          email: true,

          user: {
            select: {
              id: true,
            },
          },
        },
      });
    } catch (error) {
      if (isRecordNotFoundError(error)) {
        throw new errors.NotFoundException(
          \`No resource was found for \${JSON.stringify(params)}\`
        );
      }
      throw error;
    }
  }
}
",
  "server/src/profile/base/profile.module.base.ts": "/*
------------------------------------------------------------------------------ 
This code was generated by Amplication. 
 
Changes to this file will be lost if the code is regenerated. 

There are other ways to to customize your code, see this doc to learn more
https://docs.amplication.com/docs/how-to/custom-code

------------------------------------------------------------------------------
  */
import { Module, forwardRef } from \\"@nestjs/common\\";
import { MorganModule } from \\"nest-morgan\\";
import { PrismaModule } from \\"nestjs-prisma\\";
import { ACLModule } from \\"../../auth/acl.module\\";
import { AuthModule } from \\"../../auth/auth.module\\";

@Module({
  imports: [
    ACLModule,
    forwardRef(() => AuthModule),
    MorganModule,
    PrismaModule,
  ],

  exports: [ACLModule, AuthModule, MorganModule, PrismaModule],
})
export class ProfileModuleBase {}
",
  "server/src/profile/base/profile.resolver.base.ts": "/*
------------------------------------------------------------------------------ 
This code was generated by Amplication. 
 
Changes to this file will be lost if the code is regenerated. 

There are other ways to to customize your code, see this doc to learn more
https://docs.amplication.com/docs/how-to/custom-code

------------------------------------------------------------------------------
  */
import * as common from \\"@nestjs/common\\";
import * as graphql from \\"@nestjs/graphql\\";
import * as apollo from \\"apollo-server-express\\";
import * as nestAccessControl from \\"nest-access-control\\";
import { GqlDefaultAuthGuard } from \\"../../auth/gqlDefaultAuth.guard\\";
import * as gqlACGuard from \\"../../auth/gqlAC.guard\\";
import { isRecordNotFoundError } from \\"../../prisma.util\\";
import { MetaQueryPayload } from \\"../../util/MetaQueryPayload\\";
import { AclFilterResponseInterceptor } from \\"../../interceptors/aclFilterResponse.interceptor\\";
import { AclValidateRequestInterceptor } from \\"../../interceptors/aclValidateRequest.interceptor\\";
import { CreateProfileArgs } from \\"./CreateProfileArgs\\";
import { UpdateProfileArgs } from \\"./UpdateProfileArgs\\";
import { DeleteProfileArgs } from \\"./DeleteProfileArgs\\";
import { ProfileFindManyArgs } from \\"./ProfileFindManyArgs\\";
import { ProfileFindUniqueArgs } from \\"./ProfileFindUniqueArgs\\";
import { Profile } from \\"./Profile\\";
import { User } from \\"../../user/base/User\\";
import { ProfileService } from \\"../profile.service\\";

@graphql.Resolver(() => Profile)
@common.UseGuards(GqlDefaultAuthGuard, gqlACGuard.GqlACGuard)
export class ProfileResolverBase {
  constructor(
    protected readonly service: ProfileService,
    protected readonly rolesBuilder: nestAccessControl.RolesBuilder
  ) {}

  @graphql.Query(() => MetaQueryPayload)
  @nestAccessControl.UseRoles({
    resource: \\"Profile\\",
    action: \\"read\\",
    possession: \\"any\\",
  })
  async _profilesMeta(
    @graphql.Args() args: ProfileFindManyArgs
  ): Promise<MetaQueryPayload> {
    const results = await this.service.count({
      ...args,
      skip: undefined,
      take: undefined,
    });
    return {
      count: results,
    };
  }

  @common.UseInterceptors(AclFilterResponseInterceptor)
  @graphql.Query(() => [Profile])
  @nestAccessControl.UseRoles({
    resource: \\"Profile\\",
    action: \\"read\\",
    possession: \\"any\\",
  })
  async profiles(
    @graphql.Args() args: ProfileFindManyArgs
  ): Promise<Profile[]> {
    return this.service.findMany(args);
  }

  @common.UseInterceptors(AclFilterResponseInterceptor)
  @graphql.Query(() => Profile, { nullable: true })
  @nestAccessControl.UseRoles({
    resource: \\"Profile\\",
    action: \\"read\\",
    possession: \\"own\\",
  })
  async profile(
    @graphql.Args() args: ProfileFindUniqueArgs
  ): Promise<Profile | null> {
    const result = await this.service.findOne(args);
    if (result === null) {
      return null;
    }
    return result;
  }

  @common.UseInterceptors(AclValidateRequestInterceptor)
  @graphql.Mutation(() => Profile)
  @nestAccessControl.UseRoles({
    resource: \\"Profile\\",
    action: \\"create\\",
    possession: \\"any\\",
  })
  async createProfile(
    @graphql.Args() args: CreateProfileArgs
  ): Promise<Profile> {
    return await this.service.create({
      ...args,
      data: {
        ...args.data,

        user: args.data.user
          ? {
              connect: args.data.user,
            }
          : undefined,
      },
    });
  }

  @common.UseInterceptors(AclValidateRequestInterceptor)
  @graphql.Mutation(() => Profile)
  @nestAccessControl.UseRoles({
    resource: \\"Profile\\",
    action: \\"update\\",
    possession: \\"any\\",
  })
  async updateProfile(
    @graphql.Args() args: UpdateProfileArgs
  ): Promise<Profile | null> {
    try {
      return await this.service.update({
        ...args,
        data: {
          ...args.data,

          user: args.data.user
            ? {
                connect: args.data.user,
              }
            : undefined,
        },
      });
    } catch (error) {
      if (isRecordNotFoundError(error)) {
        throw new apollo.ApolloError(
          \`No resource was found for \${JSON.stringify(args.where)}\`
        );
      }
      throw error;
    }
  }

  @graphql.Mutation(() => Profile)
  @nestAccessControl.UseRoles({
    resource: \\"Profile\\",
    action: \\"delete\\",
    possession: \\"any\\",
  })
  async deleteProfile(
    @graphql.Args() args: DeleteProfileArgs
  ): Promise<Profile | null> {
    try {
      return await this.service.delete(args);
    } catch (error) {
      if (isRecordNotFoundError(error)) {
        throw new apollo.ApolloError(
          \`No resource was found for \${JSON.stringify(args.where)}\`
        );
      }
      throw error;
    }
  }

  @common.UseInterceptors(AclFilterResponseInterceptor)
  @graphql.ResolveField(() => User, { nullable: true })
  @nestAccessControl.UseRoles({
    resource: \\"User\\",
    action: \\"read\\",
    possession: \\"any\\",
  })
  async user(@graphql.Parent() parent: Profile): Promise<User | null> {
    const result = await this.service.getUser(parent.id);

    if (!result) {
      return null;
    }
    return result;
  }
}
",
  "server/src/profile/base/profile.service.base.ts": "/*
------------------------------------------------------------------------------ 
This code was generated by Amplication. 
 
Changes to this file will be lost if the code is regenerated. 

There are other ways to to customize your code, see this doc to learn more
https://docs.amplication.com/docs/how-to/custom-code

------------------------------------------------------------------------------
  */
import { PrismaService } from \\"nestjs-prisma\\";
import { Prisma, Profile, User } from \\"@prisma/client\\";

export class ProfileServiceBase {
  constructor(protected readonly prisma: PrismaService) {}

  async count<T extends Prisma.ProfileFindManyArgs>(
    args: Prisma.SelectSubset<T, Prisma.ProfileFindManyArgs>
  ): Promise<number> {
    return this.prisma.profile.count(args);
  }

  async findMany<T extends Prisma.ProfileFindManyArgs>(
    args: Prisma.SelectSubset<T, Prisma.ProfileFindManyArgs>
  ): Promise<Profile[]> {
    return this.prisma.profile.findMany(args);
  }
  async findOne<T extends Prisma.ProfileFindUniqueArgs>(
    args: Prisma.SelectSubset<T, Prisma.ProfileFindUniqueArgs>
  ): Promise<Profile | null> {
    return this.prisma.profile.findUnique(args);
  }
  async create<T extends Prisma.ProfileCreateArgs>(
    args: Prisma.SelectSubset<T, Prisma.ProfileCreateArgs>
  ): Promise<Profile> {
    return this.prisma.profile.create<T>(args);
  }
  async update<T extends Prisma.ProfileUpdateArgs>(
    args: Prisma.SelectSubset<T, Prisma.ProfileUpdateArgs>
  ): Promise<Profile> {
    return this.prisma.profile.update<T>(args);
  }
  async delete<T extends Prisma.ProfileDeleteArgs>(
    args: Prisma.SelectSubset<T, Prisma.ProfileDeleteArgs>
  ): Promise<Profile> {
    return this.prisma.profile.delete(args);
  }

  async getUser(parentId: string): Promise<User | null> {
    return this.prisma.profile
      .findUnique({
        where: { id: parentId },
      })
      .user();
  }
}
",
  "server/src/profile/profile.controller.ts": "import * as common from \\"@nestjs/common\\";
import * as swagger from \\"@nestjs/swagger\\";
import * as nestAccessControl from \\"nest-access-control\\";
import { ProfileService } from \\"./profile.service\\";
import { ProfileControllerBase } from \\"./base/profile.controller.base\\";

@swagger.ApiTags(\\"profiles\\")
@common.Controller(\\"profiles\\")
export class ProfileController extends ProfileControllerBase {
  constructor(
    protected readonly service: ProfileService,
    @nestAccessControl.InjectRolesBuilder()
    protected readonly rolesBuilder: nestAccessControl.RolesBuilder
  ) {
    super(service, rolesBuilder);
  }
}
",
  "server/src/profile/profile.module.ts": "import { Module } from \\"@nestjs/common\\";
import { ProfileModuleBase } from \\"./base/profile.module.base\\";
import { ProfileService } from \\"./profile.service\\";
import { ProfileController } from \\"./profile.controller\\";
import { ProfileResolver } from \\"./profile.resolver\\";

@Module({
  imports: [ProfileModuleBase],
  controllers: [ProfileController],
  providers: [ProfileService, ProfileResolver],
  exports: [ProfileService],
})
export class ProfileModule {}
",
  "server/src/profile/profile.resolver.ts": "import * as common from \\"@nestjs/common\\";
import * as graphql from \\"@nestjs/graphql\\";
import * as nestAccessControl from \\"nest-access-control\\";
import { GqlDefaultAuthGuard } from \\"../auth/gqlDefaultAuth.guard\\";
import * as gqlACGuard from \\"../auth/gqlAC.guard\\";
import { ProfileResolverBase } from \\"./base/profile.resolver.base\\";
import { Profile } from \\"./base/Profile\\";
import { ProfileService } from \\"./profile.service\\";

@graphql.Resolver(() => Profile)
@common.UseGuards(GqlDefaultAuthGuard, gqlACGuard.GqlACGuard)
export class ProfileResolver extends ProfileResolverBase {
  constructor(
    protected readonly service: ProfileService,
    @nestAccessControl.InjectRolesBuilder()
    protected readonly rolesBuilder: nestAccessControl.RolesBuilder
  ) {
    super(service, rolesBuilder);
  }
}
",
  "server/src/profile/profile.service.ts": "import { Injectable } from \\"@nestjs/common\\";
import { PrismaService } from \\"nestjs-prisma\\";
import { ProfileServiceBase } from \\"./base/profile.service.base\\";

@Injectable()
export class ProfileService extends ProfileServiceBase {
  constructor(protected readonly prisma: PrismaService) {
    super(prisma);
  }
}
",
  "server/src/providers/secrets/base/secretsManager.service.base.spec.ts": "import { ConfigService } from \\"@nestjs/config\\";
import { mock } from \\"jest-mock-extended\\";
import { SecretsManagerServiceBase } from \\"./secretsManager.service.base\\";

describe(\\"Testing the secrets manager base class\\", () => {
  const SECRET_KEY = \\"SECRET_KEY\\";
  const SECRET_VALUE = \\"SECRET_VALUE\\";
  const configService = mock<ConfigService>();
  const secretsManagerServiceBase = new SecretsManagerServiceBase(
    configService
  );
  beforeEach(() => {
    configService.get.mockClear();
  });
  it(\\"should return value from env\\", async () => {
    //ARRANGE
    configService.get.mockReturnValue(SECRET_VALUE);
    //ACT
    const result = await secretsManagerServiceBase.getSecret(SECRET_KEY);
    //ASSERT
    expect(result).toBe(SECRET_VALUE);
  });
  it(\\"should return null for unknown keys\\", async () => {
    //ARRANGE
    configService.get.mockReturnValue(undefined);
    //ACT
    const result = await secretsManagerServiceBase.getSecret(SECRET_KEY);
    //ASSERT
    expect(result).toBeNull();
  });
  it(\\"should throw error if dont get key\\", () => {
    //@ts-ignore
    return expect(secretsManagerServiceBase.getSecret()).rejects.toThrow();
  });
  it(\\"should throw an exeption if getting null key\\", () => {
    //@ts-ignore
    return expect(secretsManagerServiceBase.getSecret(null)).rejects.toThrow();
  });
});
",
  "server/src/providers/secrets/base/secretsManager.service.base.ts": "import { ConfigService } from \\"@nestjs/config\\";

export interface ISecretsManager {
  getSecret: (key: string) => Promise<any | null>;
}

export class SecretsManagerServiceBase implements ISecretsManager {
  constructor(protected readonly configService: ConfigService) {}
  async getSecret<T>(key: string): Promise<T | null> {
    if (!key) {
      throw new Error(\\"Didn't got the key\\");
    }
    const value = this.configService.get(key);
    if (value) {
      return value;
    }
    return null;
  }
}
",
  "server/src/providers/secrets/secretsManager.module.ts": "import { Module } from \\"@nestjs/common\\";
import { SecretsManagerService } from \\"./secretsManager.service\\";

@Module({
  providers: [SecretsManagerService],
  exports: [SecretsManagerService],
})
export class SecretsManagerModule {}
",
  "server/src/providers/secrets/secretsManager.service.ts": "import { Injectable } from \\"@nestjs/common\\";
import { ConfigService } from \\"@nestjs/config\\";
import { SecretsManagerServiceBase } from \\"./base/secretsManager.service.base\\";

@Injectable()
export class SecretsManagerService extends SecretsManagerServiceBase {
  constructor(protected readonly configService: ConfigService) {
    super(configService);
  }
}
",
  "server/src/serveStaticOptions.service.ts": "import * as path from \\"path\\";
import { Injectable, Logger } from \\"@nestjs/common\\";
import { ConfigService } from \\"@nestjs/config\\";
import {
  ServeStaticModuleOptions,
  ServeStaticModuleOptionsFactory,
} from \\"@nestjs/serve-static\\";

const SERVE_STATIC_ROOT_PATH_VAR = \\"SERVE_STATIC_ROOT_PATH\\";
const DEFAULT_STATIC_MODULE_OPTIONS_LIST: ServeStaticModuleOptions[] = [
  {
    serveRoot: \\"/swagger\\",
    rootPath: path.join(__dirname, \\"swagger\\"),
  },
];

@Injectable()
export class ServeStaticOptionsService
  implements ServeStaticModuleOptionsFactory {
  private readonly logger = new Logger(ServeStaticOptionsService.name);

  constructor(private readonly configService: ConfigService) {}

  createLoggerOptions(): ServeStaticModuleOptions[] {
    const serveStaticRootPath = this.configService.get(
      SERVE_STATIC_ROOT_PATH_VAR
    );
    if (serveStaticRootPath) {
      const resolvedPath = path.resolve(serveStaticRootPath);
      this.logger.log(\`Serving static files from \${resolvedPath}\`);
      return [
        ...DEFAULT_STATIC_MODULE_OPTIONS_LIST,
        { rootPath: resolvedPath, exclude: [\\"/api*\\", \\"/graphql\\"] },
      ];
    }
    return DEFAULT_STATIC_MODULE_OPTIONS_LIST;
  }
}
",
  "server/src/swagger.ts": "import { DocumentBuilder } from \\"@nestjs/swagger\\";

export const swaggerPath = \\"api\\";

export const swaggerDocumentOptions = new DocumentBuilder()
  .setTitle(\\"Sample Application\\")
  .setDescription(
    'Sample application for testing\\\\n\\\\n## Congratulations! Your service resource is ready.\\\\n  \\\\nPlease note that all endpoints are secured with HTTP Basic authentication.\\\\nBy default, your service resource comes with one user with the username \\"admin\\" and password \\"admin\\".\\\\nLearn more in [our docs](https://docs.amplication.com)'
  )
  .setVersion(\\"0.1.3\\")
  .addBasicAuth()
  .build();

export const swaggerSetupOptions = {
  swaggerOptions: {
    persistAuthorization: true,
  },
  customCssUrl: \\"../swagger/swagger.css\\",
  customfavIcon: \\"../swagger/favicon.png\\",
  customSiteTitle: \\"Sample Application\\",
};
",
  "server/src/tests/auth/basic/basic.strategy.spec.ts": "import { UnauthorizedException } from \\"@nestjs/common\\";
import { mock } from \\"jest-mock-extended\\";
import { AuthService } from \\"../../../auth/auth.service\\";
import { BasicStrategyBase } from \\"../../../auth/basic/base/basic.strategy.base\\";
import { TEST_USER } from \\"../constants\\";

describe(\\"Testing the basicStrategyBase.validate()\\", () => {
  const TEST_PASSWORD = \\"gabay\\";
  const authService = mock<AuthService>();
  const basicStrategy = new BasicStrategyBase(authService);
  beforeEach(() => {
    authService.validateUser.mockClear();
  });
  beforeAll(() => {
    //ARRANGE
    authService.validateUser
      .calledWith(TEST_USER.username, TEST_PASSWORD)
      .mockReturnValue(Promise.resolve(TEST_USER));
  });
  it(\\"should return the user\\", async () => {
    //ACT
    const result = await basicStrategy.validate(
      TEST_USER.username,
      TEST_PASSWORD
    );
    //ASSERT
    expect(result).toBe(TEST_USER);
  });
  it(\\"should throw error if there is not valid user\\", async () => {
    //ARRANGE
    authService.validateUser.mockReturnValue(Promise.resolve(null));
    //ACT
    const result = basicStrategy.validate(\\"noUsername\\", TEST_PASSWORD);
    //ASSERT
    return expect(result).rejects.toThrowError(UnauthorizedException);
  });
});
",
  "server/src/tests/auth/constants.ts": "import { Credentials } from \\"../../auth/Credentials\\";
import { UserInfo } from \\"../../auth/UserInfo\\";

export const TEST_USER: UserInfo = {
  id: \\"cl7qmjh4h0000tothyjqapgj5\\",
  roles: [\\"User\\"],
  username: \\"ofek\\",
};
export const SIGN_TOKEN = \\"SIGN_TOKEN\\";
export const VALID_CREDENTIALS: Credentials = {
  username: \\"Valid User\\",
  password: \\"Valid User Password\\",
};
export const INVALID_CREDENTIALS: Credentials = {
  username: \\"Invalid User\\",
  password: \\"Invalid User Password\\",
};
",
  "server/src/tests/auth/jwt/jwt.strategy.spec.ts": "import { UnauthorizedException } from \\"@nestjs/common\\";
import { mock } from \\"jest-mock-extended\\";
import { JwtStrategyBase } from \\"../../../auth/jwt/base/jwt.strategy.base\\";
// @ts-ignore
// eslint-disable-next-line
import { UserService } from \\"../../../user/user.service\\";
import { TEST_USER } from \\"../constants\\";

describe(\\"Testing the jwtStrategyBase.validate()\\", () => {
  const userService = mock<UserService>();
  const jwtStrategy = new JwtStrategyBase(userService, \\"Secrete\\");
  beforeEach(() => {
    userService.findOne.mockClear();
  });
  it(\\"should throw UnauthorizedException where there is no user\\", async () => {
    //ARRANGE
    userService.findOne
      .calledWith({ where: { username: TEST_USER.username } })
      .mockReturnValue(Promise.resolve(null));
    //ACT
    const result = jwtStrategy.validate({
      id: TEST_USER.id,
      username: TEST_USER.username,
      roles: TEST_USER.roles,
    });
    //ASSERT
    return expect(result).rejects.toThrowError(UnauthorizedException);
  });
});
",
  "server/src/tests/auth/token.service.spec.ts": "/* eslint-disable import/no-unresolved */
//@ts-ignore
import { TokenServiceBase } from \\"../../auth/base/token.service.base\\";
import {
  INVALID_USERNAME_ERROR,
  INVALID_PASSWORD_ERROR,
  //@ts-ignore
} from \\"../../auth/constants\\";

describe(\\"Testing the TokenServiceBase\\", () => {
  let tokenServiceBase: TokenServiceBase;
  beforeEach(() => {
    tokenServiceBase = new TokenServiceBase();
  });
  describe(\\"Testing the BasicTokenService.createToken()\\", () => {
    it(\\"should create valid token for given username and password\\", async () => {
      expect(await tokenServiceBase.createToken(\\"admin\\", \\"admin\\")).toBe(
        \\"YWRtaW46YWRtaW4=\\"
      );
    });
    it(\\"should reject when username missing\\", () => {
      //@ts-ignore
      const result = tokenServiceBase.createToken(null, \\"admin\\");
      return expect(result).rejects.toBe(INVALID_USERNAME_ERROR);
    });
    it(\\"should reject when password missing\\", () => {
      //@ts-ignore
      const result = tokenServiceBase.createToken(\\"admin\\", null);
      return expect(result).rejects.toBe(INVALID_PASSWORD_ERROR);
    });
  });
});
",
  "server/src/tests/health/health.service.spec.ts": "import { mock } from \\"jest-mock-extended\\";
import { PrismaService } from \\"nestjs-prisma\\";
import { HealthServiceBase } from \\"../../health/base/health.service.base\\";

describe(\\"Testing the HealthServiceBase\\", () => {
  //ARRANGE
  let prismaService: PrismaService;
  let healthServiceBase: HealthServiceBase;

  describe(\\"Testing the isDbReady function in HealthServiceBase class\\", () => {
    beforeEach(() => {
      prismaService = mock<PrismaService>();
      healthServiceBase = new HealthServiceBase(prismaService);
    });
    it(\\"should return true if allow connection to db\\", async () => {
      //ARRANGE
      prismaService.$queryRaw
        //@ts-ignore
        .mockReturnValue(Promise.resolve(true));
      //ACT
      const response = await healthServiceBase.isDbReady();
      //ASSERT
      expect(response).toBe(true);
    });
    it(\\"should return false if db is not available\\", async () => {
      //ARRANGE
      prismaService.$queryRaw
        //@ts-ignore
        .mockReturnValue(Promise.reject(false));
      //ACT
      const response = await healthServiceBase.isDbReady();
      //ASSERT
      expect(response).toBe(false);
    });
  });
});
",
  "server/src/types.ts": "import { JsonValue } from \\"type-fest\\";

export type InputJsonValue = Omit<JsonValue, \\"null\\">;
",
  "server/src/user/base/CreateUserArgs.ts": "/*
------------------------------------------------------------------------------ 
This code was generated by Amplication. 
 
Changes to this file will be lost if the code is regenerated. 

There are other ways to to customize your code, see this doc to learn more
https://docs.amplication.com/docs/how-to/custom-code

------------------------------------------------------------------------------
  */
import { ArgsType, Field } from \\"@nestjs/graphql\\";
import { UserCreateInput } from \\"./UserCreateInput\\";

@ArgsType()
class CreateUserArgs {
  @Field(() => UserCreateInput, { nullable: false })
  data!: UserCreateInput;
}

export { CreateUserArgs };
",
  "server/src/user/base/DeleteUserArgs.ts": "/*
------------------------------------------------------------------------------ 
This code was generated by Amplication. 
 
Changes to this file will be lost if the code is regenerated. 

There are other ways to to customize your code, see this doc to learn more
https://docs.amplication.com/docs/how-to/custom-code

------------------------------------------------------------------------------
  */
import { ArgsType, Field } from \\"@nestjs/graphql\\";
import { UserWhereUniqueInput } from \\"./UserWhereUniqueInput\\";

@ArgsType()
class DeleteUserArgs {
  @Field(() => UserWhereUniqueInput, { nullable: false })
  where!: UserWhereUniqueInput;
}

export { DeleteUserArgs };
",
  "server/src/user/base/EnumUserInterests.ts": "/*
------------------------------------------------------------------------------ 
This code was generated by Amplication. 
 
Changes to this file will be lost if the code is regenerated. 

There are other ways to to customize your code, see this doc to learn more
https://docs.amplication.com/docs/how-to/custom-code

------------------------------------------------------------------------------
  */
import { registerEnumType } from \\"@nestjs/graphql\\";

export enum EnumUserInterests {
  Programming = \\"programming\\",
  Design = \\"design\\",
}

registerEnumType(EnumUserInterests, {
  name: \\"EnumUserInterests\\",
});
",
  "server/src/user/base/EnumUserPriority.ts": "/*
------------------------------------------------------------------------------ 
This code was generated by Amplication. 
 
Changes to this file will be lost if the code is regenerated. 

There are other ways to to customize your code, see this doc to learn more
https://docs.amplication.com/docs/how-to/custom-code

------------------------------------------------------------------------------
  */
import { registerEnumType } from \\"@nestjs/graphql\\";

export enum EnumUserPriority {
  High = \\"high\\",
  Medium = \\"medium\\",
  Low = \\"low\\",
}

registerEnumType(EnumUserPriority, {
  name: \\"EnumUserPriority\\",
});
",
  "server/src/user/base/OrganizationCreateNestedManyWithoutUsersInput.ts": "/*
------------------------------------------------------------------------------ 
This code was generated by Amplication. 
 
Changes to this file will be lost if the code is regenerated. 

There are other ways to to customize your code, see this doc to learn more
https://docs.amplication.com/docs/how-to/custom-code

------------------------------------------------------------------------------
  */
import { InputType, Field } from \\"@nestjs/graphql\\";
import { OrganizationWhereUniqueInput } from \\"../../organization/base/OrganizationWhereUniqueInput\\";
import { ApiProperty } from \\"@nestjs/swagger\\";
@InputType()
class OrganizationCreateNestedManyWithoutUsersInput {
  @Field(() => [OrganizationWhereUniqueInput], {
    nullable: true,
  })
  @ApiProperty({
    required: false,
    type: () => [OrganizationWhereUniqueInput],
  })
  connect?: Array<OrganizationWhereUniqueInput>;
}
export { OrganizationCreateNestedManyWithoutUsersInput };
",
  "server/src/user/base/OrganizationUpdateManyWithoutUsersInput.ts": "/*
------------------------------------------------------------------------------ 
This code was generated by Amplication. 
 
Changes to this file will be lost if the code is regenerated. 

There are other ways to to customize your code, see this doc to learn more
https://docs.amplication.com/docs/how-to/custom-code

------------------------------------------------------------------------------
  */
import { InputType, Field } from \\"@nestjs/graphql\\";
import { OrganizationWhereUniqueInput } from \\"../../organization/base/OrganizationWhereUniqueInput\\";
import { ApiProperty } from \\"@nestjs/swagger\\";
@InputType()
class OrganizationUpdateManyWithoutUsersInput {
  @Field(() => [OrganizationWhereUniqueInput], {
    nullable: true,
  })
  @ApiProperty({
    required: false,
    type: () => [OrganizationWhereUniqueInput],
  })
  connect?: Array<OrganizationWhereUniqueInput>;

  @Field(() => [OrganizationWhereUniqueInput], {
    nullable: true,
  })
  @ApiProperty({
    required: false,
    type: () => [OrganizationWhereUniqueInput],
  })
  disconnect?: Array<OrganizationWhereUniqueInput>;

  @Field(() => [OrganizationWhereUniqueInput], {
    nullable: true,
  })
  @ApiProperty({
    required: false,
    type: () => [OrganizationWhereUniqueInput],
  })
  set?: Array<OrganizationWhereUniqueInput>;
}
export { OrganizationUpdateManyWithoutUsersInput };
",
  "server/src/user/base/UpdateUserArgs.ts": "/*
------------------------------------------------------------------------------ 
This code was generated by Amplication. 
 
Changes to this file will be lost if the code is regenerated. 

There are other ways to to customize your code, see this doc to learn more
https://docs.amplication.com/docs/how-to/custom-code

------------------------------------------------------------------------------
  */
import { ArgsType, Field } from \\"@nestjs/graphql\\";
import { UserWhereUniqueInput } from \\"./UserWhereUniqueInput\\";
import { UserUpdateInput } from \\"./UserUpdateInput\\";

@ArgsType()
class UpdateUserArgs {
  @Field(() => UserWhereUniqueInput, { nullable: false })
  where!: UserWhereUniqueInput;
  @Field(() => UserUpdateInput, { nullable: false })
  data!: UserUpdateInput;
}

export { UpdateUserArgs };
",
  "server/src/user/base/User.ts": "/*
------------------------------------------------------------------------------ 
This code was generated by Amplication. 
 
Changes to this file will be lost if the code is regenerated. 

There are other ways to to customize your code, see this doc to learn more
https://docs.amplication.com/docs/how-to/custom-code

------------------------------------------------------------------------------
  */
import { ObjectType, Field } from \\"@nestjs/graphql\\";
import { ApiProperty } from \\"@nestjs/swagger\\";

import {
  IsString,
  IsJSON,
  IsInt,
  IsDate,
  IsNumber,
  ValidateNested,
  IsOptional,
  IsEnum,
  IsBoolean,
} from \\"class-validator\\";

import { GraphQLJSONObject } from \\"graphql-type-json\\";
import { JsonValue } from \\"type-fest\\";
import { Type } from \\"class-transformer\\";
import { Organization } from \\"../../organization/base/Organization\\";
import { EnumUserInterests } from \\"./EnumUserInterests\\";
import { EnumUserPriority } from \\"./EnumUserPriority\\";
import { Profile } from \\"../../profile/base/Profile\\";
@ObjectType()
class User {
  @ApiProperty({
    required: true,
    type: String,
  })
  @IsString()
  @Field(() => String)
  username!: string;

  @ApiProperty({
    required: true,
  })
  @IsJSON()
  @Field(() => GraphQLJSONObject)
  roles!: JsonValue;

  @ApiProperty({
    required: true,
    type: String,
  })
  @IsString()
  @Field(() => String)
  id!: string;

  @ApiProperty({
    required: true,
    type: String,
  })
  @IsString()
  @Field(() => String)
  name!: string;

  @ApiProperty({
    required: true,
    type: String,
  })
  @IsString()
  @Field(() => String)
  bio!: string;

  @ApiProperty({
    required: true,
    type: String,
  })
  @IsString()
  @Field(() => String)
  email!: string;

  @ApiProperty({
    required: true,
    type: Number,
  })
  @IsInt()
  @Field(() => Number)
  age!: number;

  @ApiProperty({
    required: true,
  })
  @IsDate()
  @Type(() => Date)
  @Field(() => Date)
  birthDate!: Date;

  @ApiProperty({
    required: true,
    type: Number,
  })
  @IsNumber()
  @Field(() => Number)
  score!: number;

  @ApiProperty({
    required: false,
    type: () => User,
  })
  @ValidateNested()
  @Type(() => User)
  @IsOptional()
  manager?: User | null;

  @ApiProperty({
    required: false,
    type: () => [User],
  })
  @ValidateNested()
  @Type(() => User)
  @IsOptional()
  employees?: Array<User>;

  @ApiProperty({
    required: false,
    type: () => [Organization],
  })
  @ValidateNested()
  @Type(() => Organization)
  @IsOptional()
  organizations?: Array<Organization>;

  @ApiProperty({
    required: true,
    enum: EnumUserInterests,
    isArray: true,
  })
  @IsEnum(EnumUserInterests, {
    each: true,
  })
  @IsOptional()
  @Field(() => [EnumUserInterests], {
    nullable: true,
  })
  interests?: Array<\\"programming\\" | \\"design\\">;

  @ApiProperty({
    required: true,
    enum: EnumUserPriority,
  })
  @IsEnum(EnumUserPriority)
  @Field(() => EnumUserPriority, {
    nullable: true,
  })
  priority?: \\"high\\" | \\"medium\\" | \\"low\\";

  @ApiProperty({
    required: true,
    type: Boolean,
  })
  @IsBoolean()
  @Field(() => Boolean)
  isCurious!: boolean;

  @ApiProperty({
    required: true,
    type: String,
  })
  @IsString()
  @Field(() => String)
  location!: string;

  @ApiProperty({
    required: true,
  })
  @IsJSON()
  @Field(() => GraphQLJSONObject)
  extendedProperties!: JsonValue;

  @ApiProperty({
    required: false,
    type: () => Profile,
  })
  @ValidateNested()
  @Type(() => Profile)
  @IsOptional()
  profile?: Profile | null;
}
export { User };
",
  "server/src/user/base/UserCreateInput.ts": "/*
------------------------------------------------------------------------------ 
This code was generated by Amplication. 
 
Changes to this file will be lost if the code is regenerated. 

There are other ways to to customize your code, see this doc to learn more
https://docs.amplication.com/docs/how-to/custom-code

------------------------------------------------------------------------------
  */
import { InputType, Field } from \\"@nestjs/graphql\\";
import { ApiProperty } from \\"@nestjs/swagger\\";

import {
  IsString,
  IsJSON,
  IsInt,
  IsDate,
  IsNumber,
  ValidateNested,
  IsOptional,
  IsEnum,
  IsBoolean,
} from \\"class-validator\\";

import { GraphQLJSONObject } from \\"graphql-type-json\\";
import { InputJsonValue } from \\"../../types\\";
import { Type } from \\"class-transformer\\";
import { UserWhereUniqueInput } from \\"./UserWhereUniqueInput\\";
import { UserCreateNestedManyWithoutUsersInput } from \\"./UserCreateNestedManyWithoutUsersInput\\";
import { OrganizationCreateNestedManyWithoutUsersInput } from \\"./OrganizationCreateNestedManyWithoutUsersInput\\";
import { EnumUserInterests } from \\"./EnumUserInterests\\";
import { EnumUserPriority } from \\"./EnumUserPriority\\";
import { ProfileWhereUniqueInput } from \\"../../profile/base/ProfileWhereUniqueInput\\";
@InputType()
class UserCreateInput {
  @ApiProperty({
    required: true,
    type: String,
  })
  @IsString()
  @Field(() => String)
  username!: string;

  @ApiProperty({
    required: true,
    type: String,
  })
  @IsString()
  @Field(() => String)
  password!: string;

  @ApiProperty({
    required: true,
  })
  @IsJSON()
  @Field(() => GraphQLJSONObject)
  roles!: InputJsonValue;

  @ApiProperty({
    required: true,
    type: String,
  })
  @IsString()
  @Field(() => String)
  name!: string;

  @ApiProperty({
    required: true,
    type: String,
  })
  @IsString()
  @Field(() => String)
  bio!: string;

  @ApiProperty({
    required: true,
    type: String,
  })
  @IsString()
  @Field(() => String)
  email!: string;

  @ApiProperty({
    required: true,
    type: Number,
  })
  @IsInt()
  @Field(() => Number)
  age!: number;

  @ApiProperty({
    required: true,
  })
  @IsDate()
  @Type(() => Date)
  @Field(() => Date)
  birthDate!: Date;

  @ApiProperty({
    required: true,
    type: Number,
  })
  @IsNumber()
  @Field(() => Number)
  score!: number;

  @ApiProperty({
    required: false,
    type: () => UserWhereUniqueInput,
  })
  @ValidateNested()
  @Type(() => UserWhereUniqueInput)
  @IsOptional()
  @Field(() => UserWhereUniqueInput, {
    nullable: true,
  })
  manager?: UserWhereUniqueInput | null;

  @ApiProperty({
    required: false,
    type: () => UserCreateNestedManyWithoutUsersInput,
  })
  @ValidateNested()
  @Type(() => UserCreateNestedManyWithoutUsersInput)
  @IsOptional()
  @Field(() => UserCreateNestedManyWithoutUsersInput, {
    nullable: true,
  })
  employees?: UserCreateNestedManyWithoutUsersInput;

  @ApiProperty({
    required: false,
    type: () => OrganizationCreateNestedManyWithoutUsersInput,
  })
  @ValidateNested()
  @Type(() => OrganizationCreateNestedManyWithoutUsersInput)
  @IsOptional()
  @Field(() => OrganizationCreateNestedManyWithoutUsersInput, {
    nullable: true,
  })
  organizations?: OrganizationCreateNestedManyWithoutUsersInput;

  @ApiProperty({
    required: true,
    enum: EnumUserInterests,
    isArray: true,
  })
  @IsEnum(EnumUserInterests, {
    each: true,
  })
  @IsOptional()
  @Field(() => [EnumUserInterests], {
    nullable: true,
  })
  interests?: Array<\\"programming\\" | \\"design\\">;

  @ApiProperty({
    required: true,
    enum: EnumUserPriority,
  })
  @IsEnum(EnumUserPriority)
  @Field(() => EnumUserPriority)
  priority!: \\"high\\" | \\"medium\\" | \\"low\\";

  @ApiProperty({
    required: true,
    type: Boolean,
  })
  @IsBoolean()
  @Field(() => Boolean)
  isCurious!: boolean;

  @ApiProperty({
    required: true,
    type: String,
  })
  @IsString()
  @Field(() => String)
  location!: string;

  @ApiProperty({
    required: true,
  })
  @IsJSON()
  @Field(() => GraphQLJSONObject)
  extendedProperties!: InputJsonValue;

  @ApiProperty({
    required: false,
    type: () => ProfileWhereUniqueInput,
  })
  @ValidateNested()
  @Type(() => ProfileWhereUniqueInput)
  @IsOptional()
  @Field(() => ProfileWhereUniqueInput, {
    nullable: true,
  })
  profile?: ProfileWhereUniqueInput | null;
}
export { UserCreateInput };
",
  "server/src/user/base/UserCreateNestedManyWithoutUsersInput.ts": "/*
------------------------------------------------------------------------------ 
This code was generated by Amplication. 
 
Changes to this file will be lost if the code is regenerated. 

There are other ways to to customize your code, see this doc to learn more
https://docs.amplication.com/docs/how-to/custom-code

------------------------------------------------------------------------------
  */
import { InputType, Field } from \\"@nestjs/graphql\\";
import { UserWhereUniqueInput } from \\"./UserWhereUniqueInput\\";
import { ApiProperty } from \\"@nestjs/swagger\\";
@InputType()
class UserCreateNestedManyWithoutUsersInput {
  @Field(() => [UserWhereUniqueInput], {
    nullable: true,
  })
  @ApiProperty({
    required: false,
    type: () => [UserWhereUniqueInput],
  })
  connect?: Array<UserWhereUniqueInput>;
}
export { UserCreateNestedManyWithoutUsersInput };
",
  "server/src/user/base/UserFindManyArgs.ts": "/*
------------------------------------------------------------------------------ 
This code was generated by Amplication. 
 
Changes to this file will be lost if the code is regenerated. 

There are other ways to to customize your code, see this doc to learn more
https://docs.amplication.com/docs/how-to/custom-code

------------------------------------------------------------------------------
  */
import { ArgsType, Field } from \\"@nestjs/graphql\\";
import { ApiProperty } from \\"@nestjs/swagger\\";
import { UserWhereInput } from \\"./UserWhereInput\\";
import { Type } from \\"class-transformer\\";
import { UserOrderByInput } from \\"./UserOrderByInput\\";

@ArgsType()
class UserFindManyArgs {
  @ApiProperty({
    required: false,
    type: () => UserWhereInput,
  })
  @Field(() => UserWhereInput, { nullable: true })
  @Type(() => UserWhereInput)
  where?: UserWhereInput;

  @ApiProperty({
    required: false,
    type: [UserOrderByInput],
  })
  @Field(() => [UserOrderByInput], { nullable: true })
  @Type(() => UserOrderByInput)
  orderBy?: Array<UserOrderByInput>;

  @ApiProperty({
    required: false,
    type: Number,
  })
  @Field(() => Number, { nullable: true })
  @Type(() => Number)
  skip?: number;

  @ApiProperty({
    required: false,
    type: Number,
  })
  @Field(() => Number, { nullable: true })
  @Type(() => Number)
  take?: number;
}

export { UserFindManyArgs };
",
  "server/src/user/base/UserFindUniqueArgs.ts": "/*
------------------------------------------------------------------------------ 
This code was generated by Amplication. 
 
Changes to this file will be lost if the code is regenerated. 

There are other ways to to customize your code, see this doc to learn more
https://docs.amplication.com/docs/how-to/custom-code

------------------------------------------------------------------------------
  */
import { ArgsType, Field } from \\"@nestjs/graphql\\";
import { UserWhereUniqueInput } from \\"./UserWhereUniqueInput\\";

@ArgsType()
class UserFindUniqueArgs {
  @Field(() => UserWhereUniqueInput, { nullable: false })
  where!: UserWhereUniqueInput;
}

export { UserFindUniqueArgs };
",
  "server/src/user/base/UserListRelationFilter.ts": "/*
------------------------------------------------------------------------------ 
This code was generated by Amplication. 
 
Changes to this file will be lost if the code is regenerated. 

There are other ways to to customize your code, see this doc to learn more
https://docs.amplication.com/docs/how-to/custom-code

------------------------------------------------------------------------------
  */
import { InputType, Field } from \\"@nestjs/graphql\\";
import { ApiProperty } from \\"@nestjs/swagger\\";
import { UserWhereInput } from \\"./UserWhereInput\\";
import { ValidateNested, IsOptional } from \\"class-validator\\";
import { Type } from \\"class-transformer\\";

@InputType()
class UserListRelationFilter {
  @ApiProperty({
    required: false,
    type: () => UserWhereInput,
  })
  @ValidateNested()
  @Type(() => UserWhereInput)
  @IsOptional()
  @Field(() => UserWhereInput, {
    nullable: true,
  })
  every?: UserWhereInput;

  @ApiProperty({
    required: false,
    type: () => UserWhereInput,
  })
  @ValidateNested()
  @Type(() => UserWhereInput)
  @IsOptional()
  @Field(() => UserWhereInput, {
    nullable: true,
  })
  some?: UserWhereInput;

  @ApiProperty({
    required: false,
    type: () => UserWhereInput,
  })
  @ValidateNested()
  @Type(() => UserWhereInput)
  @IsOptional()
  @Field(() => UserWhereInput, {
    nullable: true,
  })
  none?: UserWhereInput;
}
export { UserListRelationFilter };
",
  "server/src/user/base/UserOrderByInput.ts": "/*
------------------------------------------------------------------------------ 
This code was generated by Amplication. 
 
Changes to this file will be lost if the code is regenerated. 

There are other ways to to customize your code, see this doc to learn more
https://docs.amplication.com/docs/how-to/custom-code

------------------------------------------------------------------------------
  */
import { InputType, Field } from \\"@nestjs/graphql\\";
import { ApiProperty } from \\"@nestjs/swagger\\";
import { SortOrder } from \\"../../util/SortOrder\\";

@InputType({
  isAbstract: true,
  description: undefined,
})
class UserOrderByInput {
  @ApiProperty({
    required: false,
    enum: [\\"asc\\", \\"desc\\"],
  })
  @Field(() => SortOrder, {
    nullable: true,
  })
  username?: SortOrder;

  @ApiProperty({
    required: false,
    enum: [\\"asc\\", \\"desc\\"],
  })
  @Field(() => SortOrder, {
    nullable: true,
  })
  password?: SortOrder;

  @ApiProperty({
    required: false,
    enum: [\\"asc\\", \\"desc\\"],
  })
  @Field(() => SortOrder, {
    nullable: true,
  })
  roles?: SortOrder;

  @ApiProperty({
    required: false,
    enum: [\\"asc\\", \\"desc\\"],
  })
  @Field(() => SortOrder, {
    nullable: true,
  })
  id?: SortOrder;

  @ApiProperty({
    required: false,
    enum: [\\"asc\\", \\"desc\\"],
  })
  @Field(() => SortOrder, {
    nullable: true,
  })
  name?: SortOrder;

  @ApiProperty({
    required: false,
    enum: [\\"asc\\", \\"desc\\"],
  })
  @Field(() => SortOrder, {
    nullable: true,
  })
  bio?: SortOrder;

  @ApiProperty({
    required: false,
    enum: [\\"asc\\", \\"desc\\"],
  })
  @Field(() => SortOrder, {
    nullable: true,
  })
  email?: SortOrder;

  @ApiProperty({
    required: false,
    enum: [\\"asc\\", \\"desc\\"],
  })
  @Field(() => SortOrder, {
    nullable: true,
  })
  age?: SortOrder;

  @ApiProperty({
    required: false,
    enum: [\\"asc\\", \\"desc\\"],
  })
  @Field(() => SortOrder, {
    nullable: true,
  })
  birthDate?: SortOrder;

  @ApiProperty({
    required: false,
    enum: [\\"asc\\", \\"desc\\"],
  })
  @Field(() => SortOrder, {
    nullable: true,
  })
  score?: SortOrder;

  @ApiProperty({
    required: false,
    enum: [\\"asc\\", \\"desc\\"],
  })
  @Field(() => SortOrder, {
    nullable: true,
  })
  managerId?: SortOrder;

  @ApiProperty({
    required: false,
    enum: [\\"asc\\", \\"desc\\"],
  })
  @Field(() => SortOrder, {
    nullable: true,
  })
  interests?: SortOrder;

  @ApiProperty({
    required: false,
    enum: [\\"asc\\", \\"desc\\"],
  })
  @Field(() => SortOrder, {
    nullable: true,
  })
  priority?: SortOrder;

  @ApiProperty({
    required: false,
    enum: [\\"asc\\", \\"desc\\"],
  })
  @Field(() => SortOrder, {
    nullable: true,
  })
  isCurious?: SortOrder;

  @ApiProperty({
    required: false,
    enum: [\\"asc\\", \\"desc\\"],
  })
  @Field(() => SortOrder, {
    nullable: true,
  })
  location?: SortOrder;

  @ApiProperty({
    required: false,
    enum: [\\"asc\\", \\"desc\\"],
  })
  @Field(() => SortOrder, {
    nullable: true,
  })
  extendedProperties?: SortOrder;

  @ApiProperty({
    required: false,
    enum: [\\"asc\\", \\"desc\\"],
  })
  @Field(() => SortOrder, {
    nullable: true,
  })
  profileId?: SortOrder;
}

export { UserOrderByInput };
",
  "server/src/user/base/UserUpdateInput.ts": "/*
------------------------------------------------------------------------------ 
This code was generated by Amplication. 
 
Changes to this file will be lost if the code is regenerated. 

There are other ways to to customize your code, see this doc to learn more
https://docs.amplication.com/docs/how-to/custom-code

------------------------------------------------------------------------------
  */
import { InputType, Field } from \\"@nestjs/graphql\\";
import { ApiProperty } from \\"@nestjs/swagger\\";

import {
  IsString,
  IsOptional,
  IsJSON,
  IsInt,
  IsDate,
  IsNumber,
  ValidateNested,
  IsEnum,
  IsBoolean,
} from \\"class-validator\\";

import { GraphQLJSONObject } from \\"graphql-type-json\\";
import { InputJsonValue } from \\"../../types\\";
import { Type } from \\"class-transformer\\";
import { UserWhereUniqueInput } from \\"./UserWhereUniqueInput\\";
import { UserUpdateManyWithoutUsersInput } from \\"./UserUpdateManyWithoutUsersInput\\";
import { OrganizationUpdateManyWithoutUsersInput } from \\"./OrganizationUpdateManyWithoutUsersInput\\";
import { EnumUserInterests } from \\"./EnumUserInterests\\";
import { EnumUserPriority } from \\"./EnumUserPriority\\";
import { ProfileWhereUniqueInput } from \\"../../profile/base/ProfileWhereUniqueInput\\";
@InputType()
class UserUpdateInput {
  @ApiProperty({
    required: false,
    type: String,
  })
  @IsString()
  @IsOptional()
  @Field(() => String, {
    nullable: true,
  })
  username?: string;

  @ApiProperty({
    required: false,
    type: String,
  })
  @IsString()
  @IsOptional()
  @Field(() => String, {
    nullable: true,
  })
  password?: string;

  @ApiProperty({
    required: false,
  })
  @IsJSON()
  @IsOptional()
  @Field(() => GraphQLJSONObject, {
    nullable: true,
  })
  roles?: InputJsonValue;

  @ApiProperty({
    required: false,
    type: String,
  })
  @IsString()
  @IsOptional()
  @Field(() => String, {
    nullable: true,
  })
  name?: string;

  @ApiProperty({
    required: false,
    type: String,
  })
  @IsString()
  @IsOptional()
  @Field(() => String, {
    nullable: true,
  })
  bio?: string;

  @ApiProperty({
    required: false,
    type: String,
  })
  @IsString()
  @IsOptional()
  @Field(() => String, {
    nullable: true,
  })
  email?: string;

  @ApiProperty({
    required: false,
    type: Number,
  })
  @IsInt()
  @IsOptional()
  @Field(() => Number, {
    nullable: true,
  })
  age?: number;

  @ApiProperty({
    required: false,
  })
  @IsDate()
  @Type(() => Date)
  @IsOptional()
  @Field(() => Date, {
    nullable: true,
  })
  birthDate?: Date;

  @ApiProperty({
    required: false,
    type: Number,
  })
  @IsNumber()
  @IsOptional()
  @Field(() => Number, {
    nullable: true,
  })
  score?: number;

  @ApiProperty({
    required: false,
    type: () => UserWhereUniqueInput,
  })
  @ValidateNested()
  @Type(() => UserWhereUniqueInput)
  @IsOptional()
  @Field(() => UserWhereUniqueInput, {
    nullable: true,
  })
  manager?: UserWhereUniqueInput | null;

  @ApiProperty({
    required: false,
    type: () => UserUpdateManyWithoutUsersInput,
  })
  @ValidateNested()
  @Type(() => UserUpdateManyWithoutUsersInput)
  @IsOptional()
  @Field(() => UserUpdateManyWithoutUsersInput, {
    nullable: true,
  })
  employees?: UserUpdateManyWithoutUsersInput;

  @ApiProperty({
    required: false,
    type: () => OrganizationUpdateManyWithoutUsersInput,
  })
  @ValidateNested()
  @Type(() => OrganizationUpdateManyWithoutUsersInput)
  @IsOptional()
  @Field(() => OrganizationUpdateManyWithoutUsersInput, {
    nullable: true,
  })
  organizations?: OrganizationUpdateManyWithoutUsersInput;

  @ApiProperty({
    required: false,
    enum: EnumUserInterests,
    isArray: true,
  })
  @IsEnum(EnumUserInterests, {
    each: true,
  })
  @IsOptional()
  @Field(() => [EnumUserInterests], {
    nullable: true,
  })
  interests?: Array<\\"programming\\" | \\"design\\">;

  @ApiProperty({
    required: false,
    enum: EnumUserPriority,
  })
  @IsEnum(EnumUserPriority)
  @IsOptional()
  @Field(() => EnumUserPriority, {
    nullable: true,
  })
  priority?: \\"high\\" | \\"medium\\" | \\"low\\";

  @ApiProperty({
    required: false,
    type: Boolean,
  })
  @IsBoolean()
  @IsOptional()
  @Field(() => Boolean, {
    nullable: true,
  })
  isCurious?: boolean;

  @ApiProperty({
    required: false,
    type: String,
  })
  @IsString()
  @IsOptional()
  @Field(() => String, {
    nullable: true,
  })
  location?: string;

  @ApiProperty({
    required: false,
  })
  @IsJSON()
  @IsOptional()
  @Field(() => GraphQLJSONObject, {
    nullable: true,
  })
  extendedProperties?: InputJsonValue;

  @ApiProperty({
    required: false,
    type: () => ProfileWhereUniqueInput,
  })
  @ValidateNested()
  @Type(() => ProfileWhereUniqueInput)
  @IsOptional()
  @Field(() => ProfileWhereUniqueInput, {
    nullable: true,
  })
  profile?: ProfileWhereUniqueInput | null;
}
export { UserUpdateInput };
",
  "server/src/user/base/UserUpdateManyWithoutUsersInput.ts": "/*
------------------------------------------------------------------------------ 
This code was generated by Amplication. 
 
Changes to this file will be lost if the code is regenerated. 

There are other ways to to customize your code, see this doc to learn more
https://docs.amplication.com/docs/how-to/custom-code

------------------------------------------------------------------------------
  */
import { InputType, Field } from \\"@nestjs/graphql\\";
import { UserWhereUniqueInput } from \\"./UserWhereUniqueInput\\";
import { ApiProperty } from \\"@nestjs/swagger\\";
@InputType()
class UserUpdateManyWithoutUsersInput {
  @Field(() => [UserWhereUniqueInput], {
    nullable: true,
  })
  @ApiProperty({
    required: false,
    type: () => [UserWhereUniqueInput],
  })
  connect?: Array<UserWhereUniqueInput>;

  @Field(() => [UserWhereUniqueInput], {
    nullable: true,
  })
  @ApiProperty({
    required: false,
    type: () => [UserWhereUniqueInput],
  })
  disconnect?: Array<UserWhereUniqueInput>;

  @Field(() => [UserWhereUniqueInput], {
    nullable: true,
  })
  @ApiProperty({
    required: false,
    type: () => [UserWhereUniqueInput],
  })
  set?: Array<UserWhereUniqueInput>;
}
export { UserUpdateManyWithoutUsersInput };
",
  "server/src/user/base/UserWhereInput.ts": "/*
------------------------------------------------------------------------------ 
This code was generated by Amplication. 
 
Changes to this file will be lost if the code is regenerated. 

There are other ways to to customize your code, see this doc to learn more
https://docs.amplication.com/docs/how-to/custom-code

------------------------------------------------------------------------------
  */
import { InputType, Field } from \\"@nestjs/graphql\\";
import { ApiProperty } from \\"@nestjs/swagger\\";
import { StringFilter } from \\"../../util/StringFilter\\";
import { Type } from \\"class-transformer\\";
import { IsOptional, ValidateNested, IsEnum } from \\"class-validator\\";
import { IntFilter } from \\"../../util/IntFilter\\";
import { DateTimeFilter } from \\"../../util/DateTimeFilter\\";
import { UserWhereUniqueInput } from \\"./UserWhereUniqueInput\\";
import { OrganizationListRelationFilter } from \\"../../organization/base/OrganizationListRelationFilter\\";
import { EnumUserPriority } from \\"./EnumUserPriority\\";
import { BooleanFilter } from \\"../../util/BooleanFilter\\";
import { JsonFilter } from \\"../../util/JsonFilter\\";
import { ProfileWhereUniqueInput } from \\"../../profile/base/ProfileWhereUniqueInput\\";
@InputType()
class UserWhereInput {
  @ApiProperty({
    required: false,
    type: StringFilter,
  })
  @Type(() => StringFilter)
  @IsOptional()
  @Field(() => StringFilter, {
    nullable: true,
  })
  id?: StringFilter;

  @ApiProperty({
    required: false,
    type: StringFilter,
  })
  @Type(() => StringFilter)
  @IsOptional()
  @Field(() => StringFilter, {
    nullable: true,
  })
  name?: StringFilter;

  @ApiProperty({
    required: false,
    type: StringFilter,
  })
  @Type(() => StringFilter)
  @IsOptional()
  @Field(() => StringFilter, {
    nullable: true,
  })
  bio?: StringFilter;

  @ApiProperty({
    required: false,
    type: IntFilter,
  })
  @Type(() => IntFilter)
  @IsOptional()
  @Field(() => IntFilter, {
    nullable: true,
  })
  age?: IntFilter;

  @ApiProperty({
    required: false,
    type: DateTimeFilter,
  })
  @Type(() => DateTimeFilter)
  @IsOptional()
  @Field(() => DateTimeFilter, {
    nullable: true,
  })
  birthDate?: DateTimeFilter;

  @ApiProperty({
    required: false,
    type: () => UserWhereUniqueInput,
  })
  @ValidateNested()
  @Type(() => UserWhereUniqueInput)
  @IsOptional()
  @Field(() => UserWhereUniqueInput, {
    nullable: true,
  })
  manager?: UserWhereUniqueInput;

  @ApiProperty({
    required: false,
    type: () => OrganizationListRelationFilter,
  })
  @ValidateNested()
  @Type(() => OrganizationListRelationFilter)
  @IsOptional()
  @Field(() => OrganizationListRelationFilter, {
    nullable: true,
  })
  organizations?: OrganizationListRelationFilter;

  @ApiProperty({
    required: false,
    enum: EnumUserPriority,
  })
  @IsEnum(EnumUserPriority)
  @IsOptional()
  @Field(() => EnumUserPriority, {
    nullable: true,
  })
  priority?: \\"high\\" | \\"medium\\" | \\"low\\";

  @ApiProperty({
    required: false,
    type: BooleanFilter,
  })
  @Type(() => BooleanFilter)
  @IsOptional()
  @Field(() => BooleanFilter, {
    nullable: true,
  })
  isCurious?: BooleanFilter;

  @ApiProperty({
    required: false,
    type: StringFilter,
  })
  @Type(() => StringFilter)
  @IsOptional()
  @Field(() => StringFilter, {
    nullable: true,
  })
  location?: StringFilter;

  @ApiProperty({
    required: false,
    type: JsonFilter,
  })
  @Type(() => JsonFilter)
  @IsOptional()
  @Field(() => JsonFilter, {
    nullable: true,
  })
  extendedProperties?: JsonFilter;

  @ApiProperty({
    required: false,
    type: () => ProfileWhereUniqueInput,
  })
  @ValidateNested()
  @Type(() => ProfileWhereUniqueInput)
  @IsOptional()
  @Field(() => ProfileWhereUniqueInput, {
    nullable: true,
  })
  profile?: ProfileWhereUniqueInput;
}
export { UserWhereInput };
",
  "server/src/user/base/UserWhereUniqueInput.ts": "/*
------------------------------------------------------------------------------ 
This code was generated by Amplication. 
 
Changes to this file will be lost if the code is regenerated. 

There are other ways to to customize your code, see this doc to learn more
https://docs.amplication.com/docs/how-to/custom-code

------------------------------------------------------------------------------
  */
import { InputType, Field } from \\"@nestjs/graphql\\";
import { ApiProperty } from \\"@nestjs/swagger\\";
import { IsString } from \\"class-validator\\";
@InputType()
class UserWhereUniqueInput {
  @ApiProperty({
    required: true,
    type: String,
  })
  @IsString()
  @Field(() => String)
  id!: string;
}
export { UserWhereUniqueInput };
",
  "server/src/user/base/user.controller.base.spec.ts": "import { Test } from \\"@nestjs/testing\\";
import { INestApplication, HttpStatus, ExecutionContext } from \\"@nestjs/common\\";
import request from \\"supertest\\";
import { MorganModule } from \\"nest-morgan\\";
import { ACGuard } from \\"nest-access-control\\";
import { DefaultAuthGuard } from \\"../../auth/defaultAuth.guard\\";
import { ACLModule } from \\"../../auth/acl.module\\";
import { UserController } from \\"../user.controller\\";
import { UserService } from \\"../user.service\\";

const nonExistingId = \\"nonExistingId\\";
const existingId = \\"existingId\\";
const CREATE_INPUT = {
  username: \\"exampleUsername\\",
  password: \\"examplePassword\\",
  id: \\"exampleId\\",
  name: \\"exampleName\\",
  bio: \\"exampleBio\\",
  email: \\"exampleEmail\\",
  age: 42,
  birthDate: new Date(),
  score: 42.42,
  isCurious: \\"true\\",
  location: \\"exampleLocation\\",
};
const CREATE_RESULT = {
  username: \\"exampleUsername\\",
  password: \\"examplePassword\\",
  id: \\"exampleId\\",
  name: \\"exampleName\\",
  bio: \\"exampleBio\\",
  email: \\"exampleEmail\\",
  age: 42,
  birthDate: new Date(),
  score: 42.42,
  isCurious: \\"true\\",
  location: \\"exampleLocation\\",
};
const FIND_MANY_RESULT = [
  {
    username: \\"exampleUsername\\",
    password: \\"examplePassword\\",
    id: \\"exampleId\\",
    name: \\"exampleName\\",
    bio: \\"exampleBio\\",
    email: \\"exampleEmail\\",
    age: 42,
    birthDate: new Date(),
    score: 42.42,
    isCurious: \\"true\\",
    location: \\"exampleLocation\\",
  },
];
const FIND_ONE_RESULT = {
  username: \\"exampleUsername\\",
  password: \\"examplePassword\\",
  id: \\"exampleId\\",
  name: \\"exampleName\\",
  bio: \\"exampleBio\\",
  email: \\"exampleEmail\\",
  age: 42,
  birthDate: new Date(),
  score: 42.42,
  isCurious: \\"true\\",
  location: \\"exampleLocation\\",
};

const service = {
  create() {
    return CREATE_RESULT;
  },
  findMany: () => FIND_MANY_RESULT,
  findOne: ({ where }: { where: { id: string } }) => {
    switch (where.id) {
      case existingId:
        return FIND_ONE_RESULT;
      case nonExistingId:
        return null;
    }
  },
};

const basicAuthGuard = {
  canActivate: (context: ExecutionContext) => {
    const argumentHost = context.switchToHttp();
    const request = argumentHost.getRequest();
    request.user = {
      roles: [\\"user\\"],
    };
    return true;
  },
};

const acGuard = {
  canActivate: () => {
    return true;
  },
};

describe(\\"User\\", () => {
  let app: INestApplication;

  beforeAll(async () => {
    const moduleRef = await Test.createTestingModule({
      providers: [
        {
          provide: UserService,
          useValue: service,
        },
      ],
      controllers: [UserController],
      imports: [MorganModule.forRoot(), ACLModule],
    })
      .overrideGuard(DefaultAuthGuard)
      .useValue(basicAuthGuard)
      .overrideGuard(ACGuard)
      .useValue(acGuard)
      .compile();

    app = moduleRef.createNestApplication();
    await app.init();
  });

  test(\\"POST /users\\", async () => {
    await request(app.getHttpServer())
      .post(\\"/users\\")
      .send(CREATE_INPUT)
      .expect(HttpStatus.CREATED)
      .expect({
        ...CREATE_RESULT,
        birthDate: CREATE_RESULT.birthDate.toISOString(),
      });
  });

  test(\\"GET /users\\", async () => {
    await request(app.getHttpServer())
      .get(\\"/users\\")
      .expect(HttpStatus.OK)
      .expect([
        {
          ...FIND_MANY_RESULT[0],
          birthDate: FIND_MANY_RESULT[0].birthDate.toISOString(),
        },
      ]);
  });

  test(\\"GET /users/:id non existing\\", async () => {
    await request(app.getHttpServer())
      .get(\`\${\\"/users\\"}/\${nonExistingId}\`)
      .expect(HttpStatus.NOT_FOUND)
      .expect({
        statusCode: HttpStatus.NOT_FOUND,
        message: \`No resource was found for {\\"\${\\"id\\"}\\":\\"\${nonExistingId}\\"}\`,
        error: \\"Not Found\\",
      });
  });

  test(\\"GET /users/:id existing\\", async () => {
    await request(app.getHttpServer())
      .get(\`\${\\"/users\\"}/\${existingId}\`)
      .expect(HttpStatus.OK)
      .expect({
        ...FIND_ONE_RESULT,
        birthDate: FIND_ONE_RESULT.birthDate.toISOString(),
      });
  });

  afterAll(async () => {
    await app.close();
  });
});
",
  "server/src/user/base/user.controller.base.ts": "/*
------------------------------------------------------------------------------ 
This code was generated by Amplication. 
 
Changes to this file will be lost if the code is regenerated. 

There are other ways to to customize your code, see this doc to learn more
https://docs.amplication.com/docs/how-to/custom-code

------------------------------------------------------------------------------
  */
import * as common from \\"@nestjs/common\\";
import * as swagger from \\"@nestjs/swagger\\";
import * as nestAccessControl from \\"nest-access-control\\";
import * as defaultAuthGuard from \\"../../auth/defaultAuth.guard\\";
import { isRecordNotFoundError } from \\"../../prisma.util\\";
import * as errors from \\"../../errors\\";
import { Request } from \\"express\\";
import { plainToClass } from \\"class-transformer\\";
import { ApiNestedQuery } from \\"../../decorators/api-nested-query.decorator\\";
import { UserService } from \\"../user.service\\";
import { AclValidateRequestInterceptor } from \\"../../interceptors/aclValidateRequest.interceptor\\";
import { AclFilterResponseInterceptor } from \\"../../interceptors/aclFilterResponse.interceptor\\";
import { UserCreateInput } from \\"./UserCreateInput\\";
import { UserWhereInput } from \\"./UserWhereInput\\";
import { UserWhereUniqueInput } from \\"./UserWhereUniqueInput\\";
import { UserFindManyArgs } from \\"./UserFindManyArgs\\";
import { UserUpdateInput } from \\"./UserUpdateInput\\";
import { User } from \\"./User\\";
import { OrganizationFindManyArgs } from \\"../../organization/base/OrganizationFindManyArgs\\";
import { Organization } from \\"../../organization/base/Organization\\";
import { OrganizationWhereUniqueInput } from \\"../../organization/base/OrganizationWhereUniqueInput\\";
@swagger.ApiBasicAuth()
@common.UseGuards(defaultAuthGuard.DefaultAuthGuard, nestAccessControl.ACGuard)
export class UserControllerBase {
  constructor(
    protected readonly service: UserService,
    protected readonly rolesBuilder: nestAccessControl.RolesBuilder
  ) {}

  @common.UseInterceptors(AclValidateRequestInterceptor)
  @nestAccessControl.UseRoles({
    resource: \\"User\\",
    action: \\"create\\",
    possession: \\"any\\",
  })
  @common.Post()
  @swagger.ApiCreatedResponse({ type: User })
  @swagger.ApiForbiddenResponse({ type: errors.ForbiddenException })
  async create(@common.Body() data: UserCreateInput): Promise<User> {
    return await this.service.create({
      data: {
        ...data,

        manager: data.manager
          ? {
              connect: data.manager,
            }
          : undefined,

        profile: data.profile
          ? {
              connect: data.profile,
            }
          : undefined,
      },
      select: {
        username: true,
        roles: true,
        id: true,
        name: true,
        bio: true,
        email: true,
        age: true,
        birthDate: true,
        score: true,

        manager: {
          select: {
            id: true,
          },
        },

        interests: true,
        priority: true,
        isCurious: true,
        location: true,
        extendedProperties: true,

        profile: {
          select: {
            id: true,
          },
        },
      },
    });
  }

  @common.UseInterceptors(AclFilterResponseInterceptor)
  @nestAccessControl.UseRoles({
    resource: \\"User\\",
    action: \\"read\\",
    possession: \\"any\\",
  })
  @common.Get()
  @swagger.ApiOkResponse({ type: [User] })
  @swagger.ApiForbiddenResponse()
  @ApiNestedQuery(UserFindManyArgs)
  async findMany(@common.Req() request: Request): Promise<User[]> {
    const args = plainToClass(UserFindManyArgs, request.query);
    return this.service.findMany({
      ...args,
      select: {
        username: true,
        roles: true,
        id: true,
        name: true,
        bio: true,
        email: true,
        age: true,
        birthDate: true,
        score: true,

        manager: {
          select: {
            id: true,
          },
        },

        interests: true,
        priority: true,
        isCurious: true,
        location: true,
        extendedProperties: true,

        profile: {
          select: {
            id: true,
          },
        },
      },
    });
  }

  @common.UseInterceptors(AclFilterResponseInterceptor)
  @nestAccessControl.UseRoles({
    resource: \\"User\\",
    action: \\"read\\",
    possession: \\"own\\",
  })
  @common.Get(\\"/:id\\")
  @swagger.ApiOkResponse({ type: User })
  @swagger.ApiNotFoundResponse({ type: errors.NotFoundException })
  @swagger.ApiForbiddenResponse({ type: errors.ForbiddenException })
  async findOne(
    @common.Param() params: UserWhereUniqueInput
  ): Promise<User | null> {
    const result = await this.service.findOne({
      where: params,
      select: {
        username: true,
        roles: true,
        id: true,
        name: true,
        bio: true,
        email: true,
        age: true,
        birthDate: true,
        score: true,

        manager: {
          select: {
            id: true,
          },
        },

        interests: true,
        priority: true,
        isCurious: true,
        location: true,
        extendedProperties: true,

        profile: {
          select: {
            id: true,
          },
        },
      },
    });
    if (result === null) {
      throw new errors.NotFoundException(
        \`No resource was found for \${JSON.stringify(params)}\`
      );
    }
    return result;
  }

  @common.UseInterceptors(AclValidateRequestInterceptor)
  @nestAccessControl.UseRoles({
    resource: \\"User\\",
    action: \\"update\\",
    possession: \\"any\\",
  })
  @common.Patch(\\"/:id\\")
  @swagger.ApiOkResponse({ type: User })
  @swagger.ApiNotFoundResponse({ type: errors.NotFoundException })
  @swagger.ApiForbiddenResponse({ type: errors.ForbiddenException })
  async update(
    @common.Param() params: UserWhereUniqueInput,
    @common.Body() data: UserUpdateInput
  ): Promise<User | null> {
    try {
      return await this.service.update({
        where: params,
        data: {
          ...data,

          manager: data.manager
            ? {
                connect: data.manager,
              }
            : undefined,

          profile: data.profile
            ? {
                connect: data.profile,
              }
            : undefined,
        },
        select: {
          username: true,
          roles: true,
          id: true,
          name: true,
          bio: true,
          email: true,
          age: true,
          birthDate: true,
          score: true,

          manager: {
            select: {
              id: true,
            },
          },

          interests: true,
          priority: true,
          isCurious: true,
          location: true,
          extendedProperties: true,

          profile: {
            select: {
              id: true,
            },
          },
        },
      });
    } catch (error) {
      if (isRecordNotFoundError(error)) {
        throw new errors.NotFoundException(
          \`No resource was found for \${JSON.stringify(params)}\`
        );
      }
      throw error;
    }
  }

  @nestAccessControl.UseRoles({
    resource: \\"User\\",
    action: \\"delete\\",
    possession: \\"any\\",
  })
  @common.Delete(\\"/:id\\")
  @swagger.ApiOkResponse({ type: User })
  @swagger.ApiNotFoundResponse({ type: errors.NotFoundException })
  @swagger.ApiForbiddenResponse({ type: errors.ForbiddenException })
  async delete(
    @common.Param() params: UserWhereUniqueInput
  ): Promise<User | null> {
    try {
      return await this.service.delete({
        where: params,
        select: {
          username: true,
          roles: true,
          id: true,
          name: true,
          bio: true,
          email: true,
          age: true,
          birthDate: true,
          score: true,

          manager: {
            select: {
              id: true,
            },
          },

          interests: true,
          priority: true,
          isCurious: true,
          location: true,
          extendedProperties: true,

          profile: {
            select: {
              id: true,
            },
          },
        },
      });
    } catch (error) {
      if (isRecordNotFoundError(error)) {
        throw new errors.NotFoundException(
          \`No resource was found for \${JSON.stringify(params)}\`
        );
      }
      throw error;
    }
  }

  @common.UseInterceptors(AclFilterResponseInterceptor)
  @nestAccessControl.UseRoles({
    resource: \\"User\\",
    action: \\"read\\",
    possession: \\"any\\",
  })
  @common.Get(\\"/:id/employees\\")
  @ApiNestedQuery(UserFindManyArgs)
  async findManyEmployees(
    @common.Req() request: Request,
    @common.Param() params: UserWhereUniqueInput
  ): Promise<User[]> {
    const query = plainToClass(UserFindManyArgs, request.query);
    const results = await this.service.findEmployees(params.id, {
      ...query,
      select: {
        username: true,
        roles: true,
        id: true,
        name: true,
        bio: true,
        email: true,
        age: true,
        birthDate: true,
        score: true,

        manager: {
          select: {
            id: true,
          },
        },

        interests: true,
        priority: true,
        isCurious: true,
        location: true,
        extendedProperties: true,

        profile: {
          select: {
            id: true,
          },
        },
      },
    });
    if (results === null) {
      throw new errors.NotFoundException(
        \`No resource was found for \${JSON.stringify(params)}\`
      );
    }
    return results;
  }

  @nestAccessControl.UseRoles({
    resource: \\"User\\",
    action: \\"update\\",
    possession: \\"any\\",
  })
  @common.Post(\\"/:id/employees\\")
  async connectEmployees(
    @common.Param() params: UserWhereUniqueInput,
    @common.Body() body: UserWhereUniqueInput[]
  ): Promise<void> {
    const data = {
      employees: {
        connect: body,
      },
    };
    await this.service.update({
      where: params,
      data,
      select: { id: true },
    });
  }

  @nestAccessControl.UseRoles({
    resource: \\"User\\",
    action: \\"update\\",
    possession: \\"any\\",
  })
  @common.Patch(\\"/:id/employees\\")
  async updateEmployees(
    @common.Param() params: UserWhereUniqueInput,
    @common.Body() body: UserWhereUniqueInput[]
  ): Promise<void> {
    const data = {
      employees: {
        set: body,
      },
    };
    await this.service.update({
      where: params,
      data,
      select: { id: true },
    });
  }

  @nestAccessControl.UseRoles({
    resource: \\"User\\",
    action: \\"update\\",
    possession: \\"any\\",
  })
  @common.Delete(\\"/:id/employees\\")
  async disconnectEmployees(
    @common.Param() params: UserWhereUniqueInput,
    @common.Body() body: UserWhereUniqueInput[]
  ): Promise<void> {
    const data = {
      employees: {
        disconnect: body,
      },
    };
    await this.service.update({
      where: params,
      data,
      select: { id: true },
    });
  }

  @common.UseInterceptors(AclFilterResponseInterceptor)
  @nestAccessControl.UseRoles({
    resource: \\"Organization\\",
    action: \\"read\\",
    possession: \\"any\\",
  })
  @common.Get(\\"/:id/organizations\\")
  @ApiNestedQuery(OrganizationFindManyArgs)
  async findManyOrganizations(
    @common.Req() request: Request,
    @common.Param() params: UserWhereUniqueInput
  ): Promise<Organization[]> {
    const query = plainToClass(OrganizationFindManyArgs, request.query);
    const results = await this.service.findOrganizations(params.id, {
      ...query,
      select: {
        id: true,
        createdAt: true,
        updatedAt: true,
        name: true,
      },
    });
    if (results === null) {
      throw new errors.NotFoundException(
        \`No resource was found for \${JSON.stringify(params)}\`
      );
    }
    return results;
  }

  @nestAccessControl.UseRoles({
    resource: \\"User\\",
    action: \\"update\\",
    possession: \\"any\\",
  })
  @common.Post(\\"/:id/organizations\\")
  async connectOrganizations(
    @common.Param() params: UserWhereUniqueInput,
    @common.Body() body: OrganizationWhereUniqueInput[]
  ): Promise<void> {
    const data = {
      organizations: {
        connect: body,
      },
    };
    await this.service.update({
      where: params,
      data,
      select: { id: true },
    });
  }

  @nestAccessControl.UseRoles({
    resource: \\"User\\",
    action: \\"update\\",
    possession: \\"any\\",
  })
  @common.Patch(\\"/:id/organizations\\")
  async updateOrganizations(
    @common.Param() params: UserWhereUniqueInput,
    @common.Body() body: OrganizationWhereUniqueInput[]
  ): Promise<void> {
    const data = {
      organizations: {
        set: body,
      },
    };
    await this.service.update({
      where: params,
      data,
      select: { id: true },
    });
  }

  @nestAccessControl.UseRoles({
    resource: \\"User\\",
    action: \\"update\\",
    possession: \\"any\\",
  })
  @common.Delete(\\"/:id/organizations\\")
  async disconnectOrganizations(
    @common.Param() params: UserWhereUniqueInput,
    @common.Body() body: OrganizationWhereUniqueInput[]
  ): Promise<void> {
    const data = {
      organizations: {
        disconnect: body,
      },
    };
    await this.service.update({
      where: params,
      data,
      select: { id: true },
    });
  }
}
",
  "server/src/user/base/user.module.base.ts": "/*
------------------------------------------------------------------------------ 
This code was generated by Amplication. 
 
Changes to this file will be lost if the code is regenerated. 

There are other ways to to customize your code, see this doc to learn more
https://docs.amplication.com/docs/how-to/custom-code

------------------------------------------------------------------------------
  */
import { Module, forwardRef } from \\"@nestjs/common\\";
import { MorganModule } from \\"nest-morgan\\";
import { PrismaModule } from \\"nestjs-prisma\\";
import { ACLModule } from \\"../../auth/acl.module\\";
import { AuthModule } from \\"../../auth/auth.module\\";

@Module({
  imports: [
    ACLModule,
    forwardRef(() => AuthModule),
    MorganModule,
    PrismaModule,
  ],

  exports: [ACLModule, AuthModule, MorganModule, PrismaModule],
})
export class UserModuleBase {}
",
  "server/src/user/base/user.resolver.base.ts": "/*
------------------------------------------------------------------------------ 
This code was generated by Amplication. 
 
Changes to this file will be lost if the code is regenerated. 

There are other ways to to customize your code, see this doc to learn more
https://docs.amplication.com/docs/how-to/custom-code

------------------------------------------------------------------------------
  */
import * as common from \\"@nestjs/common\\";
import * as graphql from \\"@nestjs/graphql\\";
import * as apollo from \\"apollo-server-express\\";
import * as nestAccessControl from \\"nest-access-control\\";
import { GqlDefaultAuthGuard } from \\"../../auth/gqlDefaultAuth.guard\\";
import * as gqlACGuard from \\"../../auth/gqlAC.guard\\";
import { isRecordNotFoundError } from \\"../../prisma.util\\";
import { MetaQueryPayload } from \\"../../util/MetaQueryPayload\\";
import { AclFilterResponseInterceptor } from \\"../../interceptors/aclFilterResponse.interceptor\\";
import { AclValidateRequestInterceptor } from \\"../../interceptors/aclValidateRequest.interceptor\\";
import { CreateUserArgs } from \\"./CreateUserArgs\\";
import { UpdateUserArgs } from \\"./UpdateUserArgs\\";
import { DeleteUserArgs } from \\"./DeleteUserArgs\\";
import { UserFindManyArgs } from \\"./UserFindManyArgs\\";
import { UserFindUniqueArgs } from \\"./UserFindUniqueArgs\\";
import { User } from \\"./User\\";
import { OrganizationFindManyArgs } from \\"../../organization/base/OrganizationFindManyArgs\\";
import { Organization } from \\"../../organization/base/Organization\\";
import { Profile } from \\"../../profile/base/Profile\\";
import { UserService } from \\"../user.service\\";

@graphql.Resolver(() => User)
@common.UseGuards(GqlDefaultAuthGuard, gqlACGuard.GqlACGuard)
export class UserResolverBase {
  constructor(
    protected readonly service: UserService,
    protected readonly rolesBuilder: nestAccessControl.RolesBuilder
  ) {}

  @graphql.Query(() => MetaQueryPayload)
  @nestAccessControl.UseRoles({
    resource: \\"User\\",
    action: \\"read\\",
    possession: \\"any\\",
  })
  async _usersMeta(
    @graphql.Args() args: UserFindManyArgs
  ): Promise<MetaQueryPayload> {
    const results = await this.service.count({
      ...args,
      skip: undefined,
      take: undefined,
    });
    return {
      count: results,
    };
  }

  @common.UseInterceptors(AclFilterResponseInterceptor)
  @graphql.Query(() => [User])
  @nestAccessControl.UseRoles({
    resource: \\"User\\",
    action: \\"read\\",
    possession: \\"any\\",
  })
  async users(@graphql.Args() args: UserFindManyArgs): Promise<User[]> {
    return this.service.findMany(args);
  }

  @common.UseInterceptors(AclFilterResponseInterceptor)
  @graphql.Query(() => User, { nullable: true })
  @nestAccessControl.UseRoles({
    resource: \\"User\\",
    action: \\"read\\",
    possession: \\"own\\",
  })
  async user(@graphql.Args() args: UserFindUniqueArgs): Promise<User | null> {
    const result = await this.service.findOne(args);
    if (result === null) {
      return null;
    }
    return result;
  }

  @common.UseInterceptors(AclValidateRequestInterceptor)
  @graphql.Mutation(() => User)
  @nestAccessControl.UseRoles({
    resource: \\"User\\",
    action: \\"create\\",
    possession: \\"any\\",
  })
  async createUser(@graphql.Args() args: CreateUserArgs): Promise<User> {
    return await this.service.create({
      ...args,
      data: {
        ...args.data,

        manager: args.data.manager
          ? {
              connect: args.data.manager,
            }
          : undefined,

        profile: args.data.profile
          ? {
              connect: args.data.profile,
            }
          : undefined,
      },
    });
  }

  @common.UseInterceptors(AclValidateRequestInterceptor)
  @graphql.Mutation(() => User)
  @nestAccessControl.UseRoles({
    resource: \\"User\\",
    action: \\"update\\",
    possession: \\"any\\",
  })
  async updateUser(@graphql.Args() args: UpdateUserArgs): Promise<User | null> {
    try {
      return await this.service.update({
        ...args,
        data: {
          ...args.data,

          manager: args.data.manager
            ? {
                connect: args.data.manager,
              }
            : undefined,

          profile: args.data.profile
            ? {
                connect: args.data.profile,
              }
            : undefined,
        },
      });
    } catch (error) {
      if (isRecordNotFoundError(error)) {
        throw new apollo.ApolloError(
          \`No resource was found for \${JSON.stringify(args.where)}\`
        );
      }
      throw error;
    }
  }

  @graphql.Mutation(() => User)
  @nestAccessControl.UseRoles({
    resource: \\"User\\",
    action: \\"delete\\",
    possession: \\"any\\",
  })
  async deleteUser(@graphql.Args() args: DeleteUserArgs): Promise<User | null> {
    try {
      return await this.service.delete(args);
    } catch (error) {
      if (isRecordNotFoundError(error)) {
        throw new apollo.ApolloError(
          \`No resource was found for \${JSON.stringify(args.where)}\`
        );
      }
      throw error;
    }
  }

  @common.UseInterceptors(AclFilterResponseInterceptor)
  @graphql.ResolveField(() => [User])
  @nestAccessControl.UseRoles({
    resource: \\"User\\",
    action: \\"read\\",
    possession: \\"any\\",
  })
  async employees(
    @graphql.Parent() parent: User,
    @graphql.Args() args: UserFindManyArgs
  ): Promise<User[]> {
    const results = await this.service.findEmployees(parent.id, args);

    if (!results) {
      return [];
    }

    return results;
  }

  @common.UseInterceptors(AclFilterResponseInterceptor)
  @graphql.ResolveField(() => [Organization])
  @nestAccessControl.UseRoles({
    resource: \\"Organization\\",
    action: \\"read\\",
    possession: \\"any\\",
  })
  async organizations(
    @graphql.Parent() parent: User,
    @graphql.Args() args: OrganizationFindManyArgs
  ): Promise<Organization[]> {
    const results = await this.service.findOrganizations(parent.id, args);

    if (!results) {
      return [];
    }

    return results;
  }

  @common.UseInterceptors(AclFilterResponseInterceptor)
  @graphql.ResolveField(() => User, { nullable: true })
  @nestAccessControl.UseRoles({
    resource: \\"User\\",
    action: \\"read\\",
    possession: \\"any\\",
  })
  async manager(@graphql.Parent() parent: User): Promise<User | null> {
    const result = await this.service.getManager(parent.id);

    if (!result) {
      return null;
    }
    return result;
  }

  @common.UseInterceptors(AclFilterResponseInterceptor)
  @graphql.ResolveField(() => Profile, { nullable: true })
  @nestAccessControl.UseRoles({
    resource: \\"Profile\\",
    action: \\"read\\",
    possession: \\"any\\",
  })
  async profile(@graphql.Parent() parent: User): Promise<Profile | null> {
    const result = await this.service.getProfile(parent.id);

    if (!result) {
      return null;
    }
    return result;
  }
}
",
  "server/src/user/base/user.service.base.ts": "/*
------------------------------------------------------------------------------ 
This code was generated by Amplication. 
 
Changes to this file will be lost if the code is regenerated. 

There are other ways to to customize your code, see this doc to learn more
https://docs.amplication.com/docs/how-to/custom-code

------------------------------------------------------------------------------
  */
import { PrismaService } from \\"nestjs-prisma\\";
import { Prisma, User, Organization, Profile } from \\"@prisma/client\\";
import { PasswordService } from \\"../../auth/password.service\\";
import { transformStringFieldUpdateInput } from \\"../../prisma.util\\";

export class UserServiceBase {
  constructor(
    protected readonly prisma: PrismaService,
    protected readonly passwordService: PasswordService
  ) {}

  async count<T extends Prisma.UserFindManyArgs>(
    args: Prisma.SelectSubset<T, Prisma.UserFindManyArgs>
  ): Promise<number> {
    return this.prisma.user.count(args);
  }

  async findMany<T extends Prisma.UserFindManyArgs>(
    args: Prisma.SelectSubset<T, Prisma.UserFindManyArgs>
  ): Promise<User[]> {
    return this.prisma.user.findMany(args);
  }
  async findOne<T extends Prisma.UserFindUniqueArgs>(
    args: Prisma.SelectSubset<T, Prisma.UserFindUniqueArgs>
  ): Promise<User | null> {
    return this.prisma.user.findUnique(args);
  }
  async create<T extends Prisma.UserCreateArgs>(
    args: Prisma.SelectSubset<T, Prisma.UserCreateArgs>
  ): Promise<User> {
    return this.prisma.user.create<T>({
      ...args,

      data: {
        ...args.data,
        password: await this.passwordService.hash(args.data.password),
      },
    });
  }
  async update<T extends Prisma.UserUpdateArgs>(
    args: Prisma.SelectSubset<T, Prisma.UserUpdateArgs>
  ): Promise<User> {
    return this.prisma.user.update<T>({
      ...args,

      data: {
        ...args.data,

        password:
          args.data.password &&
          (await transformStringFieldUpdateInput(
            args.data.password,
            (password) => this.passwordService.hash(password)
          )),
      },
    });
  }
  async delete<T extends Prisma.UserDeleteArgs>(
    args: Prisma.SelectSubset<T, Prisma.UserDeleteArgs>
  ): Promise<User> {
    return this.prisma.user.delete(args);
  }

  async findEmployees(
    parentId: string,
    args: Prisma.UserFindManyArgs
  ): Promise<User[]> {
    return this.prisma.user
      .findUnique({
        where: { id: parentId },
      })
      .employees(args);
  }

  async findOrganizations(
    parentId: string,
    args: Prisma.OrganizationFindManyArgs
  ): Promise<Organization[]> {
    return this.prisma.user
      .findUnique({
        where: { id: parentId },
      })
      .organizations(args);
  }

  async getManager(parentId: string): Promise<User | null> {
    return this.prisma.user
      .findUnique({
        where: { id: parentId },
      })
      .manager();
  }

  async getProfile(parentId: string): Promise<Profile | null> {
    return this.prisma.user
      .findUnique({
        where: { id: parentId },
      })
      .profile();
  }
}
",
  "server/src/user/user.controller.ts": "import * as common from \\"@nestjs/common\\";
import * as swagger from \\"@nestjs/swagger\\";
import * as nestAccessControl from \\"nest-access-control\\";
import { UserService } from \\"./user.service\\";
import { UserControllerBase } from \\"./base/user.controller.base\\";

@swagger.ApiTags(\\"users\\")
@common.Controller(\\"users\\")
export class UserController extends UserControllerBase {
  constructor(
    protected readonly service: UserService,
    @nestAccessControl.InjectRolesBuilder()
    protected readonly rolesBuilder: nestAccessControl.RolesBuilder
  ) {
    super(service, rolesBuilder);
  }
}
",
  "server/src/user/user.module.ts": "import { Module } from \\"@nestjs/common\\";
import { UserModuleBase } from \\"./base/user.module.base\\";
import { UserService } from \\"./user.service\\";
import { UserController } from \\"./user.controller\\";
import { UserResolver } from \\"./user.resolver\\";

@Module({
  imports: [UserModuleBase],
  controllers: [UserController],
  providers: [UserService, UserResolver],
  exports: [UserService],
})
export class UserModule {}
",
  "server/src/user/user.resolver.ts": "import * as common from \\"@nestjs/common\\";
import * as graphql from \\"@nestjs/graphql\\";
import * as nestAccessControl from \\"nest-access-control\\";
import { GqlDefaultAuthGuard } from \\"../auth/gqlDefaultAuth.guard\\";
import * as gqlACGuard from \\"../auth/gqlAC.guard\\";
import { UserResolverBase } from \\"./base/user.resolver.base\\";
import { User } from \\"./base/User\\";
import { UserService } from \\"./user.service\\";

@graphql.Resolver(() => User)
@common.UseGuards(GqlDefaultAuthGuard, gqlACGuard.GqlACGuard)
export class UserResolver extends UserResolverBase {
  constructor(
    protected readonly service: UserService,
    @nestAccessControl.InjectRolesBuilder()
    protected readonly rolesBuilder: nestAccessControl.RolesBuilder
  ) {
    super(service, rolesBuilder);
  }
}
",
  "server/src/user/user.service.ts": "import { Injectable } from \\"@nestjs/common\\";
import { PrismaService } from \\"nestjs-prisma\\";
import { UserServiceBase } from \\"./base/user.service.base\\";
import { PasswordService } from \\"../auth/password.service\\";

@Injectable()
export class UserService extends UserServiceBase {
  constructor(
    protected readonly prisma: PrismaService,
    protected readonly passwordService: PasswordService
  ) {
    super(prisma, passwordService);
  }
}
",
  "server/src/util/BooleanFilter.ts": "import { Field, InputType } from \\"@nestjs/graphql\\";
import { ApiProperty } from \\"@nestjs/swagger\\";
import { IsOptional } from \\"class-validator\\";
import { Type } from \\"class-transformer\\";

@InputType({
  isAbstract: true,
  description: undefined,
})
export class BooleanFilter {
  @ApiProperty({
    required: false,
    type: Boolean,
  })
  @IsOptional()
  @Field(() => Boolean, {
    nullable: true,
  })
  @Type(() => Boolean)
  equals?: boolean;

  @ApiProperty({
    required: false,
    type: Boolean,
  })
  @IsOptional()
  @Field(() => Boolean, {
    nullable: true,
  })
  @Type(() => Boolean)
  not?: boolean;
}
",
  "server/src/util/BooleanNullableFilter.ts": "import { Field, InputType } from \\"@nestjs/graphql\\";
import { ApiProperty } from \\"@nestjs/swagger\\";
import { IsOptional } from \\"class-validator\\";
import { Type } from \\"class-transformer\\";
@InputType({
  isAbstract: true,
  description: undefined,
})
export class BooleanNullableFilter {
  @ApiProperty({
    required: false,
    type: Boolean,
  })
  @IsOptional()
  @Field(() => Boolean, {
    nullable: true,
  })
  @Type(() => Boolean)
  equals?: boolean | null;

  @ApiProperty({
    required: false,
    type: Boolean,
  })
  @IsOptional()
  @Field(() => Boolean, {
    nullable: true,
  })
  @Type(() => Boolean)
  not?: boolean | null;
}
",
  "server/src/util/DateTimeFilter.ts": "import { Field, InputType } from \\"@nestjs/graphql\\";
import { ApiProperty } from \\"@nestjs/swagger\\";
import { IsOptional } from \\"class-validator\\";
import { Type } from \\"class-transformer\\";
@InputType({
  isAbstract: true,
  description: undefined,
})
export class DateTimeFilter {
  @ApiProperty({
    required: false,
    type: Date,
  })
  @IsOptional()
  @Field(() => Date, {
    nullable: true,
  })
  @Type(() => Date)
  equals?: Date;

  @ApiProperty({
    required: false,
    type: Date,
  })
  @IsOptional()
  @Field(() => Date, {
    nullable: true,
  })
  @Type(() => Date)
  not?: Date;

  @ApiProperty({
    required: false,
    type: [Date],
  })
  @IsOptional()
  @Field(() => [Date], {
    nullable: true,
  })
  @Type(() => Date)
  in?: Date[];

  @ApiProperty({
    required: false,
    type: [Date],
  })
  @IsOptional()
  @Field(() => [Date], {
    nullable: true,
  })
  @Type(() => Date)
  notIn?: Date[];

  @ApiProperty({
    required: false,
    type: Date,
  })
  @IsOptional()
  @Field(() => Date, {
    nullable: true,
  })
  @Type(() => Date)
  lt?: Date;

  @ApiProperty({
    required: false,
    type: Date,
  })
  @IsOptional()
  @Field(() => Date, {
    nullable: true,
  })
  @Type(() => Date)
  lte?: Date;

  @ApiProperty({
    required: false,
    type: Date,
  })
  @IsOptional()
  @Field(() => Date, {
    nullable: true,
  })
  @Type(() => Date)
  gt?: Date;

  @ApiProperty({
    required: false,
    type: Date,
  })
  @IsOptional()
  @Field(() => Date, {
    nullable: true,
  })
  @Type(() => Date)
  gte?: Date;
}
",
  "server/src/util/DateTimeNullableFilter.ts": "import { Field, InputType } from \\"@nestjs/graphql\\";
import { ApiProperty } from \\"@nestjs/swagger\\";
import { IsOptional } from \\"class-validator\\";
import { Type } from \\"class-transformer\\";
@InputType({
  isAbstract: true,
  description: undefined,
})
export class DateTimeNullableFilter {
  @ApiProperty({
    required: false,
    type: Date,
  })
  @IsOptional()
  @Field(() => Date, {
    nullable: true,
  })
  @Type(() => Date)
  equals?: Date | null;

  @ApiProperty({
    required: false,
    type: [Date],
  })
  @IsOptional()
  @Field(() => [Date], {
    nullable: true,
  })
  @Type(() => Date)
  in?: Date[] | null;

  @ApiProperty({
    required: false,
    type: [Date],
  })
  @IsOptional()
  @Field(() => [Date], {
    nullable: true,
  })
  @Type(() => Date)
  notIn?: Date[] | null;

  @ApiProperty({
    required: false,
    type: Date,
  })
  @IsOptional()
  @Field(() => Date, {
    nullable: true,
  })
  @Type(() => Date)
  lt?: Date;

  @ApiProperty({
    required: false,
    type: Date,
  })
  @IsOptional()
  @Field(() => Date, {
    nullable: true,
  })
  @Type(() => Date)
  lte?: Date;

  @ApiProperty({
    required: false,
    type: Date,
  })
  @IsOptional()
  @Field(() => Date, {
    nullable: true,
  })
  @Type(() => Date)
  gt?: Date;

  @ApiProperty({
    required: false,
    type: Date,
  })
  @IsOptional()
  @Field(() => Date, {
    nullable: true,
  })
  @Type(() => Date)
  gte?: Date;

  @ApiProperty({
    required: false,
    type: Date,
  })
  @IsOptional()
  @Field(() => Date, {
    nullable: true,
  })
  @Type(() => Date)
  not?: Date;
}
",
  "server/src/util/FloatFilter.ts": "import { Field, InputType, Float } from \\"@nestjs/graphql\\";
import { ApiProperty } from \\"@nestjs/swagger\\";
import { IsOptional } from \\"class-validator\\";
import { Type } from \\"class-transformer\\";

@InputType({
  isAbstract: true,
  description: undefined,
})
export class FloatFilter {
  @ApiProperty({
    required: false,
    type: Number,
  })
  @IsOptional()
  @Field(() => Float, {
    nullable: true,
  })
  @Type(() => Number)
  equals?: number;

  @ApiProperty({
    required: false,
    type: Number,
  })
  @IsOptional()
  @Field(() => [Float], {
    nullable: true,
  })
  @Type(() => Number)
  in?: number[];

  @ApiProperty({
    required: false,
    type: [Number],
  })
  @IsOptional()
  @Field(() => [Float], {
    nullable: true,
  })
  @Type(() => Number)
  notIn?: number[];

  @ApiProperty({
    required: false,
    type: Number,
  })
  @IsOptional()
  @Field(() => Float, {
    nullable: true,
  })
  @Type(() => Number)
  lt?: number;

  @ApiProperty({
    required: false,
    type: Number,
  })
  @IsOptional()
  @Field(() => Float, {
    nullable: true,
  })
  @Type(() => Number)
  lte?: number;

  @ApiProperty({
    required: false,
    type: Number,
  })
  @IsOptional()
  @Field(() => Float, {
    nullable: true,
  })
  @Type(() => Number)
  gt?: number;

  @ApiProperty({
    required: false,
    type: Number,
  })
  @IsOptional()
  @Field(() => Float, {
    nullable: true,
  })
  @Type(() => Number)
  gte?: number;

  @ApiProperty({
    required: false,
    type: Number,
  })
  @IsOptional()
  @Field(() => Float, {
    nullable: true,
  })
  @Type(() => Number)
  not?: number;
}
",
  "server/src/util/FloatNullableFilter.ts": "import { Field, InputType, Float } from \\"@nestjs/graphql\\";
import { ApiProperty } from \\"@nestjs/swagger\\";
import { IsOptional } from \\"class-validator\\";
import { Type } from \\"class-transformer\\";

@InputType({
  isAbstract: true,
  description: undefined,
})
export class FloatNullableFilter {
  @ApiProperty({
    required: false,
    type: Number,
  })
  @IsOptional()
  @Field(() => Float, {
    nullable: true,
  })
  @Type(() => Number)
  equals?: number | null;

  @ApiProperty({
    required: false,
    type: [Number],
  })
  @IsOptional()
  @Field(() => [Float], {
    nullable: true,
  })
  @Type(() => Number)
  in?: number[] | null;

  @ApiProperty({
    required: false,
    type: [Number],
  })
  @IsOptional()
  @Field(() => [Float], {
    nullable: true,
  })
  @Type(() => Number)
  notIn?: number[] | null;

  @ApiProperty({
    required: false,
    type: Number,
  })
  @IsOptional()
  @Field(() => Float, {
    nullable: true,
  })
  @Type(() => Number)
  lt?: number;

  @ApiProperty({
    required: false,
    type: Number,
  })
  @IsOptional()
  @Field(() => Float, {
    nullable: true,
  })
  @Type(() => Number)
  lte?: number;

  @ApiProperty({
    required: false,
    type: Number,
  })
  @IsOptional()
  @Field(() => Float, {
    nullable: true,
  })
  @Type(() => Number)
  gt?: number;

  @ApiProperty({
    required: false,
    type: Number,
  })
  @IsOptional()
  @Field(() => Float, {
    nullable: true,
  })
  @Type(() => Number)
  gte?: number;

  @ApiProperty({
    required: false,
    type: Number,
  })
  @IsOptional()
  @Field(() => Float, {
    nullable: true,
  })
  @Type(() => Number)
  not?: number;
}
",
  "server/src/util/IntFilter.ts": "import { Field, InputType, Int } from \\"@nestjs/graphql\\";
import { ApiProperty } from \\"@nestjs/swagger\\";
import { IsOptional } from \\"class-validator\\";
import { Type } from \\"class-transformer\\";

@InputType({
  isAbstract: true,
  description: undefined,
})
export class IntFilter {
  @ApiProperty({
    required: false,
    type: Number,
  })
  @IsOptional()
  @Field(() => Int, {
    nullable: true,
  })
  @Type(() => Number)
  equals?: number;

  @ApiProperty({
    required: false,
    type: [Number],
  })
  @IsOptional()
  @Field(() => [Int], {
    nullable: true,
  })
  @Type(() => Number)
  in?: number[];

  @ApiProperty({
    required: false,
    type: [Number],
  })
  @IsOptional()
  @Field(() => [Int], {
    nullable: true,
  })
  @Type(() => Number)
  notIn?: number[];

  @ApiProperty({
    required: false,
    type: Number,
  })
  @IsOptional()
  @Field(() => Int, {
    nullable: true,
  })
  @Type(() => Number)
  lt?: number;

  @ApiProperty({
    required: false,
    type: Number,
  })
  @IsOptional()
  @Field(() => Int, {
    nullable: true,
  })
  @Type(() => Number)
  lte?: number;

  @ApiProperty({
    required: false,
    type: Number,
  })
  @IsOptional()
  @Field(() => Int, {
    nullable: true,
  })
  @Type(() => Number)
  gt?: number;

  @ApiProperty({
    required: false,
    type: Number,
  })
  @IsOptional()
  @Field(() => Int, {
    nullable: true,
  })
  @Type(() => Number)
  gte?: number;

  @ApiProperty({
    required: false,
    type: Number,
  })
  @IsOptional()
  @Field(() => Int, {
    nullable: true,
  })
  @Type(() => Number)
  not?: number;
}
",
  "server/src/util/IntNullableFilter.ts": "import { Field, InputType, Int } from \\"@nestjs/graphql\\";
import { ApiProperty } from \\"@nestjs/swagger\\";
import { IsOptional } from \\"class-validator\\";
import { Type } from \\"class-transformer\\";

@InputType({
  isAbstract: true,
  description: undefined,
})
export class IntNullableFilter {
  @ApiProperty({
    required: false,
    type: Number,
  })
  @IsOptional()
  @Field(() => Int, {
    nullable: true,
  })
  @Type(() => Number)
  equals?: number | null;

  @ApiProperty({
    required: false,
    type: [Number],
  })
  @IsOptional()
  @Field(() => [Int], {
    nullable: true,
  })
  @Type(() => Number)
  in?: number[] | null;

  @ApiProperty({
    required: false,
    type: [Number],
  })
  @IsOptional()
  @Field(() => [Int], {
    nullable: true,
  })
  @Type(() => Number)
  notIn?: number[] | null;

  @ApiProperty({
    required: false,
    type: Number,
  })
  @IsOptional()
  @Field(() => Int, {
    nullable: true,
  })
  @Type(() => Number)
  lt?: number;

  @ApiProperty({
    required: false,
    type: Number,
  })
  @IsOptional()
  @Field(() => Int, {
    nullable: true,
  })
  @Type(() => Number)
  lte?: number;

  @ApiProperty({
    required: false,
    type: Number,
  })
  @IsOptional()
  @Field(() => Int, {
    nullable: true,
  })
  @Type(() => Number)
  gt?: number;

  @ApiProperty({
    required: false,
    type: Number,
  })
  @IsOptional()
  @Field(() => Int, {
    nullable: true,
  })
  @Type(() => Number)
  gte?: number;

  @ApiProperty({
    required: false,
    type: Number,
  })
  @IsOptional()
  @Field(() => Int, {
    nullable: true,
  })
  @Type(() => Number)
  not?: number;
}
",
  "server/src/util/JsonFilter.ts": "import { Field, InputType } from \\"@nestjs/graphql\\";
import { ApiProperty } from \\"@nestjs/swagger\\";
import { IsOptional } from \\"class-validator\\";
import { GraphQLJSONObject } from \\"graphql-type-json\\";
import { InputJsonValue } from \\"../types\\";

@InputType({
  isAbstract: true,
  description: undefined,
})
export class JsonFilter {
  @ApiProperty({
    required: false,
    type: GraphQLJSONObject,
  })
  @IsOptional()
  @Field(() => GraphQLJSONObject, {
    nullable: true,
  })
  equals?: InputJsonValue;

  @ApiProperty({
    required: false,
    type: GraphQLJSONObject,
  })
  @IsOptional()
  @Field(() => GraphQLJSONObject, {
    nullable: true,
  })
  not?: InputJsonValue;
}
",
  "server/src/util/JsonNullableFilter.ts": "import { JsonValue } from \\"type-fest\\";
import { Field, InputType } from \\"@nestjs/graphql\\";
import { ApiProperty } from \\"@nestjs/swagger\\";
import { IsOptional } from \\"class-validator\\";
import { GraphQLJSONObject } from \\"graphql-type-json\\";

@InputType({
  isAbstract: true,
  description: undefined,
})
export class JsonNullableFilter {
  @ApiProperty({
    required: false,
    type: GraphQLJSONObject,
  })
  @IsOptional()
  @Field(() => GraphQLJSONObject, {
    nullable: true,
  })
  equals?: JsonValue;

  @ApiProperty({
    required: false,
    type: GraphQLJSONObject,
  })
  @IsOptional()
  @Field(() => GraphQLJSONObject, {
    nullable: true,
  })
  not?: JsonValue;
}
",
  "server/src/util/MetaQueryPayload.ts": "import { ObjectType, Field } from \\"@nestjs/graphql\\";
import { ApiProperty } from \\"@nestjs/swagger\\";

@ObjectType()
class MetaQueryPayload {
  @ApiProperty({
    required: true,
    type: [Number],
  })
  @Field(() => Number)
  count!: number;
}
export { MetaQueryPayload };
",
  "server/src/util/QueryMode.ts": "import { registerEnumType } from \\"@nestjs/graphql\\";

export enum QueryMode {
  Default = \\"default\\",
  Insensitive = \\"insensitive\\",
}
registerEnumType(QueryMode, {
  name: \\"QueryMode\\",
  description: undefined,
});
",
  "server/src/util/SortOrder.ts": "import { registerEnumType } from \\"@nestjs/graphql\\";

export enum SortOrder {
  Asc = \\"asc\\",
  Desc = \\"desc\\",
}
registerEnumType(SortOrder, {
  name: \\"SortOrder\\",
  description: undefined,
});
",
  "server/src/util/StringFilter.ts": "import { Field, InputType } from \\"@nestjs/graphql\\";
import { QueryMode } from \\"./QueryMode\\";
import { ApiProperty } from \\"@nestjs/swagger\\";
import { IsOptional } from \\"class-validator\\";
import { Type } from \\"class-transformer\\";

@InputType({
  isAbstract: true,
})
export class StringFilter {
  @ApiProperty({
    required: false,
    type: String,
  })
  @IsOptional()
  @Field(() => String, {
    nullable: true,
  })
  @Type(() => String)
  equals?: string;

  @ApiProperty({
    required: false,
    type: [String],
  })
  @IsOptional()
  @Field(() => [String], {
    nullable: true,
  })
  @Type(() => String)
  in?: string[];

  @ApiProperty({
    required: false,
    type: [String],
  })
  @IsOptional()
  @Field(() => [String], {
    nullable: true,
  })
  @Type(() => String)
  notIn?: string[];

  @ApiProperty({
    required: false,
    type: String,
  })
  @IsOptional()
  @Field(() => String, {
    nullable: true,
  })
  @Type(() => String)
  lt?: string;

  @ApiProperty({
    required: false,
    type: String,
  })
  @IsOptional()
  @Field(() => String, {
    nullable: true,
  })
  @Type(() => String)
  lte?: string;

  @ApiProperty({
    required: false,
    type: String,
  })
  @IsOptional()
  @Field(() => String, {
    nullable: true,
  })
  @Type(() => String)
  gt?: string;

  @ApiProperty({
    required: false,
    type: String,
  })
  @IsOptional()
  @Field(() => String, {
    nullable: true,
  })
  @Type(() => String)
  gte?: string;

  @ApiProperty({
    required: false,
    type: String,
  })
  @IsOptional()
  @Field(() => String, {
    nullable: true,
  })
  @Type(() => String)
  contains?: string;

  @ApiProperty({
    required: false,
    type: String,
  })
  @IsOptional()
  @Field(() => String, {
    nullable: true,
  })
  @Type(() => String)
  startsWith?: string;

  @ApiProperty({
    required: false,
    type: String,
  })
  @IsOptional()
  @Field(() => String, {
    nullable: true,
  })
  @Type(() => String)
  endsWith?: string;

  @ApiProperty({
    required: false,
    enum: [\\"Default\\", \\"Insensitive\\"],
  })
  @IsOptional()
  @Field(() => QueryMode, {
    nullable: true,
  })
  mode?: QueryMode;

  @ApiProperty({
    required: false,
    type: String,
  })
  @IsOptional()
  @Field(() => String, {
    nullable: true,
  })
  @Type(() => String)
  not?: string;
}
",
  "server/src/util/StringNullableFilter.ts": "import { Field, InputType } from \\"@nestjs/graphql\\";
import { QueryMode } from \\"./QueryMode\\";
import { ApiProperty } from \\"@nestjs/swagger\\";
import { IsOptional } from \\"class-validator\\";
import { Type } from \\"class-transformer\\";

@InputType({
  isAbstract: true,
})
export class StringNullableFilter {
  @ApiProperty({
    required: false,
    type: String,
  })
  @IsOptional()
  @Field(() => String, {
    nullable: true,
  })
  @Type(() => String)
  equals?: string | null;

  @ApiProperty({
    required: false,
    type: [String],
  })
  @IsOptional()
  @Field(() => [String], {
    nullable: true,
  })
  @Type(() => String)
  in?: string[] | null;

  @ApiProperty({
    required: false,
    type: [String],
  })
  @IsOptional()
  @Field(() => [String], {
    nullable: true,
  })
  @Type(() => String)
  notIn?: string[] | null;

  @ApiProperty({
    required: false,
    type: String,
  })
  @IsOptional()
  @Field(() => String, {
    nullable: true,
  })
  @Type(() => String)
  lt?: string;

  @ApiProperty({
    required: false,
    type: String,
  })
  @IsOptional()
  @Field(() => String, {
    nullable: true,
  })
  @Type(() => String)
  lte?: string;

  @ApiProperty({
    required: false,
    type: String,
  })
  @IsOptional()
  @Field(() => String, {
    nullable: true,
  })
  @Type(() => String)
  gt?: string;

  @ApiProperty({
    required: false,
    type: String,
  })
  @IsOptional()
  @Field(() => String, {
    nullable: true,
  })
  @Type(() => String)
  gte?: string;

  @ApiProperty({
    required: false,
    type: String,
  })
  @IsOptional()
  @Field(() => String, {
    nullable: true,
  })
  @Type(() => String)
  contains?: string;

  @ApiProperty({
    required: false,
    type: String,
  })
  @IsOptional()
  @Field(() => String, {
    nullable: true,
  })
  @Type(() => String)
  startsWith?: string;

  @ApiProperty({
    required: false,
    type: String,
  })
  @IsOptional()
  @Field(() => String, {
    nullable: true,
  })
  @Type(() => String)
  endsWith?: string;

  @ApiProperty({
    required: false,
    enum: [\\"Default\\", \\"Insensitive\\"],
  })
  @IsOptional()
  @Field(() => QueryMode, {
    nullable: true,
  })
  mode?: QueryMode;

  @ApiProperty({
    required: false,
    type: String,
  })
  @IsOptional()
  @Field(() => String, {
    nullable: true,
  })
  @Type(() => String)
  not?: string;
}
",
}
`;<|MERGE_RESOLUTION|>--- conflicted
+++ resolved
@@ -3493,12 +3493,8 @@
     });
     if (user && (await this.passwordService.compare(password, user.password))) {
       const { roles } = user;
-<<<<<<< HEAD
       const roleList = (roles as UserRoles).roles;
       return { username, roles: roleList };
-=======
-      return { id: user.id, username, roles };
->>>>>>> d0de2f64
     }
     return null;
   }
