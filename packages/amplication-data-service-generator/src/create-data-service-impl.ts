import normalize from "normalize-path";
import winston from "winston";
import { createDTOs } from "./server/resource/create-dtos";
import {
  Entity,
  EntityField,
  Role,
  AppInfo,
  Module,
  EnumDataType,
  LookupResolvedProperties,
  types,
<<<<<<< HEAD
  ExternalApis,
=======
  Plugin,
>>>>>>> 9f0b7d3c
} from "@amplication/code-gen-types";
import { createUserEntityIfNotExist } from "./server/user-entity";
import { createAdminModules } from "./admin/create-admin";
import { createServerModules } from "./server/create-server";
import DsgContext from "./dsg-context";
import pluralize from "pluralize";
import { camelCase } from "camel-case";
import registerPlugins from "./register-plugin";

export async function createDataServiceImpl(
  entities: Entity[],
  roles: Role[],
  appInfo: AppInfo,
<<<<<<< HEAD
  apis: ExternalApis,
  logger: winston.Logger
=======
  logger: winston.Logger,
  resourcePlugins: Plugin[] = []
>>>>>>> 9f0b7d3c
): Promise<Module[]> {
  logger.info("Creating application...");
  const timer = logger.startTimer();

  // make sure that the user table is existed if not it will crate one
  const [entitiesWithUserEntity, userEntity] = createUserEntityIfNotExist(
    entities
  );

  const entitiesWithPluralName = prepareEntityPluralName(
    entitiesWithUserEntity
  );

  const normalizedEntities = resolveLookupFields(entitiesWithPluralName);

  const context = DsgContext.getInstance;
  context.appInfo = appInfo;
  context.roles = roles;
  context.entities = normalizedEntities;
  const plugins = await registerPlugins(resourcePlugins);

  context.plugins = plugins;

  logger.info("Creating DTOs...");
  const dtos = await createDTOs(normalizedEntities);
  context.DTOs = dtos;

  logger.info("Copying static modules...");

  const modules = (
    await Promise.all([
      createServerModules(
        normalizedEntities,
        roles,
        appInfo,
        dtos,
        userEntity,
        logger
      ),
      (appInfo.settings.adminUISettings.generateAdminUI &&
        createAdminModules()) ||
        [],
    ])
  ).flat();

  timer.done({ message: "Application creation time" });

  /** @todo make module paths to always use Unix path separator */
  return modules.map((module) => ({
    ...module,
    path: normalize(module.path),
  }));
}

function prepareEntityPluralName(entities: Entity[]): Entity[] {
  const currentEntities = entities.map((entity) => {
    entity.pluralName = pluralize(camelCase(entity.name));
    return entity;
  });
  return currentEntities;
}

function resolveLookupFields(entities: Entity[]): Entity[] {
  const entityIdToEntity: Record<string, Entity> = {};
  const fieldIdToField: Record<string, EntityField> = {};
  for (const entity of entities) {
    entityIdToEntity[entity.id] = entity;
    for (const field of entity.fields) {
      fieldIdToField[field.permanentId] = field;
    }
  }
  return entities.map((entity) => {
    return {
      ...entity,
      fields: entity.fields.map((field) => {
        if (field.dataType === EnumDataType.Lookup) {
          const fieldProperties = field.properties as types.Lookup;

          const { relatedEntityId, relatedFieldId } = fieldProperties;
          if (!relatedEntityId) {
            throw new Error(
              `Lookup entity field ${field.name} must have a relatedEntityId property with a valid entity ID`
            );
          }
          if (!relatedFieldId) {
            throw new Error(
              `Lookup entity field ${field.name} must have a relatedFieldId property with a valid entity ID`
            );
          }
          const relatedEntity = entityIdToEntity[relatedEntityId];
          const relatedField = fieldIdToField[relatedFieldId];
          if (!relatedEntity) {
            throw new Error(
              `Could not find entity with the ID ${relatedEntityId} referenced in entity field ${field.name}`
            );
          }
          if (!relatedField) {
            throw new Error(
              `Could not find entity field with the ID ${relatedFieldId} referenced in entity field ${field.name}`
            );
          }

          const relatedFieldProperties = relatedField.properties as types.Lookup;

          const isOneToOne =
            !fieldProperties.allowMultipleSelection &&
            !relatedFieldProperties.allowMultipleSelection;

          //**@todo: in one-to-one relation, only one side should have a foreign key.
          //We currently decide randomly based on sorting the permanent ID
          //instead we should let the user decide which side holds the foreign key  */
          const isOneToOneWithoutForeignKey =
            isOneToOne && field.permanentId > relatedField.permanentId;

          const properties: LookupResolvedProperties = {
            ...field.properties,
            relatedEntity,
            relatedField,
            isOneToOneWithoutForeignKey,
          };
          return {
            ...field,
            properties,
          };
        }
        return field;
      }),
    };
  });
}<|MERGE_RESOLUTION|>--- conflicted
+++ resolved
@@ -10,11 +10,8 @@
   EnumDataType,
   LookupResolvedProperties,
   types,
-<<<<<<< HEAD
+  Plugin,
   ExternalApis,
-=======
-  Plugin,
->>>>>>> 9f0b7d3c
 } from "@amplication/code-gen-types";
 import { createUserEntityIfNotExist } from "./server/user-entity";
 import { createAdminModules } from "./admin/create-admin";
@@ -28,13 +25,9 @@
   entities: Entity[],
   roles: Role[],
   appInfo: AppInfo,
-<<<<<<< HEAD
   apis: ExternalApis,
-  logger: winston.Logger
-=======
   logger: winston.Logger,
   resourcePlugins: Plugin[] = []
->>>>>>> 9f0b7d3c
 ): Promise<Module[]> {
   logger.info("Creating application...");
   const timer = logger.startTimer();
