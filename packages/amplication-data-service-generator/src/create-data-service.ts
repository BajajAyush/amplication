--- conflicted
+++ resolved
@@ -77,22 +77,15 @@
   logger.info("Creating swagger...");
   const swaggerModule = await createSwagger(appInfo);
 
-<<<<<<< HEAD
   logger.info("Creating seed script...");
   const seedModule = await createSeedModule(userEntity);
 
   const createdModules = [
     ...resourcesModules,
+    ...dtoModules,
     swaggerModule,
     appModule,
     seedModule,
-=======
-  const createdModules = [
-    ...resourcesModules,
-    ...dtoModules,
-    swaggerModule,
-    appModule,
->>>>>>> cd56b674
   ];
 
   logger.info("Formatting code...");
