--- conflicted
+++ resolved
@@ -4,10 +4,6 @@
 import fg from "fast-glob";
 
 import { formatCode, Module } from "./util/module";
-<<<<<<< HEAD
-import { Entity } from "./models";
-=======
->>>>>>> 6960898a
 import { createResourcesModules } from "./resource/create-resource";
 import { createAppModule } from "./app-module/create-app-module";
 import { createPrismaSchemaModule } from "./prisma/create-prisma-schema-module";
