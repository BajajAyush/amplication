import difference from "@extra-set/difference";
import { FullEntity } from "./types";
import * as models from "./models";
import { Module } from "./util/module";

type Action =
  | "create:any"
  | "read:any"
  | "update:any"
  | "delete:any"
  | "create:own"
  | "read:own"
  | "update:own"
  | "delete:own";

/**
 * Defines grant for a role to apply an action for a resource with attributes
 * @see https://github.com/onury/accesscontrol#defining-all-grants-at-once
 */
export type Grant = {
  role: string;
  resource: string;
  action: Action;
  attributes: string;
};

<<<<<<< HEAD
export const ALL_ATTRIBUTES_ALLOWED = "*";
export const CREATE_ANY = "create:any";
export const DELETE_ANY = "delete:any";
export const READ_ANY = "read:any";
export const UPDATE_ANY = "update:any";
export const READ_OWN = "read:own";
=======
/**
 * Matches all resource attributes (glob notation)
 */
export const ALL_ATTRIBUTES_MATCHER = "*";

// ACL actions
export const CREATE_ANY: Action = "create:any";
export const DELETE_ANY: Action = "delete:any";
export const READ_ANY: Action = "read:any";
export const UPDATE_ANY: Action = "update:any";
export const READ_OWN: Action = "read:own";
>>>>>>> db9a944d

export const GRANTS_MODULE_PATH = "grants.json";

/**
 * Creates a grants module from given entities and roles.
 * @param entities entities to create grants according to
 * @param roles all the existing roles
 * @returns grants JSON module
 */
export function createGrantsModule(
  entities: FullEntity[],
  roles: models.AppRole[]
): Module {
  return {
    path: GRANTS_MODULE_PATH,
    code: JSON.stringify(createGrants(entities, roles), null, 2),
  };
}

export function createGrants(
  entities: FullEntity[],
  roles: models.AppRole[]
): Grant[] {
  const grants: Grant[] = [];
  for (const entity of entities) {
    for (const permission of entity.permissions) {
      if (permission.type === models.EnumEntityPermissionType.Disabled) {
        continue;
      }
      const roleToFields: Record<string, Set<string>> = {};
      const fieldsWithRoles = new Set<string>();
      if (permission.permissionFields) {
        for (const permissionField of permission.permissionFields) {
          if (!permissionField.permissionFieldRoles) {
            throw new Error("permissionFieldRoles must be an array");
          }
          for (const permissionFieldRole of permissionField.permissionFieldRoles) {
            const role = permissionFieldRole.appRole.name;
            if (!(role in roleToFields)) {
              roleToFields[role] = new Set();
            }
            const { field } = permissionField;
            roleToFields[role].add(field.name);
            fieldsWithRoles.add(field.name);
          }
        }
      }
      switch (permission.type) {
        case models.EnumEntityPermissionType.AllRoles: {
          for (const role of roles) {
            grants.push({
              role: role.name,
              resource: entity.name,
              action: actionToACLAction[permission.action],
              /** @todo */
<<<<<<< HEAD
              attributes: ALL_ATTRIBUTES_ALLOWED,
=======
              attributes: ALL_ATTRIBUTES_MATCHER,
>>>>>>> db9a944d
            });
          }
          break;
        }
        case models.EnumEntityPermissionType.Granular: {
          if (!permission.permissionRoles) {
            throw new Error(
              "For granular permissions, permissionRoles must be defined"
            );
          }
          for (const { appRole } of permission.permissionRoles) {
            const fields = roleToFields[appRole.name] || new Set();
            /** Set of fields allowed other roles */
            const forbiddenFields = difference(fieldsWithRoles, fields);
            const attributes = createAttributes([
              ALL_ATTRIBUTES_MATCHER,
              ...Array.from(forbiddenFields, (field: string) =>
                createNegativeAttributeMatcher(field)
              ),
            ]);
            grants.push({
              role: appRole.name,
              resource: entity.name,
              action: actionToACLAction[permission.action],
<<<<<<< HEAD
              attributes: [
                ALL_ATTRIBUTES_ALLOWED,
                ...Array.from(forbiddenFields, (field) => `!${field}`),
              ].join(","),
=======
              attributes,
>>>>>>> db9a944d
            });
          }
          break;
        }
        default: {
          throw new Error(`Unexpected type: ${permission.type}`);
        }
      }
    }
  }
  return grants;
}

/** Combines attribute matchers to an attributes expression (glob notation) */
export function createAttributes(matchers: string[]): string {
  return matchers.join(",");
}

/**
 * @param attribute attribute name to exclude
 * @returns a matcher which unmatches a specific attribute (glob notation)
 */
export function createNegativeAttributeMatcher(attribute: string): string {
  return `!${attribute}`;
}

const actionToACLAction: { [key in models.EnumEntityAction]: Action } = {
  [models.EnumEntityAction.Create]: CREATE_ANY,
  [models.EnumEntityAction.Delete]: DELETE_ANY,
  [models.EnumEntityAction.Search]: READ_ANY,
  [models.EnumEntityAction.Update]: UPDATE_ANY,
  [models.EnumEntityAction.View]: READ_OWN,
};<|MERGE_RESOLUTION|>--- conflicted
+++ resolved
@@ -24,18 +24,10 @@
   attributes: string;
 };
 
-<<<<<<< HEAD
-export const ALL_ATTRIBUTES_ALLOWED = "*";
-export const CREATE_ANY = "create:any";
-export const DELETE_ANY = "delete:any";
-export const READ_ANY = "read:any";
-export const UPDATE_ANY = "update:any";
-export const READ_OWN = "read:own";
-=======
 /**
  * Matches all resource attributes (glob notation)
  */
-export const ALL_ATTRIBUTES_MATCHER = "*";
+export const ALL_ATTRIBUTES_ALLOWED = "*";
 
 // ACL actions
 export const CREATE_ANY: Action = "create:any";
@@ -43,7 +35,6 @@
 export const READ_ANY: Action = "read:any";
 export const UPDATE_ANY: Action = "update:any";
 export const READ_OWN: Action = "read:own";
->>>>>>> db9a944d
 
 export const GRANTS_MODULE_PATH = "grants.json";
 
@@ -99,11 +90,7 @@
               resource: entity.name,
               action: actionToACLAction[permission.action],
               /** @todo */
-<<<<<<< HEAD
               attributes: ALL_ATTRIBUTES_ALLOWED,
-=======
-              attributes: ALL_ATTRIBUTES_MATCHER,
->>>>>>> db9a944d
             });
           }
           break;
@@ -119,7 +106,7 @@
             /** Set of fields allowed other roles */
             const forbiddenFields = difference(fieldsWithRoles, fields);
             const attributes = createAttributes([
-              ALL_ATTRIBUTES_MATCHER,
+              ALL_ATTRIBUTES_ALLOWED,
               ...Array.from(forbiddenFields, (field: string) =>
                 createNegativeAttributeMatcher(field)
               ),
@@ -128,14 +115,7 @@
               role: appRole.name,
               resource: entity.name,
               action: actionToACLAction[permission.action],
-<<<<<<< HEAD
-              attributes: [
-                ALL_ATTRIBUTES_ALLOWED,
-                ...Array.from(forbiddenFields, (field) => `!${field}`),
-              ].join(","),
-=======
               attributes,
->>>>>>> db9a944d
             });
           }
           break;
