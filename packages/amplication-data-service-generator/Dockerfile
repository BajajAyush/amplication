ARG NODE_VERSION=16.16-alpine

FROM node:$NODE_VERSION

# Hide Open Collective message from install logs
ENV OPENCOLLECTIVE_HIDE=1
# Hiden NPM security message from install logs
ENV NPM_CONFIG_AUDIT=false
# Hide NPM funding message from install logs
ENV NPM_CONFIG_FUND=false

# Update npm to version 7
RUN npm i -g npm@7.3.0

# Set the working directory
WORKDIR /app

# Copy files specifying dependencies
COPY packages/amplication-data-service-generator/src/server/static/package.json packages/amplication-data-service-generator/src/server/static/package-lock.json ./server/
COPY packages/amplication-data-service-generator/src/admin/static/package.json packages/amplication-data-service-generator/src/admin/static/package-lock.json ./admin/

# Install dependencies
<<<<<<< HEAD
RUN cd server; npm ci --silent;
# RUN cd admin; npm ci --silent;
=======
RUN cd server; npm ci;
RUN cd admin; npm ci;
>>>>>>> 4394338b
<|MERGE_RESOLUTION|>--- conflicted
+++ resolved
@@ -20,10 +20,5 @@
 COPY packages/amplication-data-service-generator/src/admin/static/package.json packages/amplication-data-service-generator/src/admin/static/package-lock.json ./admin/
 
 # Install dependencies
-<<<<<<< HEAD
-RUN cd server; npm ci --silent;
-# RUN cd admin; npm ci --silent;
-=======
 RUN cd server; npm ci;
-RUN cd admin; npm ci;
->>>>>>> 4394338b
+# RUN cd admin; npm ci;