--- conflicted
+++ resolved
@@ -40,10 +40,7 @@
   workspaceId String
   workspace   Workspace @relation(fields: [workspaceId], references: [id], onDelete: NoAction, onUpdate: Cascade)
   apps        App[]
-<<<<<<< HEAD
-=======
   deletedAt   DateTime?
->>>>>>> 019f698e
 
   @@unique([workspaceId, name])
 }
