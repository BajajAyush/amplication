--- conflicted
+++ resolved
@@ -40,10 +40,7 @@
   workspaceId String
   workspace   Workspace  @relation(fields: [workspaceId], references: [id], onDelete: NoAction, onUpdate: Cascade)
   resources   Resource[]
-<<<<<<< HEAD
-=======
   deletedAt   DateTime?
->>>>>>> 8ea88241
 
   @@unique([workspaceId, name])
 }
