--- conflicted
+++ resolved
@@ -35,20 +35,12 @@
 }
 
 model Project {
-<<<<<<< HEAD
   id          String     @id @default(cuid())
   name        String     @unique
   workspaceId String
   workspace   Workspace  @relation(fields: [workspaceId], references: [id], onDelete: NoAction, onUpdate: Cascade)
   resources   Resource[]
-=======
-  id          String    @id @default(cuid())
-  name        String    @unique
-  workspaceId String
-  workspace   Workspace @relation(fields: [workspaceId], references: [id], onDelete: NoAction, onUpdate: Cascade)
-  apps        App[]
   deletedAt   DateTime?
->>>>>>> 601afe6b
 
   @@unique([workspaceId, name])
 }
