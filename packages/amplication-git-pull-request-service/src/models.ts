export type Maybe<T> = T | null;
export type InputMaybe<T> = Maybe<T>;
export type Exact<T extends { [key: string]: unknown }> = {
  [K in keyof T]: T[K];
};
export type MakeOptional<T, K extends keyof T> = Omit<T, K> &
  { [SubKey in K]?: Maybe<T[SubKey]> };
export type MakeMaybe<T, K extends keyof T> = Omit<T, K> &
  { [SubKey in K]: Maybe<T[SubKey]> };
/** All built-in and custom scalars, mapped to their actual values */
export type Scalars = {
  ID: string;
  String: string;
  Boolean: boolean;
  Int: number;
  Float: number;
  /** A date-time string at UTC, such as 2019-12-03T09:54:33Z, compliant with the date-time format. */
  DateTime: any;
  /** The `JSONObject` scalar type represents JSON objects as specified by [ECMA-404](http://www.ecma-international.org/publications/files/ECMA-ST/ECMA-404.pdf). */
  JSONObject: any;
};

export type Account = {
  __typename?: 'Account';
  createdAt: Scalars['DateTime'];
  email: Scalars['String'];
  firstName: Scalars['String'];
  githubId?: Maybe<Scalars['String']>;
  id: Scalars['String'];
  lastName: Scalars['String'];
  password: Scalars['String'];
  updatedAt: Scalars['DateTime'];
};

export type Action = {
  __typename?: 'Action';
  createdAt: Scalars['DateTime'];
  id: Scalars['String'];
  steps?: Maybe<Array<ActionStep>>;
};

export type ActionLog = {
  __typename?: 'ActionLog';
  createdAt: Scalars['DateTime'];
  id: Scalars['String'];
  level: EnumActionLogLevel;
  message: Scalars['String'];
  meta: Scalars['JSONObject'];
};

export type ActionStep = {
  __typename?: 'ActionStep';
  completedAt?: Maybe<Scalars['DateTime']>;
  createdAt: Scalars['DateTime'];
  id: Scalars['String'];
  logs?: Maybe<Array<ActionLog>>;
  message: Scalars['String'];
  name: Scalars['String'];
  status: EnumActionStepStatus;
};

export type AdminUiSettings = {
  __typename?: 'AdminUISettings';
  adminUIPath: Scalars['String'];
  generateAdminUI: Scalars['Boolean'];
};

export type AdminUiSettingsUpdateInput = {
  adminUIPath?: InputMaybe<Scalars['String']>;
  generateAdminUI?: InputMaybe<Scalars['Boolean']>;
};

export type ApiToken = {
  __typename?: 'ApiToken';
  createdAt: Scalars['DateTime'];
  id: Scalars['String'];
  lastAccessAt: Scalars['DateTime'];
  name: Scalars['String'];
  previewChars: Scalars['String'];
  token?: Maybe<Scalars['String']>;
  updatedAt: Scalars['DateTime'];
  userId: Scalars['String'];
};

export type ApiTokenCreateInput = {
  name: Scalars['String'];
};

export type Auth = {
  __typename?: 'Auth';
  /** JWT Bearer token */
  token: Scalars['String'];
};

export type AuthorizeResourceWithGitResult = {
  __typename?: 'AuthorizeResourceWithGitResult';
  url: Scalars['String'];
};

export type Block = {
  __typename?: 'Block';
  blockType: EnumBlockType;
  createdAt: Scalars['DateTime'];
  description?: Maybe<Scalars['String']>;
  displayName: Scalars['String'];
  id: Scalars['String'];
  lockedAt?: Maybe<Scalars['DateTime']>;
  lockedByUser: Array<User>;
  lockedByUserId?: Maybe<Scalars['String']>;
  parentBlock?: Maybe<Block>;
  resource?: Maybe<Resource>;
  updatedAt: Scalars['DateTime'];
  versionNumber?: Maybe<Scalars['Float']>;
  versions?: Maybe<Array<BlockVersion>>;
};

export type BlockVersionsArgs = {
  orderBy?: InputMaybe<BlockVersionOrderByInput>;
  skip?: InputMaybe<Scalars['Int']>;
  take?: InputMaybe<Scalars['Int']>;
  where?: InputMaybe<BlockVersionWhereInput>;
};

export type BlockInputOutput = {
  __typename?: 'BlockInputOutput';
  dataType?: Maybe<EnumDataType>;
  dataTypeEntityName?: Maybe<Scalars['String']>;
  description: Scalars['String'];
  includeAllPropertiesByDefault?: Maybe<Scalars['Boolean']>;
  isList?: Maybe<Scalars['Boolean']>;
  name: Scalars['String'];
  propertyList?: Maybe<Array<PropertySelector>>;
};

export type BlockInputOutputInput = {
  dataType?: InputMaybe<EnumDataType>;
  dataTypeEntityName?: InputMaybe<Scalars['String']>;
  description: Scalars['String'];
  includeAllPropertiesByDefault?: InputMaybe<Scalars['Boolean']>;
  isList?: InputMaybe<Scalars['Boolean']>;
  name: Scalars['String'];
  propertyList?: InputMaybe<Array<PropertySelectorInput>>;
};

export type BlockOrderByInput = {
  blockType?: InputMaybe<SortOrder>;
  createdAt?: InputMaybe<SortOrder>;
  description?: InputMaybe<SortOrder>;
  displayName?: InputMaybe<SortOrder>;
  id?: InputMaybe<SortOrder>;
  updatedAt?: InputMaybe<SortOrder>;
};

export type BlockVersion = {
  __typename?: 'BlockVersion';
  block: Block;
  commit?: Maybe<Commit>;
  createdAt: Scalars['DateTime'];
  description?: Maybe<Scalars['String']>;
  displayName: Scalars['String'];
  id: Scalars['String'];
  settings?: Maybe<Scalars['JSONObject']>;
  updatedAt: Scalars['DateTime'];
  versionNumber: Scalars['Int'];
};

export type BlockVersionOrderByInput = {
  createdAt?: InputMaybe<SortOrder>;
  id?: InputMaybe<SortOrder>;
  label?: InputMaybe<SortOrder>;
  updatedAt?: InputMaybe<SortOrder>;
  versionNumber?: InputMaybe<SortOrder>;
};

export type BlockVersionWhereInput = {
  block?: InputMaybe<WhereUniqueInput>;
  createdAt?: InputMaybe<DateTimeFilter>;
  id?: InputMaybe<StringFilter>;
  label?: InputMaybe<StringFilter>;
  updatedAt?: InputMaybe<DateTimeFilter>;
  versionNumber?: InputMaybe<IntFilter>;
};

export type BlockWhereInput = {
  blockType?: InputMaybe<EnumBlockTypeFilter>;
  createdAt?: InputMaybe<DateTimeFilter>;
  description?: InputMaybe<StringFilter>;
  displayName?: InputMaybe<StringFilter>;
  id?: InputMaybe<StringFilter>;
  parentBlock?: InputMaybe<WhereUniqueInput>;
  resource?: InputMaybe<WhereUniqueInput>;
  updatedAt?: InputMaybe<DateTimeFilter>;
};

export type BooleanFilter = {
  equals?: InputMaybe<Scalars['Boolean']>;
  not?: InputMaybe<Scalars['Boolean']>;
};

export type Build = {
  __typename?: 'Build';
  action?: Maybe<Action>;
  actionId: Scalars['String'];
  archiveURI: Scalars['String'];
  commit: Commit;
  commitId: Scalars['String'];
  createdAt: Scalars['DateTime'];
  createdBy: User;
  id: Scalars['String'];
  message: Scalars['String'];
  resource?: Maybe<Resource>;
  resourceId: Scalars['String'];
  status?: Maybe<EnumBuildStatus>;
  userId: Scalars['String'];
  version: Scalars['String'];
};

export type BuildCreateInput = {
  commit: WhereParentIdInput;
  message: Scalars['String'];
  resource: WhereParentIdInput;
};

export type BuildOrderByInput = {
  createdAt?: InputMaybe<SortOrder>;
  id?: InputMaybe<SortOrder>;
  message?: InputMaybe<SortOrder>;
  status?: InputMaybe<SortOrder>;
  userId?: InputMaybe<SortOrder>;
  version?: InputMaybe<SortOrder>;
};

export type BuildWhereInput = {
  commit?: InputMaybe<WhereUniqueInput>;
  createdAt?: InputMaybe<DateTimeFilter>;
  createdBy?: InputMaybe<WhereUniqueInput>;
  id?: InputMaybe<StringFilter>;
  message?: InputMaybe<StringFilter>;
  resource: WhereUniqueInput;
  version?: InputMaybe<StringFilter>;
};

export type ChangePasswordInput = {
  newPassword: Scalars['String'];
  oldPassword: Scalars['String'];
};

export type Commit = {
  __typename?: 'Commit';
  builds?: Maybe<Array<Build>>;
  changes?: Maybe<Array<PendingChange>>;
  createdAt: Scalars['DateTime'];
  id: Scalars['String'];
  message: Scalars['String'];
  user?: Maybe<User>;
  userId: Scalars['String'];
};

export type CommitBuildsArgs = {
  orderBy?: InputMaybe<BuildOrderByInput>;
  skip?: InputMaybe<Scalars['Int']>;
  take?: InputMaybe<Scalars['Int']>;
  where?: InputMaybe<BuildWhereInput>;
};

export type CommitCreateInput = {
  message: Scalars['String'];
  project: WhereParentIdInput;
};

export type CommitOrderByInput = {
  createdAt?: InputMaybe<SortOrder>;
  id?: InputMaybe<SortOrder>;
  message?: InputMaybe<SortOrder>;
};

export type CommitWhereInput = {
  createdAt?: InputMaybe<DateTimeFilter>;
  id?: InputMaybe<StringFilter>;
  message?: InputMaybe<StringFilter>;
  project: WhereUniqueInput;
  user?: InputMaybe<WhereUniqueInput>;
};

export type CommitWhereUniqueInput = {
  id?: InputMaybe<Scalars['String']>;
};

export type CompleteInvitationInput = {
  token: Scalars['String'];
};

export type ConnectGitRepositoryInput = {
  gitOrganizationId: Scalars['String'];
  name: Scalars['String'];
  resourceId: Scalars['String'];
};

<<<<<<< HEAD
=======
export type ConnectorRestApi = IBlock & {
  __typename?: 'ConnectorRestApi';
  authenticationType: EnumConnectorRestApiAuthenticationType;
  blockType: EnumBlockType;
  createdAt: Scalars['DateTime'];
  description: Scalars['String'];
  displayName: Scalars['String'];
  httpBasicAuthenticationSettings?: Maybe<HttpBasicAuthenticationSettings>;
  id: Scalars['String'];
  inputParameters: Array<BlockInputOutput>;
  lockedAt?: Maybe<Scalars['DateTime']>;
  lockedByUserId?: Maybe<Scalars['String']>;
  outputParameters: Array<BlockInputOutput>;
  parentBlock?: Maybe<Block>;
  privateKeyAuthenticationSettings?: Maybe<PrivateKeyAuthenticationSettings>;
  updatedAt: Scalars['DateTime'];
  versionNumber: Scalars['Float'];
};

export type ConnectorRestApiCall = IBlock & {
  __typename?: 'ConnectorRestApiCall';
  blockType: EnumBlockType;
  createdAt: Scalars['DateTime'];
  description: Scalars['String'];
  displayName: Scalars['String'];
  id: Scalars['String'];
  inputParameters: Array<BlockInputOutput>;
  lockedAt?: Maybe<Scalars['DateTime']>;
  lockedByUserId?: Maybe<Scalars['String']>;
  outputParameters: Array<BlockInputOutput>;
  parentBlock?: Maybe<Block>;
  updatedAt: Scalars['DateTime'];
  url: Scalars['String'];
  versionNumber: Scalars['Float'];
};

export type ConnectorRestApiCallCreateInput = {
  description?: InputMaybe<Scalars['String']>;
  displayName: Scalars['String'];
  inputParameters?: InputMaybe<Array<BlockInputOutputInput>>;
  outputParameters?: InputMaybe<Array<BlockInputOutputInput>>;
  parentBlock?: InputMaybe<WhereParentIdInput>;
  resource: WhereParentIdInput;
  url: Scalars['String'];
};

export type ConnectorRestApiCallOrderByInput = {
  blockType?: InputMaybe<SortOrder>;
  createdAt?: InputMaybe<SortOrder>;
  description?: InputMaybe<SortOrder>;
  displayName?: InputMaybe<SortOrder>;
  id?: InputMaybe<SortOrder>;
  updatedAt?: InputMaybe<SortOrder>;
};

export type ConnectorRestApiCallWhereInput = {
  createdAt?: InputMaybe<DateTimeFilter>;
  description?: InputMaybe<StringFilter>;
  displayName?: InputMaybe<StringFilter>;
  id?: InputMaybe<StringFilter>;
  parentBlock?: InputMaybe<WhereUniqueInput>;
  resource?: InputMaybe<WhereUniqueInput>;
  updatedAt?: InputMaybe<DateTimeFilter>;
};

export type ConnectorRestApiCreateInput = {
  authenticationType: EnumConnectorRestApiAuthenticationType;
  description?: InputMaybe<Scalars['String']>;
  displayName: Scalars['String'];
  httpBasicAuthenticationSettings?: InputMaybe<
    HttpBasicAuthenticationSettingsInput
  >;
  inputParameters?: InputMaybe<Array<BlockInputOutputInput>>;
  outputParameters?: InputMaybe<Array<BlockInputOutputInput>>;
  parentBlock?: InputMaybe<WhereParentIdInput>;
  privateKeyAuthenticationSettings?: InputMaybe<
    PrivateKeyAuthenticationSettingsInput
  >;
  resource: WhereParentIdInput;
};

export type ConnectorRestApiOrderByInput = {
  blockType?: InputMaybe<SortOrder>;
  createdAt?: InputMaybe<SortOrder>;
  description?: InputMaybe<SortOrder>;
  displayName?: InputMaybe<SortOrder>;
  id?: InputMaybe<SortOrder>;
  updatedAt?: InputMaybe<SortOrder>;
};

export type ConnectorRestApiWhereInput = {
  createdAt?: InputMaybe<DateTimeFilter>;
  description?: InputMaybe<StringFilter>;
  displayName?: InputMaybe<StringFilter>;
  id?: InputMaybe<StringFilter>;
  parentBlock?: InputMaybe<WhereUniqueInput>;
  resource?: InputMaybe<WhereUniqueInput>;
  updatedAt?: InputMaybe<DateTimeFilter>;
};

>>>>>>> 198ba57d
export type CreateGitRepositoryInput = {
  gitOrganizationId: Scalars['String'];
  gitOrganizationType: EnumGitOrganizationType;
  gitProvider: EnumGitProvider;
  name: Scalars['String'];
  public: Scalars['Boolean'];
  resourceId: Scalars['String'];
};

export type DateTimeFilter = {
  equals?: InputMaybe<Scalars['DateTime']>;
  gt?: InputMaybe<Scalars['DateTime']>;
  gte?: InputMaybe<Scalars['DateTime']>;
  in?: InputMaybe<Array<Scalars['DateTime']>>;
  lt?: InputMaybe<Scalars['DateTime']>;
  lte?: InputMaybe<Scalars['DateTime']>;
  not?: InputMaybe<Scalars['DateTime']>;
  notIn?: InputMaybe<Array<Scalars['DateTime']>>;
};

export type Entity = {
  __typename?: 'Entity';
  createdAt: Scalars['DateTime'];
  description?: Maybe<Scalars['String']>;
  displayName: Scalars['String'];
  fields?: Maybe<Array<EntityField>>;
  id: Scalars['String'];
  lockedAt?: Maybe<Scalars['DateTime']>;
  lockedByUser?: Maybe<User>;
  lockedByUserId?: Maybe<Scalars['String']>;
  name: Scalars['String'];
  permissions?: Maybe<Array<EntityPermission>>;
  pluralDisplayName: Scalars['String'];
  resource?: Maybe<Resource>;
  resourceId: Scalars['String'];
  updatedAt: Scalars['DateTime'];
  versions?: Maybe<Array<EntityVersion>>;
};

export type EntityFieldsArgs = {
  orderBy?: InputMaybe<EntityFieldOrderByInput>;
  skip?: InputMaybe<Scalars['Int']>;
  take?: InputMaybe<Scalars['Int']>;
  where?: InputMaybe<EntityFieldWhereInput>;
};

export type EntityVersionsArgs = {
  orderBy?: InputMaybe<EntityVersionOrderByInput>;
  skip?: InputMaybe<Scalars['Int']>;
  take?: InputMaybe<Scalars['Int']>;
  where?: InputMaybe<EntityVersionWhereInput>;
};

export type EntityAddPermissionFieldInput = {
  action: EnumEntityAction;
  entity: WhereParentIdInput;
  fieldName: Scalars['String'];
};

export type EntityCreateInput = {
  description?: InputMaybe<Scalars['String']>;
  displayName: Scalars['String'];
  name: Scalars['String'];
  pluralDisplayName: Scalars['String'];
  resource: WhereParentIdInput;
};

export type EntityField = {
  __typename?: 'EntityField';
  createdAt: Scalars['DateTime'];
  dataType: EnumDataType;
  description?: Maybe<Scalars['String']>;
  displayName: Scalars['String'];
  id: Scalars['String'];
  name: Scalars['String'];
  permanentId: Scalars['String'];
  position?: Maybe<Scalars['Int']>;
  properties?: Maybe<Scalars['JSONObject']>;
  required: Scalars['Boolean'];
  searchable: Scalars['Boolean'];
  unique: Scalars['Boolean'];
  updatedAt: Scalars['DateTime'];
};

export type EntityFieldCreateByDisplayNameInput = {
  dataType?: InputMaybe<EnumDataType>;
  displayName: Scalars['String'];
  entity: WhereParentIdInput;
};

export type EntityFieldCreateInput = {
  dataType: EnumDataType;
  description: Scalars['String'];
  displayName: Scalars['String'];
  entity: WhereParentIdInput;
  name: Scalars['String'];
  position?: InputMaybe<Scalars['Int']>;
  properties: Scalars['JSONObject'];
  required: Scalars['Boolean'];
  searchable: Scalars['Boolean'];
  unique: Scalars['Boolean'];
};

export type EntityFieldFilter = {
  every?: InputMaybe<EntityFieldWhereInput>;
  none?: InputMaybe<EntityFieldWhereInput>;
  some?: InputMaybe<EntityFieldWhereInput>;
};

export type EntityFieldOrderByInput = {
  createdAt?: InputMaybe<SortOrder>;
  dataType?: InputMaybe<SortOrder>;
  description?: InputMaybe<SortOrder>;
  displayName?: InputMaybe<SortOrder>;
  id?: InputMaybe<SortOrder>;
  name?: InputMaybe<SortOrder>;
  permanentId?: InputMaybe<SortOrder>;
  position?: InputMaybe<SortOrder>;
  required?: InputMaybe<SortOrder>;
  searchable?: InputMaybe<SortOrder>;
  unique?: InputMaybe<SortOrder>;
  updatedAt?: InputMaybe<SortOrder>;
};

export type EntityFieldUpdateInput = {
  dataType?: InputMaybe<EnumDataType>;
  description?: InputMaybe<Scalars['String']>;
  displayName?: InputMaybe<Scalars['String']>;
  name?: InputMaybe<Scalars['String']>;
  position?: InputMaybe<Scalars['Int']>;
  properties?: InputMaybe<Scalars['JSONObject']>;
  required?: InputMaybe<Scalars['Boolean']>;
  searchable?: InputMaybe<Scalars['Boolean']>;
  unique?: InputMaybe<Scalars['Boolean']>;
};

export type EntityFieldWhereInput = {
  createdAt?: InputMaybe<DateTimeFilter>;
  dataType?: InputMaybe<EnumDataTypeFilter>;
  description?: InputMaybe<StringFilter>;
  displayName?: InputMaybe<StringFilter>;
  id?: InputMaybe<StringFilter>;
  name?: InputMaybe<StringFilter>;
  permanentId?: InputMaybe<StringFilter>;
  required?: InputMaybe<BooleanFilter>;
  searchable?: InputMaybe<BooleanFilter>;
  unique?: InputMaybe<BooleanFilter>;
  updatedAt?: InputMaybe<DateTimeFilter>;
};

export type EntityOrderByInput = {
  createdAt?: InputMaybe<SortOrder>;
  description?: InputMaybe<SortOrder>;
  displayName?: InputMaybe<SortOrder>;
  id?: InputMaybe<SortOrder>;
  name?: InputMaybe<SortOrder>;
  pluralDisplayName?: InputMaybe<SortOrder>;
  updatedAt?: InputMaybe<SortOrder>;
};

export type EntityPermission = {
  __typename?: 'EntityPermission';
  action: EnumEntityAction;
  entityVersion?: Maybe<EntityVersion>;
  entityVersionId: Scalars['String'];
  id: Scalars['String'];
  permissionFields?: Maybe<Array<EntityPermissionField>>;
  permissionRoles?: Maybe<Array<EntityPermissionRole>>;
  type: EnumEntityPermissionType;
};

export type EntityPermissionField = {
  __typename?: 'EntityPermissionField';
  entityVersionId: Scalars['String'];
  field: EntityField;
  fieldPermanentId: Scalars['String'];
  id: Scalars['String'];
  permission?: Maybe<EntityPermission>;
  permissionId: Scalars['String'];
  permissionRoles?: Maybe<Array<EntityPermissionRole>>;
};

export type EntityPermissionFieldWhereUniqueInput = {
  action: EnumEntityAction;
  entityId: Scalars['String'];
  fieldPermanentId: Scalars['String'];
};

export type EntityPermissionRole = {
  __typename?: 'EntityPermissionRole';
  action: EnumEntityAction;
  entityPermission?: Maybe<EntityPermission>;
  entityVersionId: Scalars['String'];
  id: Scalars['String'];
  resourceRole: ResourceRole;
  resourceRoleId: Scalars['String'];
};

export type EntityUpdateInput = {
  description?: InputMaybe<Scalars['String']>;
  displayName?: InputMaybe<Scalars['String']>;
  name?: InputMaybe<Scalars['String']>;
  pluralDisplayName?: InputMaybe<Scalars['String']>;
};

export type EntityUpdatePermissionFieldRolesInput = {
  addPermissionRoles?: InputMaybe<Array<WhereUniqueInput>>;
  deletePermissionRoles?: InputMaybe<Array<WhereUniqueInput>>;
  permissionField: WhereParentIdInput;
};

export type EntityUpdatePermissionInput = {
  action: EnumEntityAction;
  type: EnumEntityPermissionType;
};

export type EntityUpdatePermissionRolesInput = {
  action: EnumEntityAction;
  addRoles?: InputMaybe<Array<WhereUniqueInput>>;
  deleteRoles?: InputMaybe<Array<WhereUniqueInput>>;
  entity: WhereParentIdInput;
};

export type EntityVersion = {
  __typename?: 'EntityVersion';
  commit?: Maybe<Commit>;
  createdAt: Scalars['DateTime'];
  description?: Maybe<Scalars['String']>;
  displayName: Scalars['String'];
  entity: Entity;
  entityId: Scalars['String'];
  fields: Array<EntityField>;
  id: Scalars['String'];
  name: Scalars['String'];
  permissions?: Maybe<Array<EntityPermission>>;
  pluralDisplayName: Scalars['String'];
  updatedAt: Scalars['DateTime'];
  versionNumber: Scalars['Int'];
};

export type EntityVersionFieldsArgs = {
  orderBy?: InputMaybe<EntityFieldOrderByInput>;
  skip?: InputMaybe<Scalars['Int']>;
  take?: InputMaybe<Scalars['Int']>;
  where?: InputMaybe<EntityFieldWhereInput>;
};

export type EntityVersionOrderByInput = {
  createdAt?: InputMaybe<SortOrder>;
  description?: InputMaybe<SortOrder>;
  displayName?: InputMaybe<SortOrder>;
  id?: InputMaybe<SortOrder>;
  label?: InputMaybe<SortOrder>;
  name?: InputMaybe<SortOrder>;
  pluralDisplayName?: InputMaybe<SortOrder>;
  updatedAt?: InputMaybe<SortOrder>;
  versionNumber?: InputMaybe<SortOrder>;
};

export type EntityVersionWhereInput = {
  createdAt?: InputMaybe<DateTimeFilter>;
  description?: InputMaybe<StringFilter>;
  displayName?: InputMaybe<StringFilter>;
  entity?: InputMaybe<WhereUniqueInput>;
  id?: InputMaybe<StringFilter>;
  label?: InputMaybe<StringFilter>;
  name?: InputMaybe<StringFilter>;
  pluralDisplayName?: InputMaybe<StringFilter>;
  updatedAt?: InputMaybe<DateTimeFilter>;
  versionNumber?: InputMaybe<IntFilter>;
};

export type EntityWhereInput = {
  createdAt?: InputMaybe<DateTimeFilter>;
  description?: InputMaybe<StringFilter>;
  displayName?: InputMaybe<StringFilter>;
  fields?: InputMaybe<EntityFieldFilter>;
  id?: InputMaybe<StringFilter>;
  name?: InputMaybe<StringFilter>;
  pluralDisplayName?: InputMaybe<StringFilter>;
  resource?: InputMaybe<WhereUniqueInput>;
  updatedAt?: InputMaybe<DateTimeFilter>;
};

export enum EnumActionLogLevel {
  Debug = 'Debug',
  Error = 'Error',
  Info = 'Info',
  Warning = 'Warning',
}

export enum EnumActionStepStatus {
  Failed = 'Failed',
  Running = 'Running',
  Success = 'Success',
  Waiting = 'Waiting',
}

export enum EnumAuthProviderType {
  Http = 'Http',
  Jwt = 'Jwt',
}

export enum EnumBlockType {
  CanvasPage = 'CanvasPage',
  ConnectorFile = 'ConnectorFile',
  ConnectorRestApi = 'ConnectorRestApi',
  ConnectorRestApiCall = 'ConnectorRestApiCall',
  ConnectorSoapApi = 'ConnectorSoapApi',
  Document = 'Document',
  EntityApi = 'EntityApi',
  EntityApiEndpoint = 'EntityApiEndpoint',
  EntityPage = 'EntityPage',
  Flow = 'Flow',
  FlowApi = 'FlowApi',
  Layout = 'Layout',
  PluginInstallation = 'PluginInstallation',
  ProjectConfigurationSettings = 'ProjectConfigurationSettings',
  ServiceSettings = 'ServiceSettings',
  ServiceTopics = 'ServiceTopics',
  Topic = 'Topic',
}

export type EnumBlockTypeFilter = {
  equals?: InputMaybe<EnumBlockType>;
  in?: InputMaybe<Array<EnumBlockType>>;
  not?: InputMaybe<EnumBlockType>;
  notIn?: InputMaybe<Array<EnumBlockType>>;
};

export enum EnumBuildStatus {
  Completed = 'Completed',
  Failed = 'Failed',
  Invalid = 'Invalid',
  Running = 'Running',
}

export enum EnumDataType {
  Boolean = 'Boolean',
  CreatedAt = 'CreatedAt',
  DateTime = 'DateTime',
  DecimalNumber = 'DecimalNumber',
  Email = 'Email',
  GeographicLocation = 'GeographicLocation',
  Id = 'Id',
  Json = 'Json',
  Lookup = 'Lookup',
  MultiLineText = 'MultiLineText',
  MultiSelectOptionSet = 'MultiSelectOptionSet',
  OptionSet = 'OptionSet',
  Password = 'Password',
  Roles = 'Roles',
  SingleLineText = 'SingleLineText',
  UpdatedAt = 'UpdatedAt',
  Username = 'Username',
  WholeNumber = 'WholeNumber',
}

export type EnumDataTypeFilter = {
  equals?: InputMaybe<EnumDataType>;
  in?: InputMaybe<Array<EnumDataType>>;
  not?: InputMaybe<EnumDataType>;
  notIn?: InputMaybe<Array<EnumDataType>>;
};

export enum EnumEntityAction {
  Create = 'Create',
  Delete = 'Delete',
  Search = 'Search',
  Update = 'Update',
  View = 'View',
}

export enum EnumEntityPermissionType {
  AllRoles = 'AllRoles',
  Disabled = 'Disabled',
  Granular = 'Granular',
  Public = 'Public',
}

export enum EnumGitOrganizationType {
  Organization = 'Organization',
  User = 'User',
}

export enum EnumGitProvider {
  Github = 'Github',
}

export enum EnumMessagePatternConnectionOptions {
  None = 'None',
  Receive = 'Receive',
  Send = 'Send',
}

export enum EnumPendingChangeAction {
  Create = 'Create',
  Delete = 'Delete',
  Update = 'Update',
}

export enum EnumPendingChangeOriginType {
  Block = 'Block',
  Entity = 'Entity',
}

export enum EnumResourceType {
  MessageBroker = 'MessageBroker',
  ProjectConfiguration = 'ProjectConfiguration',
  Service = 'Service',
}

export type EnumResourceTypeFilter = {
  equals?: InputMaybe<EnumResourceType>;
  in?: InputMaybe<Array<EnumResourceType>>;
  not?: InputMaybe<EnumResourceType>;
  notIn?: InputMaybe<Array<EnumResourceType>>;
};

export enum EnumSubscriptionPlan {
  Business = 'Business',
  Enterprise = 'Enterprise',
  Pro = 'Pro',
}

export enum EnumSubscriptionStatus {
  Active = 'Active',
  Deleted = 'Deleted',
  PastDue = 'PastDue',
  Paused = 'Paused',
  Trailing = 'Trailing',
}

export enum EnumWorkspaceMemberType {
  Invitation = 'Invitation',
  User = 'User',
}

export type Environment = {
  __typename?: 'Environment';
  address: Scalars['String'];
  createdAt: Scalars['DateTime'];
  description?: Maybe<Scalars['String']>;
  id: Scalars['String'];
  name: Scalars['String'];
  resource: Resource;
  resourceId: Scalars['String'];
  updatedAt: Scalars['DateTime'];
};

export type GitGetInstallationUrlInput = {
  gitProvider: EnumGitProvider;
};

export type GitOrganization = {
  __typename?: 'GitOrganization';
  createdAt: Scalars['DateTime'];
  id: Scalars['String'];
  installationId: Scalars['String'];
  name: Scalars['String'];
  provider: EnumGitProvider;
  type: EnumGitOrganizationType;
  updatedAt: Scalars['DateTime'];
};

export type GitOrganizationCreateInput = {
  gitProvider: EnumGitProvider;
  installationId: Scalars['String'];
};

export type GitOrganizationWhereInput = {
  id?: InputMaybe<Scalars['String']>;
};

export type GitRepository = {
  __typename?: 'GitRepository';
  createdAt?: Maybe<Scalars['DateTime']>;
  gitOrganization: GitOrganization;
  gitOrganizationId: Scalars['String'];
  id: Scalars['String'];
  name: Scalars['String'];
  updatedAt?: Maybe<Scalars['DateTime']>;
};

export type IBlock = {
  blockType: EnumBlockType;
  createdAt: Scalars['DateTime'];
  description?: Maybe<Scalars['String']>;
  displayName: Scalars['String'];
  id: Scalars['String'];
  inputParameters: Array<BlockInputOutput>;
  lockedAt?: Maybe<Scalars['DateTime']>;
  lockedByUserId?: Maybe<Scalars['String']>;
  outputParameters: Array<BlockInputOutput>;
  parentBlock?: Maybe<Block>;
  updatedAt: Scalars['DateTime'];
  versionNumber: Scalars['Float'];
};

export type IntFilter = {
  equals?: InputMaybe<Scalars['Int']>;
  gt?: InputMaybe<Scalars['Int']>;
  gte?: InputMaybe<Scalars['Int']>;
  in?: InputMaybe<Array<Scalars['Int']>>;
  lt?: InputMaybe<Scalars['Int']>;
  lte?: InputMaybe<Scalars['Int']>;
  not?: InputMaybe<Scalars['Int']>;
  notIn?: InputMaybe<Array<Scalars['Int']>>;
};

export type Invitation = {
  __typename?: 'Invitation';
  createdAt: Scalars['DateTime'];
  email: Scalars['String'];
  id: Scalars['String'];
  invitedByUser?: Maybe<User>;
  updatedAt: Scalars['DateTime'];
  workspace?: Maybe<Workspace>;
};

export type InviteUserInput = {
  email: Scalars['String'];
};

export type LoginInput = {
  email: Scalars['String'];
  password: Scalars['String'];
};

export type MessagePattern = {
  __typename?: 'MessagePattern';
  topicId: Scalars['String'];
  type: EnumMessagePatternConnectionOptions;
};

export type MessagePatternCreateInput = {
  topicId: Scalars['String'];
  type: EnumMessagePatternConnectionOptions;
};

export type Mutation = {
  __typename?: 'Mutation';
  addEntityPermissionField: EntityPermissionField;
  changePassword: Account;
  commit?: Maybe<Commit>;
  completeInvitation: Auth;
  connectResourceGitRepository: Resource;
  connectResourceToProjectRepository: Resource;
  createApiToken: ApiToken;
  createBuild: Build;
  createDefaultRelatedField: EntityField;
  createEntityField: EntityField;
  createEntityFieldByDisplayName: EntityField;
  createGitRepository: Resource;
  createMessageBroker: Resource;
  createOneEntity: Entity;
  createOrganization: GitOrganization;
  createPluginInstallation: PluginInstallation;
  createProject: Project;
  createResourceRole: ResourceRole;
  createService: Resource;
  createServiceTopics: ServiceTopics;
  createServiceWithEntities: Resource;
  createTopic: Topic;
  createWorkspace?: Maybe<Workspace>;
  deleteApiToken: ApiToken;
  deleteEntity?: Maybe<Entity>;
  deleteEntityField: EntityField;
  deleteEntityPermissionField: EntityPermissionField;
  deleteGitOrganization: Scalars['Boolean'];
  deleteGitRepository: Resource;
  deleteResource?: Maybe<Resource>;
  deleteResourceRole?: Maybe<ResourceRole>;
  deleteUser?: Maybe<User>;
  deleteWorkspace?: Maybe<Workspace>;
  discardPendingChanges?: Maybe<Scalars['Boolean']>;
  disconnectResourceGitRepository: Resource;
  getGitResourceInstallationUrl: AuthorizeResourceWithGitResult;
  inviteUser?: Maybe<Invitation>;
  lockEntity?: Maybe<Entity>;
  login: Auth;
  resendInvitation?: Maybe<Invitation>;
  revokeInvitation?: Maybe<Invitation>;
  setCurrentWorkspace: Auth;
  signup: Auth;
  updateAccount: Account;
  updateEntity?: Maybe<Entity>;
  updateEntityField: EntityField;
  updateEntityPermission: EntityPermission;
  updateEntityPermissionFieldRoles: EntityPermissionField;
  updateEntityPermissionRoles: EntityPermission;
  updatePluginInstallation: PluginInstallation;
  updateProjectConfigurationSettings?: Maybe<ProjectConfigurationSettings>;
  updateResource?: Maybe<Resource>;
  updateResourceRole?: Maybe<ResourceRole>;
  updateServiceSettings?: Maybe<ServiceSettings>;
  updateServiceTopics: ServiceTopics;
  updateTopic: Topic;
  updateWorkspace?: Maybe<Workspace>;
};

export type MutationAddEntityPermissionFieldArgs = {
  data: EntityAddPermissionFieldInput;
};

export type MutationChangePasswordArgs = {
  data: ChangePasswordInput;
};

export type MutationCommitArgs = {
  data: CommitCreateInput;
};

export type MutationCompleteInvitationArgs = {
  data: CompleteInvitationInput;
};

export type MutationConnectResourceGitRepositoryArgs = {
  data: ConnectGitRepositoryInput;
};

export type MutationConnectResourceToProjectRepositoryArgs = {
  resourceId: Scalars['String'];
};

export type MutationCreateApiTokenArgs = {
  data: ApiTokenCreateInput;
};

export type MutationCreateBuildArgs = {
  data: BuildCreateInput;
};

export type MutationCreateDefaultRelatedFieldArgs = {
  relatedFieldDisplayName?: InputMaybe<Scalars['String']>;
  relatedFieldName?: InputMaybe<Scalars['String']>;
  where: WhereUniqueInput;
};

export type MutationCreateEntityFieldArgs = {
  data: EntityFieldCreateInput;
  relatedFieldDisplayName?: InputMaybe<Scalars['String']>;
  relatedFieldName?: InputMaybe<Scalars['String']>;
};

export type MutationCreateEntityFieldByDisplayNameArgs = {
  data: EntityFieldCreateByDisplayNameInput;
};

export type MutationCreateGitRepositoryArgs = {
  data: CreateGitRepositoryInput;
};

export type MutationCreateMessageBrokerArgs = {
  data: ResourceCreateInput;
};

export type MutationCreateOneEntityArgs = {
  data: EntityCreateInput;
};

export type MutationCreateOrganizationArgs = {
  data: GitOrganizationCreateInput;
};

export type MutationCreatePluginInstallationArgs = {
  data: PluginInstallationCreateInput;
};

export type MutationCreateProjectArgs = {
  data: ProjectCreateInput;
};

export type MutationCreateResourceRoleArgs = {
  data: ResourceRoleCreateInput;
};

export type MutationCreateServiceArgs = {
  data: ResourceCreateInput;
};

export type MutationCreateServiceTopicsArgs = {
  data: ServiceTopicsCreateInput;
};

export type MutationCreateServiceWithEntitiesArgs = {
  data: ResourceCreateWithEntitiesInput;
};

export type MutationCreateTopicArgs = {
  data: TopicCreateInput;
};

export type MutationCreateWorkspaceArgs = {
  data: WorkspaceCreateInput;
};

export type MutationDeleteApiTokenArgs = {
  where: WhereUniqueInput;
};

export type MutationDeleteEntityArgs = {
  where: WhereUniqueInput;
};

export type MutationDeleteEntityFieldArgs = {
  where: WhereUniqueInput;
};

export type MutationDeleteEntityPermissionFieldArgs = {
  where: EntityPermissionFieldWhereUniqueInput;
};

export type MutationDeleteGitOrganizationArgs = {
  gitOrganizationId: Scalars['String'];
  gitProvider: EnumGitProvider;
};

export type MutationDeleteGitRepositoryArgs = {
  gitRepositoryId: Scalars['String'];
};

export type MutationDeleteResourceArgs = {
  where: WhereUniqueInput;
};

export type MutationDeleteResourceRoleArgs = {
  where: WhereUniqueInput;
};

export type MutationDeleteUserArgs = {
  where: WhereUniqueInput;
};

export type MutationDeleteWorkspaceArgs = {
  where: WhereUniqueInput;
};

export type MutationDiscardPendingChangesArgs = {
  data: PendingChangesDiscardInput;
};

export type MutationDisconnectResourceGitRepositoryArgs = {
  resourceId: Scalars['String'];
};

export type MutationGetGitResourceInstallationUrlArgs = {
  data: GitGetInstallationUrlInput;
};

export type MutationInviteUserArgs = {
  data: InviteUserInput;
};

export type MutationLockEntityArgs = {
  where: WhereUniqueInput;
};

export type MutationLoginArgs = {
  data: LoginInput;
};

export type MutationResendInvitationArgs = {
  where: WhereUniqueInput;
};

export type MutationRevokeInvitationArgs = {
  where: WhereUniqueInput;
};

export type MutationSetCurrentWorkspaceArgs = {
  data: WhereUniqueInput;
};

export type MutationSignupArgs = {
  data: SignupInput;
};

export type MutationUpdateAccountArgs = {
  data: UpdateAccountInput;
};

export type MutationUpdateEntityArgs = {
  data: EntityUpdateInput;
  where: WhereUniqueInput;
};

export type MutationUpdateEntityFieldArgs = {
  data: EntityFieldUpdateInput;
  relatedFieldDisplayName?: InputMaybe<Scalars['String']>;
  relatedFieldName?: InputMaybe<Scalars['String']>;
  where: WhereUniqueInput;
};

export type MutationUpdateEntityPermissionArgs = {
  data: EntityUpdatePermissionInput;
  where: WhereUniqueInput;
};

export type MutationUpdateEntityPermissionFieldRolesArgs = {
  data: EntityUpdatePermissionFieldRolesInput;
};

export type MutationUpdateEntityPermissionRolesArgs = {
  data: EntityUpdatePermissionRolesInput;
};

export type MutationUpdatePluginInstallationArgs = {
  data: PluginInstallationUpdateInput;
  where: WhereUniqueInput;
};

export type MutationUpdateProjectConfigurationSettingsArgs = {
  data: ProjectConfigurationSettingsUpdateInput;
  where: WhereUniqueInput;
};

export type MutationUpdateResourceArgs = {
  data: ResourceUpdateInput;
  where: WhereUniqueInput;
};

export type MutationUpdateResourceRoleArgs = {
  data: ResourceRoleUpdateInput;
  where: WhereUniqueInput;
};

export type MutationUpdateServiceSettingsArgs = {
  data: ServiceSettingsUpdateInput;
  where: WhereUniqueInput;
};

export type MutationUpdateServiceTopicsArgs = {
  data: ServiceTopicsUpdateInput;
  where: WhereUniqueInput;
};

export type MutationUpdateTopicArgs = {
  data: TopicUpdateInput;
  where: WhereUniqueInput;
};

export type MutationUpdateWorkspaceArgs = {
  data: WorkspaceUpdateInput;
  where: WhereUniqueInput;
};

export type PendingChange = {
  __typename?: 'PendingChange';
  action: EnumPendingChangeAction;
  origin: PendingChangeOrigin;
  originId: Scalars['String'];
  originType: EnumPendingChangeOriginType;
  resource: Resource;
  versionNumber: Scalars['Int'];
};

export type PendingChangeOrigin = Block | Entity;

export type PendingChangesDiscardInput = {
  project: WhereParentIdInput;
};

export type PendingChangesFindInput = {
  project: WhereUniqueInput;
};

export type PluginInstallation = IBlock & {
  __typename?: 'PluginInstallation';
  blockType: EnumBlockType;
  createdAt: Scalars['DateTime'];
  description?: Maybe<Scalars['String']>;
  displayName: Scalars['String'];
  enabled: Scalars['Boolean'];
  id: Scalars['String'];
  inputParameters: Array<BlockInputOutput>;
  lockedAt?: Maybe<Scalars['DateTime']>;
  lockedByUserId?: Maybe<Scalars['String']>;
  order: Scalars['Int'];
  outputParameters: Array<BlockInputOutput>;
  parentBlock?: Maybe<Block>;
  pluginId: Scalars['String'];
  updatedAt: Scalars['DateTime'];
  versionNumber: Scalars['Float'];
};

export type PluginInstallationCreateInput = {
  description?: InputMaybe<Scalars['String']>;
  displayName: Scalars['String'];
  enabled: Scalars['Boolean'];
  inputParameters?: InputMaybe<Array<BlockInputOutputInput>>;
  outputParameters?: InputMaybe<Array<BlockInputOutputInput>>;
  parentBlock?: InputMaybe<WhereParentIdInput>;
  pluginId: Scalars['String'];
  resource: WhereParentIdInput;
};

export type PluginInstallationOrderByInput = {
  blockType?: InputMaybe<SortOrder>;
  createdAt?: InputMaybe<SortOrder>;
  description?: InputMaybe<SortOrder>;
  displayName?: InputMaybe<SortOrder>;
  id?: InputMaybe<SortOrder>;
  updatedAt?: InputMaybe<SortOrder>;
};

export type PluginInstallationUpdateInput = {
  description?: InputMaybe<Scalars['String']>;
  displayName?: InputMaybe<Scalars['String']>;
  enabled: Scalars['Boolean'];
};

export type PluginInstallationWhereInput = {
  createdAt?: InputMaybe<DateTimeFilter>;
  description?: InputMaybe<StringFilter>;
  displayName?: InputMaybe<StringFilter>;
  id?: InputMaybe<StringFilter>;
  parentBlock?: InputMaybe<WhereUniqueInput>;
  resource?: InputMaybe<WhereUniqueInput>;
  updatedAt?: InputMaybe<DateTimeFilter>;
};

export type Project = {
  __typename?: 'Project';
  createdAt: Scalars['DateTime'];
  id: Scalars['String'];
  name: Scalars['String'];
  resources?: Maybe<Array<Resource>>;
  updatedAt: Scalars['DateTime'];
};

export type ProjectConfigurationSettings = IBlock & {
  __typename?: 'ProjectConfigurationSettings';
  baseDirectory: Scalars['String'];
  blockType: EnumBlockType;
  createdAt: Scalars['DateTime'];
  description?: Maybe<Scalars['String']>;
  displayName: Scalars['String'];
  id: Scalars['String'];
  inputParameters: Array<BlockInputOutput>;
  lockedAt?: Maybe<Scalars['DateTime']>;
  lockedByUserId?: Maybe<Scalars['String']>;
  outputParameters: Array<BlockInputOutput>;
  parentBlock?: Maybe<Block>;
  updatedAt: Scalars['DateTime'];
  versionNumber: Scalars['Float'];
};

export type ProjectConfigurationSettingsUpdateInput = {
  baseDirectory?: InputMaybe<Scalars['String']>;
  description?: InputMaybe<Scalars['String']>;
  displayName?: InputMaybe<Scalars['String']>;
};

export type ProjectCreateInput = {
  name: Scalars['String'];
};

export type ProjectOrderByInput = {
  deletedAt?: InputMaybe<SortOrder>;
  id?: InputMaybe<SortOrder>;
  name?: InputMaybe<SortOrder>;
};

export type ProjectWhereInput = {
  deletedAt?: InputMaybe<DateTimeFilter>;
  id?: InputMaybe<Scalars['String']>;
  name?: InputMaybe<StringFilter>;
  resources?: InputMaybe<ResourceListRelationFilter>;
};

export type PropertySelector = {
  __typename?: 'PropertySelector';
  include: Scalars['Boolean'];
  propertyName: Scalars['String'];
};

export type PropertySelectorInput = {
  include: Scalars['Boolean'];
  propertyName: Scalars['String'];
};

export type Query = {
  __typename?: 'Query';
  account: Account;
  action: Action;
  block: Block;
  blocks: Array<Block>;
  build: Build;
  builds: Array<Build>;
  commit?: Maybe<Commit>;
  commits?: Maybe<Array<Commit>>;
  currentWorkspace?: Maybe<Workspace>;
  entities: Array<Entity>;
  entity?: Maybe<Entity>;
  gitOrganization: GitOrganization;
  gitOrganizations: Array<GitOrganization>;
  me: User;
  pendingChanges: Array<PendingChange>;
  PluginInstallation?: Maybe<PluginInstallation>;
  PluginInstallations: Array<PluginInstallation>;
  project?: Maybe<Project>;
  projectConfigurationSettings: ProjectConfigurationSettings;
  projects: Array<Project>;
  remoteGitRepositories: Array<RemoteGitRepository>;
  resource?: Maybe<Resource>;
  resourceRole?: Maybe<ResourceRole>;
  resourceRoles: Array<ResourceRole>;
  resources: Array<Resource>;
  serviceSettings: ServiceSettings;
  ServiceTopics?: Maybe<ServiceTopics>;
  ServiceTopicsList: Array<ServiceTopics>;
  Topic?: Maybe<Topic>;
  Topics: Array<Topic>;
  userApiTokens: Array<ApiToken>;
  workspace?: Maybe<Workspace>;
  workspaceMembers?: Maybe<Array<WorkspaceMember>>;
  workspaces: Array<Workspace>;
};

export type QueryActionArgs = {
  where: WhereUniqueInput;
};

export type QueryBlockArgs = {
  where: WhereUniqueInput;
};

export type QueryBlocksArgs = {
  orderBy?: InputMaybe<BlockOrderByInput>;
  skip?: InputMaybe<Scalars['Int']>;
  take?: InputMaybe<Scalars['Int']>;
  where?: InputMaybe<BlockWhereInput>;
};

export type QueryBuildArgs = {
  where: WhereUniqueInput;
};

export type QueryBuildsArgs = {
  orderBy?: InputMaybe<BuildOrderByInput>;
  skip?: InputMaybe<Scalars['Int']>;
  take?: InputMaybe<Scalars['Int']>;
  where?: InputMaybe<BuildWhereInput>;
};

export type QueryCommitArgs = {
  where: CommitWhereUniqueInput;
};

export type QueryCommitsArgs = {
  cursor?: InputMaybe<CommitWhereUniqueInput>;
  orderBy?: InputMaybe<CommitOrderByInput>;
  skip?: InputMaybe<Scalars['Int']>;
  take?: InputMaybe<Scalars['Int']>;
  where?: InputMaybe<CommitWhereInput>;
};

export type QueryEntitiesArgs = {
  orderBy?: InputMaybe<EntityOrderByInput>;
  skip?: InputMaybe<Scalars['Int']>;
  take?: InputMaybe<Scalars['Int']>;
  where?: InputMaybe<EntityWhereInput>;
};

export type QueryEntityArgs = {
  where: WhereUniqueInput;
};

export type QueryGitOrganizationArgs = {
  where: WhereUniqueInput;
};

export type QueryGitOrganizationsArgs = {
  skip?: InputMaybe<Scalars['Float']>;
  take?: InputMaybe<Scalars['Float']>;
  where?: InputMaybe<GitOrganizationWhereInput>;
};

export type QueryPendingChangesArgs = {
  where: PendingChangesFindInput;
};

export type QueryPluginInstallationArgs = {
  where: WhereUniqueInput;
};

export type QueryPluginInstallationsArgs = {
  orderBy?: InputMaybe<PluginInstallationOrderByInput>;
  skip?: InputMaybe<Scalars['Int']>;
  take?: InputMaybe<Scalars['Int']>;
  where?: InputMaybe<PluginInstallationWhereInput>;
};

export type QueryProjectArgs = {
  where: WhereUniqueInput;
};

export type QueryProjectConfigurationSettingsArgs = {
  where: WhereUniqueInput;
};

export type QueryProjectsArgs = {
  orderBy?: InputMaybe<ProjectOrderByInput>;
  skip?: InputMaybe<Scalars['Int']>;
  take?: InputMaybe<Scalars['Int']>;
  where?: InputMaybe<ProjectWhereInput>;
};

export type QueryRemoteGitRepositoriesArgs = {
  where: RemoteGitRepositoriesWhereUniqueInput;
};

export type QueryResourceArgs = {
  where: WhereUniqueInput;
};

export type QueryResourceRoleArgs = {
  version?: InputMaybe<Scalars['Float']>;
  where: WhereUniqueInput;
};

export type QueryResourceRolesArgs = {
  orderBy?: InputMaybe<ResourceRoleOrderByInput>;
  skip?: InputMaybe<Scalars['Int']>;
  take?: InputMaybe<Scalars['Int']>;
  where?: InputMaybe<ResourceRoleWhereInput>;
};

export type QueryResourcesArgs = {
  orderBy?: InputMaybe<Array<ResourceOrderByInput>>;
  skip?: InputMaybe<Scalars['Int']>;
  take?: InputMaybe<Scalars['Int']>;
  where?: InputMaybe<ResourceWhereInput>;
};

export type QueryServiceSettingsArgs = {
  where: WhereUniqueInput;
};

export type QueryServiceTopicsArgs = {
  where: WhereUniqueInput;
};

export type QueryServiceTopicsListArgs = {
  orderBy?: InputMaybe<ServiceTopicsOrderByInput>;
  skip?: InputMaybe<Scalars['Int']>;
  take?: InputMaybe<Scalars['Int']>;
  where?: InputMaybe<ServiceTopicsWhereInput>;
};

export type QueryTopicArgs = {
  where: WhereUniqueInput;
};

export type QueryTopicsArgs = {
  orderBy?: InputMaybe<TopicOrderByInput>;
  skip?: InputMaybe<Scalars['Int']>;
  take?: InputMaybe<Scalars['Int']>;
  where?: InputMaybe<TopicWhereInput>;
};

export type QueryWorkspaceArgs = {
  where: WhereUniqueInput;
};

export enum QueryMode {
  Default = 'Default',
  Insensitive = 'Insensitive',
}

export type RemoteGitRepositoriesWhereUniqueInput = {
  gitOrganizationId: Scalars['String'];
  gitProvider: EnumGitProvider;
};

export type RemoteGitRepository = {
  __typename?: 'RemoteGitRepository';
  admin: Scalars['Boolean'];
  fullName: Scalars['String'];
  name: Scalars['String'];
  private: Scalars['Boolean'];
  url: Scalars['String'];
};

export type Resource = {
  __typename?: 'Resource';
  builds: Array<Build>;
  createdAt: Scalars['DateTime'];
  description: Scalars['String'];
  entities: Array<Entity>;
  environments: Array<Environment>;
  githubLastMessage?: Maybe<Scalars['String']>;
  githubLastSync?: Maybe<Scalars['DateTime']>;
  gitRepository?: Maybe<GitRepository>;
  gitRepositoryId?: Maybe<Scalars['String']>;
  gitRepositoryOverride: Scalars['Boolean'];
  id: Scalars['String'];
  name: Scalars['String'];
  project?: Maybe<Project>;
  projectId?: Maybe<Scalars['String']>;
  resourceType: EnumResourceType;
  updatedAt: Scalars['DateTime'];
};

export type ResourceBuildsArgs = {
  orderBy?: InputMaybe<BuildOrderByInput>;
  skip?: InputMaybe<Scalars['Int']>;
  take?: InputMaybe<Scalars['Int']>;
  where?: InputMaybe<BuildWhereInput>;
};

export type ResourceEntitiesArgs = {
  orderBy?: InputMaybe<EntityOrderByInput>;
  skip?: InputMaybe<Scalars['Int']>;
  take?: InputMaybe<Scalars['Int']>;
  where?: InputMaybe<EntityWhereInput>;
};

export type ResourceCreateInput = {
  description: Scalars['String'];
  name: Scalars['String'];
  project: WhereParentIdInput;
  resourceType: EnumResourceType;
};

export type ResourceCreateWithEntitiesEntityInput = {
  fields: Array<ResourceCreateWithEntitiesFieldInput>;
  name: Scalars['String'];
  relationsToEntityIndex?: InputMaybe<Array<Scalars['Int']>>;
};

export type ResourceCreateWithEntitiesFieldInput = {
  dataType?: InputMaybe<EnumDataType>;
  name: Scalars['String'];
};

export type ResourceCreateWithEntitiesInput = {
  commitMessage: Scalars['String'];
  entities: Array<ResourceCreateWithEntitiesEntityInput>;
  generationSettings: ResourceGenSettingsCreateInput;
  resource: ResourceCreateInput;
};

export type ResourceGenSettingsCreateInput = {
  generateAdminUI: Scalars['Boolean'];
  generateGraphQL: Scalars['Boolean'];
  generateRestApi: Scalars['Boolean'];
};

export type ResourceListRelationFilter = {
  every?: InputMaybe<ResourceWhereInput>;
  none?: InputMaybe<ResourceWhereInput>;
  some?: InputMaybe<ResourceWhereInput>;
};

export type ResourceOrderByInput = {
  createdAt?: InputMaybe<SortOrder>;
  description?: InputMaybe<SortOrder>;
  id?: InputMaybe<SortOrder>;
  name?: InputMaybe<SortOrder>;
  resourceType?: InputMaybe<SortOrder>;
  updatedAt?: InputMaybe<SortOrder>;
};

export type ResourceRole = {
  __typename?: 'ResourceRole';
  createdAt: Scalars['DateTime'];
  description?: Maybe<Scalars['String']>;
  displayName: Scalars['String'];
  id: Scalars['String'];
  name: Scalars['String'];
  updatedAt: Scalars['DateTime'];
};

export type ResourceRoleCreateInput = {
  description: Scalars['String'];
  displayName: Scalars['String'];
  name: Scalars['String'];
  resource: WhereParentIdInput;
};

export type ResourceRoleOrderByInput = {
  createdAt?: InputMaybe<SortOrder>;
  description?: InputMaybe<SortOrder>;
  displayName?: InputMaybe<SortOrder>;
  id?: InputMaybe<SortOrder>;
  name?: InputMaybe<SortOrder>;
  updatedAt?: InputMaybe<SortOrder>;
};

export type ResourceRoleUpdateInput = {
  description?: InputMaybe<Scalars['String']>;
  displayName: Scalars['String'];
  name?: InputMaybe<Scalars['String']>;
};

export type ResourceRoleWhereInput = {
  createdAt?: InputMaybe<DateTimeFilter>;
  description?: InputMaybe<StringFilter>;
  displayName?: InputMaybe<StringFilter>;
  id?: InputMaybe<Scalars['String']>;
  name?: InputMaybe<StringFilter>;
  resource?: InputMaybe<WhereUniqueInput>;
  updatedAt?: InputMaybe<DateTimeFilter>;
};

export type ResourceUpdateInput = {
  description?: InputMaybe<Scalars['String']>;
  gitRepositoryOverride?: InputMaybe<Scalars['Boolean']>;
  name?: InputMaybe<Scalars['String']>;
};

export type ResourceWhereInput = {
  createdAt?: InputMaybe<DateTimeFilter>;
  description?: InputMaybe<StringFilter>;
  id?: InputMaybe<Scalars['String']>;
  name?: InputMaybe<StringFilter>;
  project?: InputMaybe<WhereUniqueInput>;
  projectId?: InputMaybe<Scalars['String']>;
  resourceType?: InputMaybe<EnumResourceTypeFilter>;
  updatedAt?: InputMaybe<DateTimeFilter>;
};

export enum Role {
  Admin = 'Admin',
  OrganizationAdmin = 'OrganizationAdmin',
  ProjectAdmin = 'ProjectAdmin',
  User = 'User',
}

export type ServerSettings = {
  __typename?: 'ServerSettings';
  generateGraphQL: Scalars['Boolean'];
  generateRestApi: Scalars['Boolean'];
  serverPath: Scalars['String'];
};

export type ServerSettingsUpdateInput = {
  generateGraphQL?: InputMaybe<Scalars['Boolean']>;
  generateRestApi?: InputMaybe<Scalars['Boolean']>;
  serverPath?: InputMaybe<Scalars['String']>;
};

export type ServiceSettings = IBlock & {
  __typename?: 'ServiceSettings';
  adminUISettings: AdminUiSettings;
  authProvider: EnumAuthProviderType;
  blockType: EnumBlockType;
  createdAt: Scalars['DateTime'];
  dbHost: Scalars['String'];
  dbName: Scalars['String'];
  dbPassword: Scalars['String'];
  dbPort: Scalars['Int'];
  dbUser: Scalars['String'];
  description?: Maybe<Scalars['String']>;
  displayName: Scalars['String'];
  id: Scalars['String'];
  inputParameters: Array<BlockInputOutput>;
  lockedAt?: Maybe<Scalars['DateTime']>;
  lockedByUserId?: Maybe<Scalars['String']>;
  outputParameters: Array<BlockInputOutput>;
  parentBlock?: Maybe<Block>;
  serverSettings: ServerSettings;
  updatedAt: Scalars['DateTime'];
  versionNumber: Scalars['Float'];
};

export type ServiceSettingsUpdateInput = {
  adminUISettings: AdminUiSettingsUpdateInput;
  authProvider: EnumAuthProviderType;
  dbHost: Scalars['String'];
  dbName: Scalars['String'];
  dbPassword: Scalars['String'];
  dbPort: Scalars['Int'];
  dbUser: Scalars['String'];
  description?: InputMaybe<Scalars['String']>;
  displayName?: InputMaybe<Scalars['String']>;
  serverSettings: ServerSettingsUpdateInput;
};

export type ServiceTopics = IBlock & {
  __typename?: 'ServiceTopics';
  blockType: EnumBlockType;
  createdAt: Scalars['DateTime'];
  description?: Maybe<Scalars['String']>;
  displayName: Scalars['String'];
  enabled: Scalars['Boolean'];
  id: Scalars['String'];
  inputParameters: Array<BlockInputOutput>;
  lockedAt?: Maybe<Scalars['DateTime']>;
  lockedByUserId?: Maybe<Scalars['String']>;
  messageBrokerId: Scalars['String'];
  outputParameters: Array<BlockInputOutput>;
  parentBlock?: Maybe<Block>;
  patterns: Array<MessagePattern>;
  updatedAt: Scalars['DateTime'];
  versionNumber: Scalars['Float'];
};

export type ServiceTopicsCreateInput = {
  description?: InputMaybe<Scalars['String']>;
  displayName: Scalars['String'];
  enabled: Scalars['Boolean'];
  inputParameters?: InputMaybe<Array<BlockInputOutputInput>>;
  messageBrokerId: Scalars['String'];
  outputParameters?: InputMaybe<Array<BlockInputOutputInput>>;
  parentBlock?: InputMaybe<WhereParentIdInput>;
  patterns?: InputMaybe<Array<MessagePatternCreateInput>>;
  resource: WhereParentIdInput;
};

export type ServiceTopicsOrderByInput = {
  blockType?: InputMaybe<SortOrder>;
  createdAt?: InputMaybe<SortOrder>;
  description?: InputMaybe<SortOrder>;
  displayName?: InputMaybe<SortOrder>;
  id?: InputMaybe<SortOrder>;
  updatedAt?: InputMaybe<SortOrder>;
};

export type ServiceTopicsUpdateInput = {
  description?: InputMaybe<Scalars['String']>;
  displayName?: InputMaybe<Scalars['String']>;
  enabled: Scalars['Boolean'];
  messageBrokerId: Scalars['String'];
  patterns?: InputMaybe<Array<MessagePatternCreateInput>>;
};

export type ServiceTopicsWhereInput = {
  createdAt?: InputMaybe<DateTimeFilter>;
  description?: InputMaybe<StringFilter>;
  displayName?: InputMaybe<StringFilter>;
  id?: InputMaybe<StringFilter>;
  parentBlock?: InputMaybe<WhereUniqueInput>;
  resource?: InputMaybe<WhereUniqueInput>;
  updatedAt?: InputMaybe<DateTimeFilter>;
};

export type SignupInput = {
  email: Scalars['String'];
  firstName: Scalars['String'];
  lastName: Scalars['String'];
  password: Scalars['String'];
  workspaceName: Scalars['String'];
};

export enum SortOrder {
  Asc = 'Asc',
  Desc = 'Desc',
}

export type StringFilter = {
  contains?: InputMaybe<Scalars['String']>;
  endsWith?: InputMaybe<Scalars['String']>;
  equals?: InputMaybe<Scalars['String']>;
  gt?: InputMaybe<Scalars['String']>;
  gte?: InputMaybe<Scalars['String']>;
  in?: InputMaybe<Array<Scalars['String']>>;
  lt?: InputMaybe<Scalars['String']>;
  lte?: InputMaybe<Scalars['String']>;
  mode?: InputMaybe<QueryMode>;
  not?: InputMaybe<Scalars['String']>;
  notIn?: InputMaybe<Array<Scalars['String']>>;
  startsWith?: InputMaybe<Scalars['String']>;
};

export type Subscription = {
  __typename?: 'Subscription';
  cancellationEffectiveDate?: Maybe<Scalars['DateTime']>;
  cancelUrl?: Maybe<Scalars['String']>;
  createdAt: Scalars['DateTime'];
  id: Scalars['String'];
  nextBillDate?: Maybe<Scalars['DateTime']>;
  price?: Maybe<Scalars['Float']>;
  status: EnumSubscriptionStatus;
  subscriptionPlan: EnumSubscriptionPlan;
  updatedAt: Scalars['DateTime'];
  updateUrl?: Maybe<Scalars['String']>;
  workspace?: Maybe<Workspace>;
  workspaceId: Scalars['String'];
};

export type Topic = IBlock & {
  __typename?: 'Topic';
  blockType: EnumBlockType;
  createdAt: Scalars['DateTime'];
  description?: Maybe<Scalars['String']>;
  displayName: Scalars['String'];
  id: Scalars['String'];
  inputParameters: Array<BlockInputOutput>;
  lockedAt?: Maybe<Scalars['DateTime']>;
  lockedByUserId?: Maybe<Scalars['String']>;
  name: Scalars['String'];
  outputParameters: Array<BlockInputOutput>;
  parentBlock?: Maybe<Block>;
  updatedAt: Scalars['DateTime'];
  versionNumber: Scalars['Float'];
};

export type TopicCreateInput = {
  description?: InputMaybe<Scalars['String']>;
  displayName: Scalars['String'];
  inputParameters?: InputMaybe<Array<BlockInputOutputInput>>;
  name?: InputMaybe<Scalars['String']>;
  outputParameters?: InputMaybe<Array<BlockInputOutputInput>>;
  parentBlock?: InputMaybe<WhereParentIdInput>;
  resource: WhereParentIdInput;
};

export type TopicOrderByInput = {
  blockType?: InputMaybe<SortOrder>;
  createdAt?: InputMaybe<SortOrder>;
  description?: InputMaybe<SortOrder>;
  displayName?: InputMaybe<SortOrder>;
  id?: InputMaybe<SortOrder>;
  updatedAt?: InputMaybe<SortOrder>;
};

export type TopicUpdateInput = {
  description?: InputMaybe<Scalars['String']>;
  displayName?: InputMaybe<Scalars['String']>;
  name?: InputMaybe<Scalars['String']>;
};

export type TopicWhereInput = {
  createdAt?: InputMaybe<DateTimeFilter>;
  description?: InputMaybe<StringFilter>;
  displayName?: InputMaybe<StringFilter>;
  id?: InputMaybe<StringFilter>;
  parentBlock?: InputMaybe<WhereUniqueInput>;
  resource?: InputMaybe<WhereUniqueInput>;
  updatedAt?: InputMaybe<DateTimeFilter>;
};

export type UpdateAccountInput = {
  firstName?: InputMaybe<Scalars['String']>;
  lastName?: InputMaybe<Scalars['String']>;
};

export type User = {
  __typename?: 'User';
  account?: Maybe<Account>;
  createdAt: Scalars['DateTime'];
  id: Scalars['String'];
  isOwner: Scalars['Boolean'];
  updatedAt: Scalars['DateTime'];
  userRoles?: Maybe<Array<UserRole>>;
  workspace?: Maybe<Workspace>;
};

export type UserRole = {
  __typename?: 'UserRole';
  createdAt: Scalars['DateTime'];
  id: Scalars['String'];
  role: Role;
  updatedAt: Scalars['DateTime'];
};

export type WhereParentIdInput = {
  connect: WhereUniqueInput;
};

export type WhereUniqueInput = {
  id: Scalars['String'];
};

export type Workspace = {
  __typename?: 'Workspace';
  createdAt: Scalars['DateTime'];
  gitOrganizations?: Maybe<Array<GitOrganization>>;
  id: Scalars['String'];
  name: Scalars['String'];
  projects: Array<Project>;
  subscription?: Maybe<Subscription>;
  updatedAt: Scalars['DateTime'];
  users: Array<User>;
};

export type WorkspaceCreateInput = {
  name: Scalars['String'];
};

export type WorkspaceMember = {
  __typename?: 'WorkspaceMember';
  member: WorkspaceMemberType;
  type: EnumWorkspaceMemberType;
};

export type WorkspaceMemberType = Invitation | User;

export type WorkspaceUpdateInput = {
  name?: InputMaybe<Scalars['String']>;
};<|MERGE_RESOLUTION|>--- conflicted
+++ resolved
@@ -296,109 +296,6 @@
   resourceId: Scalars['String'];
 };
 
-<<<<<<< HEAD
-=======
-export type ConnectorRestApi = IBlock & {
-  __typename?: 'ConnectorRestApi';
-  authenticationType: EnumConnectorRestApiAuthenticationType;
-  blockType: EnumBlockType;
-  createdAt: Scalars['DateTime'];
-  description: Scalars['String'];
-  displayName: Scalars['String'];
-  httpBasicAuthenticationSettings?: Maybe<HttpBasicAuthenticationSettings>;
-  id: Scalars['String'];
-  inputParameters: Array<BlockInputOutput>;
-  lockedAt?: Maybe<Scalars['DateTime']>;
-  lockedByUserId?: Maybe<Scalars['String']>;
-  outputParameters: Array<BlockInputOutput>;
-  parentBlock?: Maybe<Block>;
-  privateKeyAuthenticationSettings?: Maybe<PrivateKeyAuthenticationSettings>;
-  updatedAt: Scalars['DateTime'];
-  versionNumber: Scalars['Float'];
-};
-
-export type ConnectorRestApiCall = IBlock & {
-  __typename?: 'ConnectorRestApiCall';
-  blockType: EnumBlockType;
-  createdAt: Scalars['DateTime'];
-  description: Scalars['String'];
-  displayName: Scalars['String'];
-  id: Scalars['String'];
-  inputParameters: Array<BlockInputOutput>;
-  lockedAt?: Maybe<Scalars['DateTime']>;
-  lockedByUserId?: Maybe<Scalars['String']>;
-  outputParameters: Array<BlockInputOutput>;
-  parentBlock?: Maybe<Block>;
-  updatedAt: Scalars['DateTime'];
-  url: Scalars['String'];
-  versionNumber: Scalars['Float'];
-};
-
-export type ConnectorRestApiCallCreateInput = {
-  description?: InputMaybe<Scalars['String']>;
-  displayName: Scalars['String'];
-  inputParameters?: InputMaybe<Array<BlockInputOutputInput>>;
-  outputParameters?: InputMaybe<Array<BlockInputOutputInput>>;
-  parentBlock?: InputMaybe<WhereParentIdInput>;
-  resource: WhereParentIdInput;
-  url: Scalars['String'];
-};
-
-export type ConnectorRestApiCallOrderByInput = {
-  blockType?: InputMaybe<SortOrder>;
-  createdAt?: InputMaybe<SortOrder>;
-  description?: InputMaybe<SortOrder>;
-  displayName?: InputMaybe<SortOrder>;
-  id?: InputMaybe<SortOrder>;
-  updatedAt?: InputMaybe<SortOrder>;
-};
-
-export type ConnectorRestApiCallWhereInput = {
-  createdAt?: InputMaybe<DateTimeFilter>;
-  description?: InputMaybe<StringFilter>;
-  displayName?: InputMaybe<StringFilter>;
-  id?: InputMaybe<StringFilter>;
-  parentBlock?: InputMaybe<WhereUniqueInput>;
-  resource?: InputMaybe<WhereUniqueInput>;
-  updatedAt?: InputMaybe<DateTimeFilter>;
-};
-
-export type ConnectorRestApiCreateInput = {
-  authenticationType: EnumConnectorRestApiAuthenticationType;
-  description?: InputMaybe<Scalars['String']>;
-  displayName: Scalars['String'];
-  httpBasicAuthenticationSettings?: InputMaybe<
-    HttpBasicAuthenticationSettingsInput
-  >;
-  inputParameters?: InputMaybe<Array<BlockInputOutputInput>>;
-  outputParameters?: InputMaybe<Array<BlockInputOutputInput>>;
-  parentBlock?: InputMaybe<WhereParentIdInput>;
-  privateKeyAuthenticationSettings?: InputMaybe<
-    PrivateKeyAuthenticationSettingsInput
-  >;
-  resource: WhereParentIdInput;
-};
-
-export type ConnectorRestApiOrderByInput = {
-  blockType?: InputMaybe<SortOrder>;
-  createdAt?: InputMaybe<SortOrder>;
-  description?: InputMaybe<SortOrder>;
-  displayName?: InputMaybe<SortOrder>;
-  id?: InputMaybe<SortOrder>;
-  updatedAt?: InputMaybe<SortOrder>;
-};
-
-export type ConnectorRestApiWhereInput = {
-  createdAt?: InputMaybe<DateTimeFilter>;
-  description?: InputMaybe<StringFilter>;
-  displayName?: InputMaybe<StringFilter>;
-  id?: InputMaybe<StringFilter>;
-  parentBlock?: InputMaybe<WhereUniqueInput>;
-  resource?: InputMaybe<WhereUniqueInput>;
-  updatedAt?: InputMaybe<DateTimeFilter>;
-};
-
->>>>>>> 198ba57d
 export type CreateGitRepositoryInput = {
   gitOrganizationId: Scalars['String'];
   gitOrganizationType: EnumGitOrganizationType;
