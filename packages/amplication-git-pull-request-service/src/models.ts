--- conflicted
+++ resolved
@@ -3,10 +3,12 @@
 export type Exact<T extends { [key: string]: unknown }> = {
   [K in keyof T]: T[K];
 };
-export type MakeOptional<T, K extends keyof T> = Omit<T, K> &
-  { [SubKey in K]?: Maybe<T[SubKey]> };
-export type MakeMaybe<T, K extends keyof T> = Omit<T, K> &
-  { [SubKey in K]: Maybe<T[SubKey]> };
+export type MakeOptional<T, K extends keyof T> = Omit<T, K> & {
+  [SubKey in K]?: Maybe<T[SubKey]>;
+};
+export type MakeMaybe<T, K extends keyof T> = Omit<T, K> & {
+  [SubKey in K]: Maybe<T[SubKey]>;
+};
 /** All built-in and custom scalars, mapped to their actual values */
 export type Scalars = {
   ID: string;
@@ -296,109 +298,6 @@
   resourceId: Scalars['String'];
 };
 
-<<<<<<< HEAD
-export type ConnectorRestApi = IBlock & {
-  __typename?: 'ConnectorRestApi';
-  authenticationType: EnumConnectorRestApiAuthenticationType;
-  blockType: EnumBlockType;
-  createdAt: Scalars['DateTime'];
-  description: Scalars['String'];
-  displayName: Scalars['String'];
-  httpBasicAuthenticationSettings?: Maybe<HttpBasicAuthenticationSettings>;
-  id: Scalars['String'];
-  inputParameters: Array<BlockInputOutput>;
-  lockedAt?: Maybe<Scalars['DateTime']>;
-  lockedByUserId?: Maybe<Scalars['String']>;
-  outputParameters: Array<BlockInputOutput>;
-  parentBlock?: Maybe<Block>;
-  privateKeyAuthenticationSettings?: Maybe<PrivateKeyAuthenticationSettings>;
-  updatedAt: Scalars['DateTime'];
-  versionNumber: Scalars['Float'];
-};
-
-export type ConnectorRestApiCall = IBlock & {
-  __typename?: 'ConnectorRestApiCall';
-  blockType: EnumBlockType;
-  createdAt: Scalars['DateTime'];
-  description: Scalars['String'];
-  displayName: Scalars['String'];
-  id: Scalars['String'];
-  inputParameters: Array<BlockInputOutput>;
-  lockedAt?: Maybe<Scalars['DateTime']>;
-  lockedByUserId?: Maybe<Scalars['String']>;
-  outputParameters: Array<BlockInputOutput>;
-  parentBlock?: Maybe<Block>;
-  updatedAt: Scalars['DateTime'];
-  url: Scalars['String'];
-  versionNumber: Scalars['Float'];
-};
-
-export type ConnectorRestApiCallCreateInput = {
-  description?: InputMaybe<Scalars['String']>;
-  displayName: Scalars['String'];
-  inputParameters?: InputMaybe<Array<BlockInputOutputInput>>;
-  outputParameters?: InputMaybe<Array<BlockInputOutputInput>>;
-  parentBlock?: InputMaybe<WhereParentIdInput>;
-  resource: WhereParentIdInput;
-  url: Scalars['String'];
-};
-
-export type ConnectorRestApiCallOrderByInput = {
-  blockType?: InputMaybe<SortOrder>;
-  createdAt?: InputMaybe<SortOrder>;
-  description?: InputMaybe<SortOrder>;
-  displayName?: InputMaybe<SortOrder>;
-  id?: InputMaybe<SortOrder>;
-  updatedAt?: InputMaybe<SortOrder>;
-};
-
-export type ConnectorRestApiCallWhereInput = {
-  createdAt?: InputMaybe<DateTimeFilter>;
-  description?: InputMaybe<StringFilter>;
-  displayName?: InputMaybe<StringFilter>;
-  id?: InputMaybe<StringFilter>;
-  parentBlock?: InputMaybe<WhereUniqueInput>;
-  resource?: InputMaybe<WhereUniqueInput>;
-  updatedAt?: InputMaybe<DateTimeFilter>;
-};
-
-export type ConnectorRestApiCreateInput = {
-  authenticationType: EnumConnectorRestApiAuthenticationType;
-  description?: InputMaybe<Scalars['String']>;
-  displayName: Scalars['String'];
-  httpBasicAuthenticationSettings?: InputMaybe<
-    HttpBasicAuthenticationSettingsInput
-  >;
-  inputParameters?: InputMaybe<Array<BlockInputOutputInput>>;
-  outputParameters?: InputMaybe<Array<BlockInputOutputInput>>;
-  parentBlock?: InputMaybe<WhereParentIdInput>;
-  privateKeyAuthenticationSettings?: InputMaybe<
-    PrivateKeyAuthenticationSettingsInput
-  >;
-  resource: WhereParentIdInput;
-};
-
-export type ConnectorRestApiOrderByInput = {
-  blockType?: InputMaybe<SortOrder>;
-  createdAt?: InputMaybe<SortOrder>;
-  description?: InputMaybe<SortOrder>;
-  displayName?: InputMaybe<SortOrder>;
-  id?: InputMaybe<SortOrder>;
-  updatedAt?: InputMaybe<SortOrder>;
-};
-
-export type ConnectorRestApiWhereInput = {
-  createdAt?: InputMaybe<DateTimeFilter>;
-  description?: InputMaybe<StringFilter>;
-  displayName?: InputMaybe<StringFilter>;
-  id?: InputMaybe<StringFilter>;
-  parentBlock?: InputMaybe<WhereUniqueInput>;
-  resource?: InputMaybe<WhereUniqueInput>;
-  updatedAt?: InputMaybe<DateTimeFilter>;
-};
-
-=======
->>>>>>> 029d0ddb
 export type CreateGitRepositoryInput = {
   gitOrganizationId: Scalars['String'];
   gitOrganizationType: EnumGitOrganizationType;
@@ -1266,12 +1165,11 @@
   project: WhereUniqueInput;
 };
 
-<<<<<<< HEAD
 export type PluginInstallation = IBlock & {
   __typename?: 'PluginInstallation';
   blockType: EnumBlockType;
   createdAt: Scalars['DateTime'];
-  description: Scalars['String'];
+  description?: Maybe<Scalars['String']>;
   displayName: Scalars['String'];
   enabled: Scalars['Boolean'];
   id: Scalars['String'];
@@ -1322,21 +1220,6 @@
   updatedAt?: InputMaybe<DateTimeFilter>;
 };
 
-export type PrivateKeyAuthenticationSettings = {
-  __typename?: 'PrivateKeyAuthenticationSettings';
-  keyName: Scalars['String'];
-  keyValue: Scalars['String'];
-  type: Scalars['String'];
-};
-
-export type PrivateKeyAuthenticationSettingsInput = {
-  keyName: Scalars['String'];
-  keyValue: Scalars['String'];
-  type: Scalars['String'];
-};
-
-=======
->>>>>>> 029d0ddb
 export type Project = {
   __typename?: 'Project';
   createdAt: Scalars['DateTime'];
