import { GithubFactory, GitProvider } from '@amplication/git-service';
import { Inject } from '@nestjs/common';
import {
  AmplicationLogger,
  AMPLICATION_LOGGER_PROVIDER,
} from '@amplication/nest-logger-module';
<<<<<<< HEAD
import { PullRequestDetails } from './dto/pull-request-details.dto';
import { CommitContext } from './dto/commit-context.dto';
import { CommitStateDto, KafkaProducer } from '@amplication/kafka';
=======
import { PullRequestDetailsDto } from './dto/pull-request-details.dto';
import { CommitContextDto } from './dto/commit-context.dto';
import { CommitCreatedDto } from './dto/commit-created.dto';
>>>>>>> b8f06bd7

const BRANCH_NAME = 'amplication';

export class CommitsService {
  public static readonly CREATED_TOPIC = 'git.internal.commit-state.request.0';

  constructor(
    private githubBranchFactory: GithubFactory,
    private kafkaProducer: KafkaProducer<string, CommitStateDto>,
    @Inject(AMPLICATION_LOGGER_PROVIDER)
    private readonly logger: AmplicationLogger
  ) {}

  public async getBranch(
    gitClient: GitProvider,
    branch: string,
    context: CommitContextDto
  ): Promise<{ headCommit: string; defaultBranchName?: string }> {
    this.logger.debug(`Getting branch ${branch}`, context);

    const gitBranch = await gitClient.getBranch(branch);
    if (gitBranch) {
      this.logger.debug(
        `Branch ${branch} head commit ${gitBranch.headCommit} was found`,
        context
      );
      return {
        headCommit: gitBranch.headCommit,
      };
    }
    this.logger.warn(
      `Branch ${branch} head commit was not found creating new branch`,
      context
    );
    return this.createBranch(gitClient, branch, context);
  }

  private async createBranch(
    gitClient: GitProvider,
    branch: string,
<<<<<<< HEAD
    context: CommitContext
=======
    context: CommitContextDto
>>>>>>> b8f06bd7
  ): Promise<{ defaultBranchName: string; headCommit: string }> {
    const defaultBranchName = await gitClient.getDefaultBranchName();
    const headCommit = (await gitClient.getBranch(defaultBranchName))
      .headCommit;
    await gitClient.createBranch(branch, headCommit);
    this.logger.info(`Branch ${branch} was created`, {
      ...context,
      repositoryMasterBranch: defaultBranchName,
      headCommit,
    });
    return {
      headCommit,
      defaultBranchName,
    };
  }

  public async getPullRequest(
    gitClient: GitProvider,
    branch: string,
    message: string,
    baseBranchName: string | undefined,
    context: CommitContextDto
  ): Promise<PullRequestDetailsDto> {
    this.logger.debug(`Getting pull request for branch ${branch}`, {
      ...context,
      branch,
    });
    let pullRequest = await gitClient.getOpenedPullRequest(branch);
    const created = !pullRequest;
    if (!pullRequest) {
      this.logger.debug(
        `Branch ${branch} does not have an open pull request - creating new pull request`,
        {
          ...context,
          branch,
        }
      );
      pullRequest = await gitClient.createPullRequest(
        'Amplication Resent Changes',
        message,
        branch,
        baseBranchName || (await gitClient.getDefaultBranchName())
      );
      this.logger.info('Opened new pull request', {
        ...context,
        branch,
      });
    }
    return {
      ...pullRequest,
      created,
    };
  }

  public async addCommitToRepository(
    installationId: string,
    context: CommitContextDto,
    message: string,
<<<<<<< HEAD
    files: { path: string; content: string | null }[]
  ): Promise<string> {
=======
    files: { path: string; content: string }[]
  ): Promise<CommitCreatedDto> {
>>>>>>> b8f06bd7
    const gitClient = await this.githubBranchFactory.getClient(
      installationId,
      context.owner,
      context.repo
    );

    const branch = await this.getBranch(gitClient, BRANCH_NAME, context);
    await this.kafkaProducer.emit(
      CommitsService.CREATED_TOPIC,
      context.buildId,
      new CommitStateDto(
        context.actionStepId,
        'got amplication branch',
        'Running'
      )
    );

    const commit = await this.createCommit(
      gitClient,
      BRANCH_NAME,
      branch.headCommit,
      message,
      files,
      context
    );
    await this.kafkaProducer.emit(
      CommitsService.CREATED_TOPIC,
      context.buildId,
      new CommitStateDto(
        context.actionStepId,
        `created new commit - commit sha ${commit.sha}`,
        'Running'
      )
    );

    const pullRequest = await this.getPullRequest(
      gitClient,
      BRANCH_NAME,
      message,
      branch.defaultBranchName,
      context
    );

    if (pullRequest.created) {
      await this.kafkaProducer.emit(
        CommitsService.CREATED_TOPIC,
        context.buildId,
        new CommitStateDto(
          context.actionStepId,
          `Opened pull request #${pullRequest.number}: ${pullRequest.url}`,
          'Running',
          {
            githubUrl: pullRequest.url,
          }
        )
      );
    } else {
      await this.kafkaProducer.emit(
        CommitsService.CREATED_TOPIC,
        context.buildId,
        new CommitStateDto(
          context.actionStepId,
          `Updated pull request #${pullRequest.number}: ${pullRequest.url}`,
          'Running',
          {
            githubUrl: pullRequest.url,
          }
        )
      );
    }

    const commentUrl = await this.addCommentToPullRequest(
      gitClient,
      message,
      pullRequest,
      context
    );
    await this.kafkaProducer.emit(
      CommitsService.CREATED_TOPIC,
      context.buildId,
      new CommitStateDto(
        context.actionStepId,
        `Add new comment to pull request #${pullRequest.number} ${commentUrl}`,
        'Running',
        {
          commentUrl,
        }
      )
    );

    return commit.sha;
  }

  public async createCommit(
    gitClient: GitProvider,
    branch: string,
    headCommit: string,
    message: string,
<<<<<<< HEAD
    files: { path: string; content: string | null }[],
    context: CommitContext
=======
    files: { path: string; content: string }[],
    context: CommitContextDto
>>>>>>> b8f06bd7
  ) {
    this.logger.info(
      `Creating commit on branch ${branch} commit parent commit ${headCommit}`,
      {
        ...context,
        branch,
        files: files.length,
        commitParent: headCommit,
      }
    );
    const commitSha = await gitClient.commit(
      branch,
      message,
      files,
      headCommit
    );

    return {
      sha: commitSha,
      timestamp: new Date().toISOString(),
    };
  }

  public async addCommentToPullRequest(
    gitClient: GitProvider,
    message: string,
    pullRequest: PullRequestDetailsDto,
    context: CommitContextDto
  ): Promise<string> {
    this.logger.info(
      `Adding comment to pull request ${pullRequest.number}`,
      context
    );
    return await gitClient.addPullRequestComment(
      pullRequest.number,
      `##Commit added to pull request 
            Commit ID:${context.commitId}
            Build ID:${context.buildId}
            Resource: ${context.resourceName} (${context.resourceId})
            
            message: ${message}`
    );
  }
}<|MERGE_RESOLUTION|>--- conflicted
+++ resolved
@@ -4,15 +4,9 @@
   AmplicationLogger,
   AMPLICATION_LOGGER_PROVIDER,
 } from '@amplication/nest-logger-module';
-<<<<<<< HEAD
 import { PullRequestDetails } from './dto/pull-request-details.dto';
 import { CommitContext } from './dto/commit-context.dto';
 import { CommitStateDto, KafkaProducer } from '@amplication/kafka';
-=======
-import { PullRequestDetailsDto } from './dto/pull-request-details.dto';
-import { CommitContextDto } from './dto/commit-context.dto';
-import { CommitCreatedDto } from './dto/commit-created.dto';
->>>>>>> b8f06bd7
 
 const BRANCH_NAME = 'amplication';
 
@@ -20,48 +14,44 @@
   public static readonly CREATED_TOPIC = 'git.internal.commit-state.request.0';
 
   constructor(
-    private githubBranchFactory: GithubFactory,
-    private kafkaProducer: KafkaProducer<string, CommitStateDto>,
-    @Inject(AMPLICATION_LOGGER_PROVIDER)
-    private readonly logger: AmplicationLogger
+      private githubBranchFactory: GithubFactory,
+      private kafkaProducer: KafkaProducer<string, CommitStateDto>,
+      @Inject(AMPLICATION_LOGGER_PROVIDER)
+      private readonly logger: AmplicationLogger
   ) {}
 
   public async getBranch(
-    gitClient: GitProvider,
-    branch: string,
-    context: CommitContextDto
+      gitClient: GitProvider,
+      branch: string,
+      context: CommitContext
   ): Promise<{ headCommit: string; defaultBranchName?: string }> {
     this.logger.debug(`Getting branch ${branch}`, context);
 
     const gitBranch = await gitClient.getBranch(branch);
     if (gitBranch) {
       this.logger.debug(
-        `Branch ${branch} head commit ${gitBranch.headCommit} was found`,
-        context
+          `Branch ${branch} head commit ${gitBranch.headCommit} was found`,
+          context
       );
       return {
         headCommit: gitBranch.headCommit,
       };
     }
     this.logger.warn(
-      `Branch ${branch} head commit was not found creating new branch`,
-      context
+        `Branch ${branch} head commit was not found creating new branch`,
+        context
     );
     return this.createBranch(gitClient, branch, context);
   }
 
   private async createBranch(
-    gitClient: GitProvider,
-    branch: string,
-<<<<<<< HEAD
-    context: CommitContext
-=======
-    context: CommitContextDto
->>>>>>> b8f06bd7
+      gitClient: GitProvider,
+      branch: string,
+      context: CommitContext
   ): Promise<{ defaultBranchName: string; headCommit: string }> {
     const defaultBranchName = await gitClient.getDefaultBranchName();
     const headCommit = (await gitClient.getBranch(defaultBranchName))
-      .headCommit;
+        .headCommit;
     await gitClient.createBranch(branch, headCommit);
     this.logger.info(`Branch ${branch} was created`, {
       ...context,
@@ -75,12 +65,12 @@
   }
 
   public async getPullRequest(
-    gitClient: GitProvider,
-    branch: string,
-    message: string,
-    baseBranchName: string | undefined,
-    context: CommitContextDto
-  ): Promise<PullRequestDetailsDto> {
+      gitClient: GitProvider,
+      branch: string,
+      message: string,
+      baseBranchName: string | undefined,
+      context: CommitContext
+  ): Promise<PullRequestDetails> {
     this.logger.debug(`Getting pull request for branch ${branch}`, {
       ...context,
       branch,
@@ -89,17 +79,17 @@
     const created = !pullRequest;
     if (!pullRequest) {
       this.logger.debug(
-        `Branch ${branch} does not have an open pull request - creating new pull request`,
-        {
-          ...context,
+          `Branch ${branch} does not have an open pull request - creating new pull request`,
+          {
+            ...context,
+            branch,
+          }
+      );
+      pullRequest = await gitClient.createPullRequest(
+          'Amplication Resent Changes',
+          message,
           branch,
-        }
-      );
-      pullRequest = await gitClient.createPullRequest(
-        'Amplication Resent Changes',
-        message,
-        branch,
-        baseBranchName || (await gitClient.getDefaultBranchName())
+          baseBranchName || (await gitClient.getDefaultBranchName())
       );
       this.logger.info('Opened new pull request', {
         ...context,
@@ -113,136 +103,126 @@
   }
 
   public async addCommitToRepository(
-    installationId: string,
-    context: CommitContextDto,
-    message: string,
-<<<<<<< HEAD
-    files: { path: string; content: string | null }[]
+      installationId: string,
+      context: CommitContext,
+      message: string,
+      files: { path: string; content: string | null }[]
   ): Promise<string> {
-=======
-    files: { path: string; content: string }[]
-  ): Promise<CommitCreatedDto> {
->>>>>>> b8f06bd7
     const gitClient = await this.githubBranchFactory.getClient(
-      installationId,
-      context.owner,
-      context.repo
+        installationId,
+        context.owner,
+        context.repo
     );
 
     const branch = await this.getBranch(gitClient, BRANCH_NAME, context);
     await this.kafkaProducer.emit(
-      CommitsService.CREATED_TOPIC,
-      context.buildId,
-      new CommitStateDto(
-        context.actionStepId,
-        'got amplication branch',
-        'Running'
-      )
-    );
-
-    const commit = await this.createCommit(
-      gitClient,
-      BRANCH_NAME,
-      branch.headCommit,
-      message,
-      files,
-      context
-    );
-    await this.kafkaProducer.emit(
-      CommitsService.CREATED_TOPIC,
-      context.buildId,
-      new CommitStateDto(
-        context.actionStepId,
-        `created new commit - commit sha ${commit.sha}`,
-        'Running'
-      )
-    );
-
-    const pullRequest = await this.getPullRequest(
-      gitClient,
-      BRANCH_NAME,
-      message,
-      branch.defaultBranchName,
-      context
-    );
-
-    if (pullRequest.created) {
-      await this.kafkaProducer.emit(
         CommitsService.CREATED_TOPIC,
         context.buildId,
         new CommitStateDto(
-          context.actionStepId,
-          `Opened pull request #${pullRequest.number}: ${pullRequest.url}`,
-          'Running',
-          {
-            githubUrl: pullRequest.url,
-          }
+            context.actionStepId,
+            'got amplication branch',
+            'Running'
         )
-      );
-    } else {
-      await this.kafkaProducer.emit(
+    );
+
+    const commit = await this.createCommit(
+        gitClient,
+        BRANCH_NAME,
+        branch.headCommit,
+        message,
+        files,
+        context
+    );
+    await this.kafkaProducer.emit(
         CommitsService.CREATED_TOPIC,
         context.buildId,
         new CommitStateDto(
-          context.actionStepId,
-          `Updated pull request #${pullRequest.number}: ${pullRequest.url}`,
-          'Running',
-          {
-            githubUrl: pullRequest.url,
-          }
+            context.actionStepId,
+            `created new commit - commit sha ${commit.sha}`,
+            'Running'
         )
+    );
+
+    const pullRequest = await this.getPullRequest(
+        gitClient,
+        BRANCH_NAME,
+        message,
+        branch.defaultBranchName,
+        context
+    );
+
+    if (pullRequest.created) {
+      await this.kafkaProducer.emit(
+          CommitsService.CREATED_TOPIC,
+          context.buildId,
+          new CommitStateDto(
+              context.actionStepId,
+              `Opened pull request #${pullRequest.number}: ${pullRequest.url}`,
+              'Running',
+              {
+                githubUrl: pullRequest.url,
+              }
+          )
+      );
+    } else {
+      await this.kafkaProducer.emit(
+          CommitsService.CREATED_TOPIC,
+          context.buildId,
+          new CommitStateDto(
+              context.actionStepId,
+              `Updated pull request #${pullRequest.number}: ${pullRequest.url}`,
+              'Running',
+              {
+                githubUrl: pullRequest.url,
+              }
+          )
       );
     }
 
     const commentUrl = await this.addCommentToPullRequest(
-      gitClient,
-      message,
-      pullRequest,
-      context
+        gitClient,
+        message,
+        pullRequest,
+        context
     );
     await this.kafkaProducer.emit(
-      CommitsService.CREATED_TOPIC,
-      context.buildId,
-      new CommitStateDto(
-        context.actionStepId,
-        `Add new comment to pull request #${pullRequest.number} ${commentUrl}`,
-        'Running',
-        {
-          commentUrl,
-        }
-      )
+        CommitsService.CREATED_TOPIC,
+        context.buildId,
+        new CommitStateDto(
+            context.actionStepId,
+            `Add new comment to pull request #${pullRequest.number} ${commentUrl}`,
+            'Running',
+            {
+              commentUrl,
+            }
+        )
     );
 
     return commit.sha;
   }
 
   public async createCommit(
-    gitClient: GitProvider,
-    branch: string,
-    headCommit: string,
-    message: string,
-<<<<<<< HEAD
-    files: { path: string; content: string | null }[],
-    context: CommitContext
-=======
-    files: { path: string; content: string }[],
-    context: CommitContextDto
->>>>>>> b8f06bd7
+      gitClient: GitProvider,
+      branch: string,
+      headCommit: string,
+      message: string,
+      files: { path: string; content: string | null }[],
+      context: CommitContext
   ) {
     this.logger.info(
-      `Creating commit on branch ${branch} commit parent commit ${headCommit}`,
-      {
-        ...context,
+        `Creating commit on branch ${branch} commit parent commit ${headCommit}`,
+        {
+          ...context,
+          branch,
+          files: files.length,
+          commitParent: headCommit,
+        }
+    );
+    const commitSha = await gitClient.commit(
         branch,
-        files: files.length,
-        commitParent: headCommit,
-      }
-    );
-    const commitSha = await gitClient.commit(
-      branch,
-      message,
-      files,
-      headCommit
+        message,
+        files,
+        headCommit
     );
 
     return {
@@ -252,18 +232,18 @@
   }
 
   public async addCommentToPullRequest(
-    gitClient: GitProvider,
-    message: string,
-    pullRequest: PullRequestDetailsDto,
-    context: CommitContextDto
+      gitClient: GitProvider,
+      message: string,
+      pullRequest: PullRequestDetails,
+      context: CommitContext
   ): Promise<string> {
     this.logger.info(
-      `Adding comment to pull request ${pullRequest.number}`,
-      context
+        `Adding comment to pull request ${pullRequest.number}`,
+        context
     );
     return await gitClient.addPullRequestComment(
-      pullRequest.number,
-      `##Commit added to pull request 
+        pullRequest.number,
+        `##Commit added to pull request 
             Commit ID:${context.commitId}
             Build ID:${context.buildId}
             Resource: ${context.resourceName} (${context.resourceId})
