import { Promisable } from "type-fest";
import { Module } from "./code-gen-types";
import {
  CreateAdminModulesParams,
  CreateAuthModulesParams,
  CreateEntityControllerBaseParams,
  CreateEntityControllerParams,
  CreateEntityServiceBaseParams,
  CreateEntityServiceParams,
  CreateMessageBrokerClientOptionsFactoryParams,
  CreateMessageBrokerNestJSModuleParams,
  CreateMessageBrokerParams,
  CreateMessageBrokerServiceBaseParams,
  CreateMessageBrokerServiceParams,
  CreateMessageBrokerTopicsEnumParams,
  CreateServerPackageJsonParams,
  CreatePrismaSchemaParams,
  CreateServerDockerComposeDBParams,
  CreateServerDockerComposeParams,
  CreateServerDotEnvParams,
} from "./plugin-events-params";
import { DsgContext, EventNames, PluginEventType } from "./plugins-types";

export type Events = {
<<<<<<< HEAD
  [EventNames.CreateAuthModules]?: PluginEventType<CreateAuthModulesParams>;
  [EventNames.CreateAdminModules]?: PluginEventType<CreateAdminModulesParams>;
  [EventNames.CreateServerDotEnv]?: PluginEventType<CreateServerDotEnvParams>;
  [EventNames.CreateEntityService]?: PluginEventType<CreateEntityServiceParams>;
  [EventNames.CreateEntityServiceBase]?: PluginEventType<
    CreateEntityServiceBaseParams
  >;
  [EventNames.CreateEntityController]?: PluginEventType<
    CreateEntityControllerParams
  >;
  [EventNames.CreateEntityControllerBase]?: PluginEventType<
    CreateEntityControllerBaseParams
  >;
  [EventNames.CreateServerDockerCompose]?: PluginEventType<
    CreateServerDockerComposeParams
  >;
  [EventNames.CreateServerDockerComposeDB]?: PluginEventType<
    CreateServerDockerComposeDBParams
  >;
  [EventNames.CreatePrismaSchema]?: PluginEventType<CreatePrismaSchemaParams>;
=======
  [EventNames.CreateAuthModules]?: {
    before?: (
      dsgContext: DsgContext,
      eventParams: CreateAuthModulesParams["before"]
    ) => Promisable<CreateAuthModulesParams["before"]>;
    after?: (
      dsgContext: DsgContext,
      modules: CreateAuthModulesParams["after"]
    ) => Promisable<Module[]>;
  };
  [EventNames.CreateAdminModules]?: {
    before?: (
      dsgContext: DsgContext,
      eventParams: CreateAdminModulesParams["before"]
    ) => Promisable<CreateAdminModulesParams["before"]>;
    after?: (
      dsgContext: DsgContext,
      modules: CreateAdminModulesParams["after"]
    ) => Promisable<Module[]>;
  };
  [EventNames.CreateServerDotEnv]?: {
    before?: (
      dsgContext: DsgContext,
      eventParams: CreateServerDotEnvParams["before"]
    ) => Promisable<CreateServerDotEnvParams["before"]>;
    after?: (
      dsgContext: DsgContext,
      modules: CreateServerDotEnvParams["after"]
    ) => Promisable<Module[]>;
  };
  [EventNames.CreateEntityService]?: {
    before?: (
      dsgContext: DsgContext,
      eventParams: CreateEntityServiceParams["before"]
    ) => Promisable<CreateEntityServiceParams["before"]>;
    after?: (
      dsgContext: DsgContext,
      modules: CreateEntityServiceParams["after"]
    ) => Promisable<Module[]>;
  };
  [EventNames.CreateEntityServiceBase]?: {
    before?: (
      dsgContext: DsgContext,
      eventParams: CreateEntityServiceBaseParams["before"]
    ) => Promisable<CreateEntityServiceBaseParams["before"]>;
    after?: (
      dsgContext: DsgContext,
      modules: CreateEntityServiceBaseParams["after"]
    ) => Promisable<Module[]>;
  };
  [EventNames.CreateEntityController]?: {
    before?: (
      dsgContext: DsgContext,
      eventParams: CreateEntityControllerParams["before"]
    ) => Promisable<CreateEntityControllerParams["before"]>;
    after?: (
      dsgContext: DsgContext,
      modules: CreateEntityControllerParams["after"]
    ) => Promisable<Module[]>;
  };
  [EventNames.CreateEntityControllerBase]?: {
    before?: (
      dsgContext: DsgContext,
      eventParams: CreateEntityControllerBaseParams["before"]
    ) => Promisable<CreateEntityControllerBaseParams["before"]>;
    after?: (
      dsgContext: DsgContext,
      modules: CreateEntityControllerBaseParams["after"]
    ) => Promisable<Module[]>;
  };
  [EventNames.CreateServerDockerCompose]?: {
    before?: (
      dsgContext: DsgContext,
      eventParams: CreateServerDockerComposeParams["before"]
    ) => Promisable<CreateServerDockerComposeParams["before"]>;
    after?: (
      dsgContext: DsgContext,
      modules: CreateServerDockerComposeParams["after"]
    ) => Promisable<Module[]>;
  };
  [EventNames.CreateServerDockerComposeDB]?: {
    before?: (
      dsgContext: DsgContext,
      eventParams: CreateServerDockerComposeDBParams["before"]
    ) => Promisable<CreateServerDockerComposeDBParams["before"]>;
    after?: (
      dsgContext: DsgContext,
      modules: CreateServerDockerComposeDBParams["after"]
    ) => Promisable<Module[]>;
  };
  [EventNames.CreatePrismaSchema]?: {
    before?: (
      dsgContext: DsgContext,
      eventParams: CreatePrismaSchemaParams["before"]
    ) => Promisable<CreatePrismaSchemaParams["before"]>;
    after?: (
      dsgContext: DsgContext,
      modules: CreatePrismaSchemaParams["after"]
    ) => Promisable<Module[]>;
  };
  [EventNames.CreateMessageBroker]?: {
    before?: (
      dsgContext: DsgContext,
      eventParams: CreateMessageBrokerParams["before"]
    ) => CreateMessageBrokerParams["before"];
    after?: (
      dsgContext: DsgContext,
      modules: CreateMessageBrokerParams["after"]
    ) => Promisable<Module[]>;
  };
  [EventNames.CreateMessageBrokerTopicsEnum]?: {
    before?: (
      dsgContext: DsgContext,
      eventParams: CreateMessageBrokerTopicsEnumParams["before"]
    ) => CreateMessageBrokerTopicsEnumParams["before"];
    after?: (
      dsgContext: DsgContext,
      modules: CreateMessageBrokerTopicsEnumParams["after"]
    ) => Promisable<Module[]>;
  };
  [EventNames.CreateMessageBrokerNestJSModule]?: {
    before?: (
      dsgContext: DsgContext,
      eventParams: CreateMessageBrokerNestJSModuleParams["before"]
    ) => CreateMessageBrokerNestJSModuleParams["before"];
    after?: (
      dsgContext: DsgContext,
      modules: CreateMessageBrokerNestJSModuleParams["after"]
    ) => Promisable<Module[]>;
  };
  [EventNames.CreateMessageBrokerClientOptionsFactory]?: {
    before?: (
      dsgContext: DsgContext,
      eventParams: CreateMessageBrokerClientOptionsFactoryParams["before"]
    ) => CreateMessageBrokerClientOptionsFactoryParams["before"];
    after?: (
      dsgContext: DsgContext,
      modules: CreateMessageBrokerClientOptionsFactoryParams["after"]
    ) => Promisable<Module[]>;
  };
  [EventNames.CreateMessageBrokerService]?: {
    before?: (
      dsgContext: DsgContext,
      eventParams: CreateMessageBrokerServiceParams["before"]
    ) => CreateMessageBrokerServiceParams["before"];
    after?: (
      dsgContext: DsgContext,
      modules: CreateMessageBrokerServiceParams["after"]
    ) => Promisable<Module[]>;
  };
  [EventNames.CreateMessageBrokerServiceBase]?: {
    before?: (
      dsgContext: DsgContext,
      eventParams: CreateMessageBrokerServiceBaseParams["before"]
    ) => CreateMessageBrokerServiceBaseParams["before"];
    after?: (
      dsgContext: DsgContext,
      modules: CreateMessageBrokerServiceBaseParams["after"]
    ) => Promisable<Module[]>;
  };
  [EventNames.CreatePackageJson]?: {
    before?: (
      dsgContext: DsgContext,
      eventParams: CreateServerPackageJsonParams["before"]
    ) => CreateServerPackageJsonParams["before"];
    after?: (
      dsgContext: DsgContext,
      modules: CreateServerPackageJsonParams["after"]
    ) => Promisable<Module[]>;
  };
>>>>>>> 3187a1a3
};<|MERGE_RESOLUTION|>--- conflicted
+++ resolved
@@ -22,7 +22,6 @@
 import { DsgContext, EventNames, PluginEventType } from "./plugins-types";
 
 export type Events = {
-<<<<<<< HEAD
   [EventNames.CreateAuthModules]?: PluginEventType<CreateAuthModulesParams>;
   [EventNames.CreateAdminModules]?: PluginEventType<CreateAdminModulesParams>;
   [EventNames.CreateServerDotEnv]?: PluginEventType<CreateServerDotEnvParams>;
@@ -43,176 +42,24 @@
     CreateServerDockerComposeDBParams
   >;
   [EventNames.CreatePrismaSchema]?: PluginEventType<CreatePrismaSchemaParams>;
-=======
-  [EventNames.CreateAuthModules]?: {
-    before?: (
-      dsgContext: DsgContext,
-      eventParams: CreateAuthModulesParams["before"]
-    ) => Promisable<CreateAuthModulesParams["before"]>;
-    after?: (
-      dsgContext: DsgContext,
-      modules: CreateAuthModulesParams["after"]
-    ) => Promisable<Module[]>;
-  };
-  [EventNames.CreateAdminModules]?: {
-    before?: (
-      dsgContext: DsgContext,
-      eventParams: CreateAdminModulesParams["before"]
-    ) => Promisable<CreateAdminModulesParams["before"]>;
-    after?: (
-      dsgContext: DsgContext,
-      modules: CreateAdminModulesParams["after"]
-    ) => Promisable<Module[]>;
-  };
-  [EventNames.CreateServerDotEnv]?: {
-    before?: (
-      dsgContext: DsgContext,
-      eventParams: CreateServerDotEnvParams["before"]
-    ) => Promisable<CreateServerDotEnvParams["before"]>;
-    after?: (
-      dsgContext: DsgContext,
-      modules: CreateServerDotEnvParams["after"]
-    ) => Promisable<Module[]>;
-  };
-  [EventNames.CreateEntityService]?: {
-    before?: (
-      dsgContext: DsgContext,
-      eventParams: CreateEntityServiceParams["before"]
-    ) => Promisable<CreateEntityServiceParams["before"]>;
-    after?: (
-      dsgContext: DsgContext,
-      modules: CreateEntityServiceParams["after"]
-    ) => Promisable<Module[]>;
-  };
-  [EventNames.CreateEntityServiceBase]?: {
-    before?: (
-      dsgContext: DsgContext,
-      eventParams: CreateEntityServiceBaseParams["before"]
-    ) => Promisable<CreateEntityServiceBaseParams["before"]>;
-    after?: (
-      dsgContext: DsgContext,
-      modules: CreateEntityServiceBaseParams["after"]
-    ) => Promisable<Module[]>;
-  };
-  [EventNames.CreateEntityController]?: {
-    before?: (
-      dsgContext: DsgContext,
-      eventParams: CreateEntityControllerParams["before"]
-    ) => Promisable<CreateEntityControllerParams["before"]>;
-    after?: (
-      dsgContext: DsgContext,
-      modules: CreateEntityControllerParams["after"]
-    ) => Promisable<Module[]>;
-  };
-  [EventNames.CreateEntityControllerBase]?: {
-    before?: (
-      dsgContext: DsgContext,
-      eventParams: CreateEntityControllerBaseParams["before"]
-    ) => Promisable<CreateEntityControllerBaseParams["before"]>;
-    after?: (
-      dsgContext: DsgContext,
-      modules: CreateEntityControllerBaseParams["after"]
-    ) => Promisable<Module[]>;
-  };
-  [EventNames.CreateServerDockerCompose]?: {
-    before?: (
-      dsgContext: DsgContext,
-      eventParams: CreateServerDockerComposeParams["before"]
-    ) => Promisable<CreateServerDockerComposeParams["before"]>;
-    after?: (
-      dsgContext: DsgContext,
-      modules: CreateServerDockerComposeParams["after"]
-    ) => Promisable<Module[]>;
-  };
-  [EventNames.CreateServerDockerComposeDB]?: {
-    before?: (
-      dsgContext: DsgContext,
-      eventParams: CreateServerDockerComposeDBParams["before"]
-    ) => Promisable<CreateServerDockerComposeDBParams["before"]>;
-    after?: (
-      dsgContext: DsgContext,
-      modules: CreateServerDockerComposeDBParams["after"]
-    ) => Promisable<Module[]>;
-  };
-  [EventNames.CreatePrismaSchema]?: {
-    before?: (
-      dsgContext: DsgContext,
-      eventParams: CreatePrismaSchemaParams["before"]
-    ) => Promisable<CreatePrismaSchemaParams["before"]>;
-    after?: (
-      dsgContext: DsgContext,
-      modules: CreatePrismaSchemaParams["after"]
-    ) => Promisable<Module[]>;
-  };
-  [EventNames.CreateMessageBroker]?: {
-    before?: (
-      dsgContext: DsgContext,
-      eventParams: CreateMessageBrokerParams["before"]
-    ) => CreateMessageBrokerParams["before"];
-    after?: (
-      dsgContext: DsgContext,
-      modules: CreateMessageBrokerParams["after"]
-    ) => Promisable<Module[]>;
-  };
-  [EventNames.CreateMessageBrokerTopicsEnum]?: {
-    before?: (
-      dsgContext: DsgContext,
-      eventParams: CreateMessageBrokerTopicsEnumParams["before"]
-    ) => CreateMessageBrokerTopicsEnumParams["before"];
-    after?: (
-      dsgContext: DsgContext,
-      modules: CreateMessageBrokerTopicsEnumParams["after"]
-    ) => Promisable<Module[]>;
-  };
-  [EventNames.CreateMessageBrokerNestJSModule]?: {
-    before?: (
-      dsgContext: DsgContext,
-      eventParams: CreateMessageBrokerNestJSModuleParams["before"]
-    ) => CreateMessageBrokerNestJSModuleParams["before"];
-    after?: (
-      dsgContext: DsgContext,
-      modules: CreateMessageBrokerNestJSModuleParams["after"]
-    ) => Promisable<Module[]>;
-  };
-  [EventNames.CreateMessageBrokerClientOptionsFactory]?: {
-    before?: (
-      dsgContext: DsgContext,
-      eventParams: CreateMessageBrokerClientOptionsFactoryParams["before"]
-    ) => CreateMessageBrokerClientOptionsFactoryParams["before"];
-    after?: (
-      dsgContext: DsgContext,
-      modules: CreateMessageBrokerClientOptionsFactoryParams["after"]
-    ) => Promisable<Module[]>;
-  };
-  [EventNames.CreateMessageBrokerService]?: {
-    before?: (
-      dsgContext: DsgContext,
-      eventParams: CreateMessageBrokerServiceParams["before"]
-    ) => CreateMessageBrokerServiceParams["before"];
-    after?: (
-      dsgContext: DsgContext,
-      modules: CreateMessageBrokerServiceParams["after"]
-    ) => Promisable<Module[]>;
-  };
-  [EventNames.CreateMessageBrokerServiceBase]?: {
-    before?: (
-      dsgContext: DsgContext,
-      eventParams: CreateMessageBrokerServiceBaseParams["before"]
-    ) => CreateMessageBrokerServiceBaseParams["before"];
-    after?: (
-      dsgContext: DsgContext,
-      modules: CreateMessageBrokerServiceBaseParams["after"]
-    ) => Promisable<Module[]>;
-  };
-  [EventNames.CreatePackageJson]?: {
-    before?: (
-      dsgContext: DsgContext,
-      eventParams: CreateServerPackageJsonParams["before"]
-    ) => CreateServerPackageJsonParams["before"];
-    after?: (
-      dsgContext: DsgContext,
-      modules: CreateServerPackageJsonParams["after"]
-    ) => Promisable<Module[]>;
-  };
->>>>>>> 3187a1a3
+
+  [EventNames.CreateMessageBroker]?: PluginEventType<CreateMessageBrokerParams>;
+  [EventNames.CreateMessageBrokerTopicsEnum]?: PluginEventType<
+    CreateMessageBrokerTopicsEnumParams
+  >;
+  [EventNames.CreateMessageBrokerNestJSModule]?: PluginEventType<
+    CreateMessageBrokerNestJSModuleParams
+  >;
+  [EventNames.CreateMessageBrokerClientOptionsFactory]?: PluginEventType<
+    CreateMessageBrokerClientOptionsFactoryParams
+  >;
+  [EventNames.CreateMessageBrokerService]?: PluginEventType<
+    CreateMessageBrokerServiceParams
+  >;
+  [EventNames.CreateMessageBrokerServiceBase]?: PluginEventType<
+    CreateMessageBrokerServiceBaseParams
+  >;
+  [EventNames.CreatePackageJson]?: PluginEventType<
+    CreateServerPackageJsonParams
+  >;
 };