import { namedTypes } from "ast-types";
import {
  DTOs,
  Entity,
  EntityField,
  Module,
  NamedClassDeclaration,
  PrismaDataSource,
} from "./code-gen-types";
import { EventParams } from "./plugins-types";
<<<<<<< HEAD
import { ServiceTopics } from "./code-gen-types";
=======
import * as PrismaSchemaDSL from "prisma-schema-dsl";
>>>>>>> 1e72ce3e

export interface CreateEntityServiceBaseParams extends EventParams {
  before: {
    entityName: string;
    entity: Entity;
    templateMapping: { [key: string]: any };
    passwordFields: EntityField[];
    serviceId: namedTypes.Identifier;
    serviceBaseId: namedTypes.Identifier;
    delegateId: namedTypes.Identifier;
    template: namedTypes.File;
  };
}

export interface CreateEntityServiceParams extends EventParams {
  before: {
    entityName: string;
    templateMapping: { [key: string]: any };
    passwordFields: EntityField[];
    serviceId: namedTypes.Identifier;
    serviceBaseId: namedTypes.Identifier;
    template: namedTypes.File;
  };
}
export interface CreateEntityControllerParams extends EventParams {
  before: {
    templatePath: string;
    entityName: string;
    entityServiceModule: string;
    templateMapping: { [key: string]: any };
    controllerBaseId: namedTypes.Identifier;
    serviceId: namedTypes.Identifier;
  };
}

export interface CreateEntityControllerBaseParams extends EventParams {
  before: {
    baseTemplatePath: string;
    entity: Entity;
    entityName: string;
    entityType: string;
    entityServiceModule: string;
    templateMapping: { [key: string]: any };
    controllerBaseId: namedTypes.Identifier;
    serviceId: namedTypes.Identifier;
  };
}
export interface CreateAuthModulesParams extends EventParams {
  before: {
    srcDir: string;
  };
}

export interface CreateAdminModulesParams extends EventParams {
  before: {};
}

export type VariableDictionary = {
  [variable: string]: string;
}[];

export interface CreateServerDotEnvParams extends EventParams {
  before: {
    envVariables: VariableDictionary;
  };
}

export interface CreateServerDockerComposeParams extends EventParams {
  before: {
    fileContent: string;
    updateProperties: { [key: string]: any };
    outputFileName: string;
  };
}

export interface CreateServerDockerComposeDBParams extends EventParams {
  before: {
    fileContent: string;
    updateProperties: { [key: string]: any };
    outputFileName: string;
  };
}

<<<<<<< HEAD
export interface CreateMessageBrokerParams extends EventParams {
  before: {
    serviceTopicsWithName: ServiceTopics[];
  };
}
export interface CreateMessageBrokerTopicsEnumParams extends EventParams {
  before: {};
}
export interface CreateMessageBrokerNestJSModuleParams extends EventParams {
  before: {};
}
export interface CreateMessageBrokerClientOptionsFactoryParams
  extends EventParams {
  before: {};
}
export interface CreateMessageBrokerServicesParams extends EventParams {
  before: {};
=======
export interface CreatePrismaSchemaParams extends EventParams {
  before: {
    entities: Entity[];
    dataSource: PrismaDataSource;
    clientGenerator: PrismaSchemaDSL.Generator;
  };
>>>>>>> 1e72ce3e
}<|MERGE_RESOLUTION|>--- conflicted
+++ resolved
@@ -8,11 +8,8 @@
   PrismaDataSource,
 } from "./code-gen-types";
 import { EventParams } from "./plugins-types";
-<<<<<<< HEAD
 import { ServiceTopics } from "./code-gen-types";
-=======
 import * as PrismaSchemaDSL from "prisma-schema-dsl";
->>>>>>> 1e72ce3e
 
 export interface CreateEntityServiceBaseParams extends EventParams {
   before: {
@@ -96,7 +93,14 @@
   };
 }
 
-<<<<<<< HEAD
+export interface CreatePrismaSchemaParams extends EventParams {
+  before: {
+    entities: Entity[];
+    dataSource: PrismaDataSource;
+    clientGenerator: PrismaSchemaDSL.Generator;
+  };
+}
+
 export interface CreateMessageBrokerParams extends EventParams {
   before: {
     serviceTopicsWithName: ServiceTopics[];
@@ -114,12 +118,4 @@
 }
 export interface CreateMessageBrokerServicesParams extends EventParams {
   before: {};
-=======
-export interface CreatePrismaSchemaParams extends EventParams {
-  before: {
-    entities: Entity[];
-    dataSource: PrismaDataSource;
-    clientGenerator: PrismaSchemaDSL.Generator;
-  };
->>>>>>> 1e72ce3e
 }