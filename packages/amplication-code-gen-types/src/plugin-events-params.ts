--- conflicted
+++ resolved
@@ -17,13 +17,7 @@
     serviceId: namedTypes.Identifier;
     serviceBaseId: namedTypes.Identifier;
     delegateId: namedTypes.Identifier;
-<<<<<<< HEAD
-    file: namedTypes.File;
-=======
-    entityDTO: NamedClassDeclaration;
-    dtos: DTOs;
     template: namedTypes.File;
->>>>>>> aad4151c
   };
 }
 
@@ -42,7 +36,6 @@
     templatePath: string;
     entityName: string;
     entityServiceModule: string;
-    srcDirectory: string;
     templateMapping: { [key: string]: any };
     controllerBaseId: namedTypes.Identifier;
     serviceId: namedTypes.Identifier;
@@ -56,14 +49,9 @@
     entityName: string;
     entityType: string;
     entityServiceModule: string;
-<<<<<<< HEAD
-    entity: Entity;
-=======
-    srcDirectory: string;
     templateMapping: { [key: string]: any };
     controllerBaseId: namedTypes.Identifier;
     serviceId: namedTypes.Identifier;
->>>>>>> aad4151c
   };
 }
 export interface CreateAuthModulesParams extends EventParams {
