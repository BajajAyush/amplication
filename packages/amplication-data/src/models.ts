export type Maybe<T> = T | null;
export type InputMaybe<T> = Maybe<T>;
export type Exact<T extends { [key: string]: unknown }> = {
  [K in keyof T]: T[K];
};
export type MakeOptional<T, K extends keyof T> = Omit<T, K> &
  { [SubKey in K]?: Maybe<T[SubKey]> };
export type MakeMaybe<T, K extends keyof T> = Omit<T, K> &
  { [SubKey in K]: Maybe<T[SubKey]> };
/** All built-in and custom scalars, mapped to their actual values */
export type Scalars = {
  ID: string;
  String: string;
  Boolean: boolean;
  Int: number;
  Float: number;
  /** A date-time string at UTC, such as 2019-12-03T09:54:33Z, compliant with the date-time format. */
  DateTime: any;
  /** The `JSONObject` scalar type represents JSON objects as specified by [ECMA-404](http://www.ecma-international.org/publications/files/ECMA-ST/ECMA-404.pdf). */
  JSONObject: any;
};

export type Account = {
  __typename?: "Account";
  createdAt: Scalars["DateTime"];
  email: Scalars["String"];
  firstName: Scalars["String"];
  githubId?: Maybe<Scalars["String"]>;
  id: Scalars["String"];
  lastName: Scalars["String"];
  password: Scalars["String"];
  updatedAt: Scalars["DateTime"];
};

export type Action = {
  __typename?: "Action";
  createdAt: Scalars["DateTime"];
  id: Scalars["String"];
  steps?: Maybe<Array<ActionStep>>;
};

export type ActionLog = {
  __typename?: "ActionLog";
  createdAt: Scalars["DateTime"];
  id: Scalars["String"];
  level: EnumActionLogLevel;
  message: Scalars["String"];
  meta: Scalars["JSONObject"];
};

export type ActionStep = {
  __typename?: "ActionStep";
  completedAt?: Maybe<Scalars["DateTime"]>;
  createdAt: Scalars["DateTime"];
  id: Scalars["String"];
  logs?: Maybe<Array<ActionLog>>;
  message: Scalars["String"];
  name: Scalars["String"];
  status: EnumActionStepStatus;
};

export type AdminUiSettings = {
  __typename?: "AdminUISettings";
  adminUIPath: Scalars["String"];
  generateAdminUI: Scalars["Boolean"];
};

export type AdminUiSettingsUpdateInput = {
  adminUIPath?: InputMaybe<Scalars["String"]>;
  generateAdminUI?: InputMaybe<Scalars["Boolean"]>;
};

export type ApiToken = {
  __typename?: "ApiToken";
  createdAt: Scalars["DateTime"];
  id: Scalars["String"];
  lastAccessAt: Scalars["DateTime"];
  name: Scalars["String"];
  previewChars: Scalars["String"];
  token?: Maybe<Scalars["String"]>;
  updatedAt: Scalars["DateTime"];
  userId: Scalars["String"];
};

export type ApiTokenCreateInput = {
  name: Scalars["String"];
};

export type AppSettings = IBlock & {
  __typename?: "AppSettings";
  adminUISettings: AdminUiSettings;
  authProvider: EnumAuthProviderType;
  blockType: EnumBlockType;
  createdAt: Scalars["DateTime"];
  dbHost: Scalars["String"];
  dbName: Scalars["String"];
  dbPassword: Scalars["String"];
  dbPort: Scalars["Int"];
  dbUser: Scalars["String"];
  description: Scalars["String"];
  displayName: Scalars["String"];
  id: Scalars["String"];
  inputParameters: Array<BlockInputOutput>;
  lockedAt?: Maybe<Scalars["DateTime"]>;
  lockedByUserId?: Maybe<Scalars["String"]>;
  outputParameters: Array<BlockInputOutput>;
  parentBlock?: Maybe<Block>;
  serverSettings: ServerSettings;
  updatedAt: Scalars["DateTime"];
  versionNumber: Scalars["Float"];
};

export type AppSettingsUpdateInput = {
  adminUISettings: AdminUiSettingsUpdateInput;
  authProvider: EnumAuthProviderType;
  dbHost: Scalars["String"];
  dbName: Scalars["String"];
  dbPassword: Scalars["String"];
  dbPort: Scalars["Int"];
  dbUser: Scalars["String"];
  description?: InputMaybe<Scalars["String"]>;
  displayName?: InputMaybe<Scalars["String"]>;
  serverSettings: ServerSettingsUpdateInput;
};

<<<<<<< HEAD
=======
export type AppUpdateInput = {
  color?: InputMaybe<Scalars["String"]>;
  description?: InputMaybe<Scalars["String"]>;
  name?: InputMaybe<Scalars["String"]>;
};

export type AppWhereInput = {
  createdAt?: InputMaybe<DateTimeFilter>;
  description?: InputMaybe<StringFilter>;
  id?: InputMaybe<Scalars["String"]>;
  name?: InputMaybe<StringFilter>;
  updatedAt?: InputMaybe<DateTimeFilter>;
};

>>>>>>> f509b1c6
export type Auth = {
  __typename?: "Auth";
  /** JWT Bearer token */
  token: Scalars["String"];
};

export type AuthorizeResourceWithGitResult = {
  __typename?: "AuthorizeResourceWithGitResult";
  url: Scalars["String"];
};

export type Block = {
  __typename?: "Block";
  blockType: EnumBlockType;
  createdAt: Scalars["DateTime"];
  description?: Maybe<Scalars["String"]>;
  displayName: Scalars["String"];
  id: Scalars["String"];
  lockedAt?: Maybe<Scalars["DateTime"]>;
  lockedByUser: Array<User>;
  lockedByUserId?: Maybe<Scalars["String"]>;
  parentBlock?: Maybe<Block>;
  resource?: Maybe<Resource>;
  updatedAt: Scalars["DateTime"];
  versionNumber?: Maybe<Scalars["Float"]>;
  versions?: Maybe<Array<BlockVersion>>;
};

export type BlockVersionsArgs = {
  orderBy?: InputMaybe<BlockVersionOrderByInput>;
  skip?: InputMaybe<Scalars["Int"]>;
  take?: InputMaybe<Scalars["Int"]>;
  where?: InputMaybe<BlockVersionWhereInput>;
};

export type BlockInputOutput = {
  __typename?: "BlockInputOutput";
  dataType?: Maybe<EnumDataType>;
  dataTypeEntityName?: Maybe<Scalars["String"]>;
  description: Scalars["String"];
  includeAllPropertiesByDefault?: Maybe<Scalars["Boolean"]>;
  isList?: Maybe<Scalars["Boolean"]>;
  name: Scalars["String"];
  propertyList?: Maybe<Array<PropertySelector>>;
};

export type BlockInputOutputInput = {
  dataType?: InputMaybe<EnumDataType>;
  dataTypeEntityName?: InputMaybe<Scalars["String"]>;
  description: Scalars["String"];
  includeAllPropertiesByDefault?: InputMaybe<Scalars["Boolean"]>;
  isList?: InputMaybe<Scalars["Boolean"]>;
  name: Scalars["String"];
  propertyList?: InputMaybe<Array<PropertySelectorInput>>;
};

export type BlockOrderByInput = {
  blockType?: InputMaybe<SortOrder>;
  createdAt?: InputMaybe<SortOrder>;
  description?: InputMaybe<SortOrder>;
  displayName?: InputMaybe<SortOrder>;
  id?: InputMaybe<SortOrder>;
  updatedAt?: InputMaybe<SortOrder>;
};

export type BlockUpdateInput = {
  description?: InputMaybe<Scalars["String"]>;
  displayName?: InputMaybe<Scalars["String"]>;
};

export type BlockVersion = {
  __typename?: "BlockVersion";
  block: Block;
  commit?: Maybe<Commit>;
  createdAt: Scalars["DateTime"];
  description?: Maybe<Scalars["String"]>;
  displayName: Scalars["String"];
  id: Scalars["String"];
  settings?: Maybe<Scalars["JSONObject"]>;
  updatedAt: Scalars["DateTime"];
  versionNumber: Scalars["Int"];
};

export type BlockVersionOrderByInput = {
  createdAt?: InputMaybe<SortOrder>;
  id?: InputMaybe<SortOrder>;
  label?: InputMaybe<SortOrder>;
  updatedAt?: InputMaybe<SortOrder>;
  versionNumber?: InputMaybe<SortOrder>;
};

export type BlockVersionWhereInput = {
  block?: InputMaybe<WhereUniqueInput>;
  createdAt?: InputMaybe<DateTimeFilter>;
  id?: InputMaybe<StringFilter>;
  label?: InputMaybe<StringFilter>;
  updatedAt?: InputMaybe<DateTimeFilter>;
  versionNumber?: InputMaybe<IntFilter>;
};

export type BlockWhereInput = {
  blockType?: InputMaybe<EnumBlockTypeFilter>;
  createdAt?: InputMaybe<DateTimeFilter>;
  description?: InputMaybe<StringFilter>;
  displayName?: InputMaybe<StringFilter>;
  id?: InputMaybe<StringFilter>;
  parentBlock?: InputMaybe<WhereUniqueInput>;
  resource?: InputMaybe<WhereUniqueInput>;
  updatedAt?: InputMaybe<DateTimeFilter>;
};

export type BooleanFilter = {
  equals?: InputMaybe<Scalars["Boolean"]>;
  not?: InputMaybe<Scalars["Boolean"]>;
};

export type Build = {
  __typename?: "Build";
  action?: Maybe<Action>;
  actionId: Scalars["String"];
  archiveURI: Scalars["String"];
  commit: Commit;
  commitId: Scalars["String"];
  createdAt: Scalars["DateTime"];
  createdBy: User;
  id: Scalars["String"];
  message: Scalars["String"];
  resource: Resource;
  resourceId: Scalars["String"];
  status?: Maybe<EnumBuildStatus>;
  userId: Scalars["String"];
  version: Scalars["String"];
};

export type BuildCreateInput = {
  commit: WhereParentIdInput;
  message: Scalars["String"];
  resource: WhereParentIdInput;
};

export type BuildOrderByInput = {
  createdAt?: InputMaybe<SortOrder>;
  id?: InputMaybe<SortOrder>;
  message?: InputMaybe<SortOrder>;
  status?: InputMaybe<SortOrder>;
  userId?: InputMaybe<SortOrder>;
  version?: InputMaybe<SortOrder>;
};

export type BuildWhereInput = {
  commit?: InputMaybe<WhereUniqueInput>;
  createdAt?: InputMaybe<DateTimeFilter>;
  createdBy?: InputMaybe<WhereUniqueInput>;
  id?: InputMaybe<StringFilter>;
  message?: InputMaybe<StringFilter>;
  resource: WhereUniqueInput;
  version?: InputMaybe<StringFilter>;
};

export type ChangePasswordInput = {
  newPassword: Scalars["String"];
  oldPassword: Scalars["String"];
};

export type Commit = {
  __typename?: "Commit";
  builds?: Maybe<Array<Build>>;
  changes?: Maybe<Array<PendingChange>>;
  createdAt: Scalars["DateTime"];
  id: Scalars["String"];
  message: Scalars["String"];
  user?: Maybe<User>;
  userId: Scalars["String"];
};

export type CommitBuildsArgs = {
  orderBy?: InputMaybe<BuildOrderByInput>;
  skip?: InputMaybe<Scalars["Int"]>;
  take?: InputMaybe<Scalars["Int"]>;
  where?: InputMaybe<BuildWhereInput>;
};

export type CommitCreateInput = {
  message: Scalars["String"];
  resource: WhereParentIdInput;
};

export type CommitOrderByInput = {
  createdAt?: InputMaybe<SortOrder>;
  id?: InputMaybe<SortOrder>;
  message?: InputMaybe<SortOrder>;
};

export type CommitWhereInput = {
  createdAt?: InputMaybe<DateTimeFilter>;
  id?: InputMaybe<StringFilter>;
  message?: InputMaybe<StringFilter>;
  resource: WhereUniqueInput;
  user?: InputMaybe<WhereUniqueInput>;
};

export type CommitWhereUniqueInput = {
  id?: InputMaybe<Scalars["String"]>;
};

export type CompleteInvitationInput = {
  token: Scalars["String"];
};

export type ConnectGitRepositoryInput = {
  gitOrganizationId: Scalars["String"];
  name: Scalars["String"];
  resourceId: Scalars["String"];
};

export type ConnectorRestApi = IBlock & {
  __typename?: "ConnectorRestApi";
  authenticationType: EnumConnectorRestApiAuthenticationType;
  blockType: EnumBlockType;
  createdAt: Scalars["DateTime"];
  description: Scalars["String"];
  displayName: Scalars["String"];
  httpBasicAuthenticationSettings?: Maybe<HttpBasicAuthenticationSettings>;
  id: Scalars["String"];
  inputParameters: Array<BlockInputOutput>;
  lockedAt?: Maybe<Scalars["DateTime"]>;
  lockedByUserId?: Maybe<Scalars["String"]>;
  outputParameters: Array<BlockInputOutput>;
  parentBlock?: Maybe<Block>;
  privateKeyAuthenticationSettings?: Maybe<PrivateKeyAuthenticationSettings>;
  updatedAt: Scalars["DateTime"];
  versionNumber: Scalars["Float"];
};

export type ConnectorRestApiCall = IBlock & {
  __typename?: "ConnectorRestApiCall";
  blockType: EnumBlockType;
  createdAt: Scalars["DateTime"];
  description: Scalars["String"];
  displayName: Scalars["String"];
  id: Scalars["String"];
  inputParameters: Array<BlockInputOutput>;
  lockedAt?: Maybe<Scalars["DateTime"]>;
  lockedByUserId?: Maybe<Scalars["String"]>;
  outputParameters: Array<BlockInputOutput>;
  parentBlock?: Maybe<Block>;
  updatedAt: Scalars["DateTime"];
  url: Scalars["String"];
  versionNumber: Scalars["Float"];
};

export type ConnectorRestApiCallCreateInput = {
  description?: InputMaybe<Scalars["String"]>;
  displayName: Scalars["String"];
  inputParameters?: InputMaybe<Array<BlockInputOutputInput>>;
  outputParameters?: InputMaybe<Array<BlockInputOutputInput>>;
  parentBlock?: InputMaybe<WhereParentIdInput>;
  resource: WhereParentIdInput;
  url: Scalars["String"];
};

export type ConnectorRestApiCallOrderByInput = {
  blockType?: InputMaybe<SortOrder>;
  createdAt?: InputMaybe<SortOrder>;
  description?: InputMaybe<SortOrder>;
  displayName?: InputMaybe<SortOrder>;
  id?: InputMaybe<SortOrder>;
  updatedAt?: InputMaybe<SortOrder>;
};

export type ConnectorRestApiCallWhereInput = {
  createdAt?: InputMaybe<DateTimeFilter>;
  description?: InputMaybe<StringFilter>;
  displayName?: InputMaybe<StringFilter>;
  id?: InputMaybe<StringFilter>;
  parentBlock?: InputMaybe<WhereUniqueInput>;
  resource?: InputMaybe<WhereUniqueInput>;
  updatedAt?: InputMaybe<DateTimeFilter>;
};

export type ConnectorRestApiCreateInput = {
  authenticationType: EnumConnectorRestApiAuthenticationType;
  description?: InputMaybe<Scalars["String"]>;
  displayName: Scalars["String"];
  httpBasicAuthenticationSettings?: InputMaybe<
    HttpBasicAuthenticationSettingsInput
  >;
  inputParameters?: InputMaybe<Array<BlockInputOutputInput>>;
  outputParameters?: InputMaybe<Array<BlockInputOutputInput>>;
  parentBlock?: InputMaybe<WhereParentIdInput>;
  privateKeyAuthenticationSettings?: InputMaybe<
    PrivateKeyAuthenticationSettingsInput
  >;
  resource: WhereParentIdInput;
};

export type ConnectorRestApiOrderByInput = {
  blockType?: InputMaybe<SortOrder>;
  createdAt?: InputMaybe<SortOrder>;
  description?: InputMaybe<SortOrder>;
  displayName?: InputMaybe<SortOrder>;
  id?: InputMaybe<SortOrder>;
  updatedAt?: InputMaybe<SortOrder>;
};

export type ConnectorRestApiWhereInput = {
  createdAt?: InputMaybe<DateTimeFilter>;
  description?: InputMaybe<StringFilter>;
  displayName?: InputMaybe<StringFilter>;
  id?: InputMaybe<StringFilter>;
  parentBlock?: InputMaybe<WhereUniqueInput>;
  resource?: InputMaybe<WhereUniqueInput>;
  updatedAt?: InputMaybe<DateTimeFilter>;
};

export type CreateGitRepositoryInput = {
  gitOrganizationId: Scalars["String"];
  gitOrganizationType: EnumGitOrganizationType;
  gitProvider: EnumGitProvider;
  name: Scalars["String"];
  public: Scalars["Boolean"];
  resourceId: Scalars["String"];
};

export type DateTimeFilter = {
  equals?: InputMaybe<Scalars["DateTime"]>;
  gt?: InputMaybe<Scalars["DateTime"]>;
  gte?: InputMaybe<Scalars["DateTime"]>;
  in?: InputMaybe<Array<Scalars["DateTime"]>>;
  lt?: InputMaybe<Scalars["DateTime"]>;
  lte?: InputMaybe<Scalars["DateTime"]>;
  not?: InputMaybe<Scalars["DateTime"]>;
  notIn?: InputMaybe<Array<Scalars["DateTime"]>>;
};

export type Entity = {
  __typename?: "Entity";
  createdAt: Scalars["DateTime"];
  description?: Maybe<Scalars["String"]>;
  displayName: Scalars["String"];
  fields?: Maybe<Array<EntityField>>;
  id: Scalars["String"];
  lockedAt?: Maybe<Scalars["DateTime"]>;
  lockedByUser?: Maybe<User>;
  lockedByUserId?: Maybe<Scalars["String"]>;
  name: Scalars["String"];
  permissions?: Maybe<Array<EntityPermission>>;
  pluralDisplayName: Scalars["String"];
  resource?: Maybe<Resource>;
  resourceId: Scalars["String"];
  updatedAt: Scalars["DateTime"];
  versions?: Maybe<Array<EntityVersion>>;
};

export type EntityFieldsArgs = {
  orderBy?: InputMaybe<EntityFieldOrderByInput>;
  skip?: InputMaybe<Scalars["Int"]>;
  take?: InputMaybe<Scalars["Int"]>;
  where?: InputMaybe<EntityFieldWhereInput>;
};

export type EntityVersionsArgs = {
  orderBy?: InputMaybe<EntityVersionOrderByInput>;
  skip?: InputMaybe<Scalars["Int"]>;
  take?: InputMaybe<Scalars["Int"]>;
  where?: InputMaybe<EntityVersionWhereInput>;
};

export type EntityAddPermissionFieldInput = {
  action: EnumEntityAction;
  entity: WhereParentIdInput;
  fieldName: Scalars["String"];
};

export type EntityCreateInput = {
  description?: InputMaybe<Scalars["String"]>;
  displayName: Scalars["String"];
  name: Scalars["String"];
  pluralDisplayName: Scalars["String"];
  resource: WhereParentIdInput;
};

export type EntityField = {
  __typename?: "EntityField";
  createdAt: Scalars["DateTime"];
  dataType: EnumDataType;
  description?: Maybe<Scalars["String"]>;
  displayName: Scalars["String"];
  id: Scalars["String"];
  name: Scalars["String"];
  permanentId: Scalars["String"];
  position?: Maybe<Scalars["Int"]>;
  properties?: Maybe<Scalars["JSONObject"]>;
  required: Scalars["Boolean"];
  searchable: Scalars["Boolean"];
  unique: Scalars["Boolean"];
  updatedAt: Scalars["DateTime"];
};

export type EntityFieldCreateByDisplayNameInput = {
  dataType?: InputMaybe<EnumDataType>;
  displayName: Scalars["String"];
  entity: WhereParentIdInput;
};

export type EntityFieldCreateInput = {
  dataType: EnumDataType;
  description: Scalars["String"];
  displayName: Scalars["String"];
  entity: WhereParentIdInput;
  name: Scalars["String"];
  position?: InputMaybe<Scalars["Int"]>;
  properties: Scalars["JSONObject"];
  required: Scalars["Boolean"];
  searchable: Scalars["Boolean"];
  unique: Scalars["Boolean"];
};

export type EntityFieldFilter = {
  every?: InputMaybe<EntityFieldWhereInput>;
  none?: InputMaybe<EntityFieldWhereInput>;
  some?: InputMaybe<EntityFieldWhereInput>;
};

export type EntityFieldOrderByInput = {
  createdAt?: InputMaybe<SortOrder>;
  dataType?: InputMaybe<SortOrder>;
  description?: InputMaybe<SortOrder>;
  displayName?: InputMaybe<SortOrder>;
  id?: InputMaybe<SortOrder>;
  name?: InputMaybe<SortOrder>;
  permanentId?: InputMaybe<SortOrder>;
  position?: InputMaybe<SortOrder>;
  required?: InputMaybe<SortOrder>;
  searchable?: InputMaybe<SortOrder>;
  unique?: InputMaybe<SortOrder>;
  updatedAt?: InputMaybe<SortOrder>;
};

export type EntityFieldUpdateInput = {
  dataType?: InputMaybe<EnumDataType>;
  description?: InputMaybe<Scalars["String"]>;
  displayName?: InputMaybe<Scalars["String"]>;
  name?: InputMaybe<Scalars["String"]>;
  position?: InputMaybe<Scalars["Int"]>;
  properties?: InputMaybe<Scalars["JSONObject"]>;
  required?: InputMaybe<Scalars["Boolean"]>;
  searchable?: InputMaybe<Scalars["Boolean"]>;
  unique?: InputMaybe<Scalars["Boolean"]>;
};

export type EntityFieldWhereInput = {
  createdAt?: InputMaybe<DateTimeFilter>;
  dataType?: InputMaybe<EnumDataTypeFilter>;
  description?: InputMaybe<StringFilter>;
  displayName?: InputMaybe<StringFilter>;
  id?: InputMaybe<StringFilter>;
  name?: InputMaybe<StringFilter>;
  permanentId?: InputMaybe<StringFilter>;
  required?: InputMaybe<BooleanFilter>;
  searchable?: InputMaybe<BooleanFilter>;
  unique?: InputMaybe<BooleanFilter>;
  updatedAt?: InputMaybe<DateTimeFilter>;
};

export type EntityOrderByInput = {
  createdAt?: InputMaybe<SortOrder>;
  description?: InputMaybe<SortOrder>;
  displayName?: InputMaybe<SortOrder>;
  id?: InputMaybe<SortOrder>;
  name?: InputMaybe<SortOrder>;
  pluralDisplayName?: InputMaybe<SortOrder>;
  updatedAt?: InputMaybe<SortOrder>;
};

export type EntityPage = IBlock & {
  __typename?: "EntityPage";
  blockType: EnumBlockType;
  createdAt: Scalars["DateTime"];
  description: Scalars["String"];
  displayName: Scalars["String"];
  entityId: Scalars["String"];
  id: Scalars["String"];
  inputParameters: Array<BlockInputOutput>;
  listSettings?: Maybe<EntityPageListSettings>;
  lockedAt?: Maybe<Scalars["DateTime"]>;
  lockedByUserId?: Maybe<Scalars["String"]>;
  outputParameters: Array<BlockInputOutput>;
  pageType: EnumEntityPageType;
  parentBlock?: Maybe<Block>;
  showAllFields: Scalars["Boolean"];
  showFieldList?: Maybe<Array<Scalars["String"]>>;
  singleRecordSettings?: Maybe<EntityPageSingleRecordSettings>;
  updatedAt: Scalars["DateTime"];
  versionNumber: Scalars["Float"];
};

export type EntityPageCreateInput = {
  description?: InputMaybe<Scalars["String"]>;
  displayName: Scalars["String"];
  entityId?: InputMaybe<Scalars["String"]>;
  inputParameters?: InputMaybe<Array<BlockInputOutputInput>>;
  listSettings?: InputMaybe<EntityPageListSettingsInput>;
  outputParameters?: InputMaybe<Array<BlockInputOutputInput>>;
  pageType: EnumEntityPageType;
  parentBlock?: InputMaybe<WhereParentIdInput>;
  resource: WhereParentIdInput;
  showAllFields: Scalars["Boolean"];
  showFieldList?: InputMaybe<Array<Scalars["String"]>>;
  singleRecordSettings?: InputMaybe<EntityPageSingleRecordSettingsInput>;
};

export type EntityPageListSettings = IEntityPageSettings & {
  __typename?: "EntityPageListSettings";
  allowCreation: Scalars["Boolean"];
  allowDeletion: Scalars["Boolean"];
  enableSearch: Scalars["Boolean"];
  navigateToPageId?: Maybe<Scalars["String"]>;
};

export type EntityPageListSettingsInput = {
  allowCreation: Scalars["Boolean"];
  allowDeletion: Scalars["Boolean"];
  enableSearch: Scalars["Boolean"];
  navigateToPageId?: InputMaybe<Scalars["String"]>;
};

export type EntityPageOrderByInput = {
  blockType?: InputMaybe<SortOrder>;
  createdAt?: InputMaybe<SortOrder>;
  description?: InputMaybe<SortOrder>;
  displayName?: InputMaybe<SortOrder>;
  id?: InputMaybe<SortOrder>;
  updatedAt?: InputMaybe<SortOrder>;
};

export type EntityPageSingleRecordSettings = IEntityPageSettings & {
  __typename?: "EntityPageSingleRecordSettings";
  allowCreation: Scalars["Boolean"];
  allowDeletion: Scalars["Boolean"];
  allowUpdate: Scalars["Boolean"];
};

export type EntityPageSingleRecordSettingsInput = {
  allowCreation: Scalars["Boolean"];
  allowDeletion: Scalars["Boolean"];
  allowUpdate: Scalars["Boolean"];
};

export type EntityPageUpdateInput = {
  description?: InputMaybe<Scalars["String"]>;
  displayName?: InputMaybe<Scalars["String"]>;
  entityId?: InputMaybe<Scalars["String"]>;
  listSettings?: InputMaybe<EntityPageListSettingsInput>;
  pageType: EnumEntityPageType;
  showAllFields: Scalars["Boolean"];
  showFieldList?: InputMaybe<Array<Scalars["String"]>>;
  singleRecordSettings?: InputMaybe<EntityPageSingleRecordSettingsInput>;
};

export type EntityPageWhereInput = {
  createdAt?: InputMaybe<DateTimeFilter>;
  description?: InputMaybe<StringFilter>;
  displayName?: InputMaybe<StringFilter>;
  id?: InputMaybe<StringFilter>;
  parentBlock?: InputMaybe<WhereUniqueInput>;
  resource?: InputMaybe<WhereUniqueInput>;
  updatedAt?: InputMaybe<DateTimeFilter>;
};

export type EntityPermission = {
  __typename?: "EntityPermission";
  action: EnumEntityAction;
  entityVersion?: Maybe<EntityVersion>;
  entityVersionId: Scalars["String"];
  id: Scalars["String"];
  permissionFields?: Maybe<Array<EntityPermissionField>>;
  permissionRoles?: Maybe<Array<EntityPermissionRole>>;
  type: EnumEntityPermissionType;
};

export type EntityPermissionField = {
  __typename?: "EntityPermissionField";
  entityVersionId: Scalars["String"];
  field: EntityField;
  fieldPermanentId: Scalars["String"];
  id: Scalars["String"];
  permission?: Maybe<EntityPermission>;
  permissionId: Scalars["String"];
  permissionRoles?: Maybe<Array<EntityPermissionRole>>;
};

export type EntityPermissionFieldWhereUniqueInput = {
  action: EnumEntityAction;
  entityId: Scalars["String"];
  fieldPermanentId: Scalars["String"];
};

export type EntityPermissionRole = {
  __typename?: "EntityPermissionRole";
  action: EnumEntityAction;
  entityPermission?: Maybe<EntityPermission>;
  entityVersionId: Scalars["String"];
  id: Scalars["String"];
  resourceRole: ResourceRole;
  resourceRoleId: Scalars["String"];
};

export type EntityUpdateInput = {
  description?: InputMaybe<Scalars["String"]>;
  displayName?: InputMaybe<Scalars["String"]>;
  name?: InputMaybe<Scalars["String"]>;
  pluralDisplayName?: InputMaybe<Scalars["String"]>;
};

export type EntityUpdatePermissionFieldRolesInput = {
  addPermissionRoles?: InputMaybe<Array<WhereUniqueInput>>;
  deletePermissionRoles?: InputMaybe<Array<WhereUniqueInput>>;
  permissionField: WhereParentIdInput;
};

export type EntityUpdatePermissionInput = {
  action: EnumEntityAction;
  type: EnumEntityPermissionType;
};

export type EntityUpdatePermissionRolesInput = {
  action: EnumEntityAction;
  addRoles?: InputMaybe<Array<WhereUniqueInput>>;
  deleteRoles?: InputMaybe<Array<WhereUniqueInput>>;
  entity: WhereParentIdInput;
};

export type EntityVersion = {
  __typename?: "EntityVersion";
  commit?: Maybe<Commit>;
  createdAt: Scalars["DateTime"];
  description?: Maybe<Scalars["String"]>;
  displayName: Scalars["String"];
  entity: Entity;
  entityId: Scalars["String"];
  fields: Array<EntityField>;
  id: Scalars["String"];
  name: Scalars["String"];
  permissions?: Maybe<Array<EntityPermission>>;
  pluralDisplayName: Scalars["String"];
  updatedAt: Scalars["DateTime"];
  versionNumber: Scalars["Int"];
};

export type EntityVersionFieldsArgs = {
  orderBy?: InputMaybe<EntityFieldOrderByInput>;
  skip?: InputMaybe<Scalars["Int"]>;
  take?: InputMaybe<Scalars["Int"]>;
  where?: InputMaybe<EntityFieldWhereInput>;
};

export type EntityVersionOrderByInput = {
  createdAt?: InputMaybe<SortOrder>;
  description?: InputMaybe<SortOrder>;
  displayName?: InputMaybe<SortOrder>;
  id?: InputMaybe<SortOrder>;
  label?: InputMaybe<SortOrder>;
  name?: InputMaybe<SortOrder>;
  pluralDisplayName?: InputMaybe<SortOrder>;
  updatedAt?: InputMaybe<SortOrder>;
  versionNumber?: InputMaybe<SortOrder>;
};

export type EntityVersionWhereInput = {
  createdAt?: InputMaybe<DateTimeFilter>;
  description?: InputMaybe<StringFilter>;
  displayName?: InputMaybe<StringFilter>;
  entity?: InputMaybe<WhereUniqueInput>;
  id?: InputMaybe<StringFilter>;
  label?: InputMaybe<StringFilter>;
  name?: InputMaybe<StringFilter>;
  pluralDisplayName?: InputMaybe<StringFilter>;
  updatedAt?: InputMaybe<DateTimeFilter>;
  versionNumber?: InputMaybe<IntFilter>;
};

export type EntityWhereInput = {
  createdAt?: InputMaybe<DateTimeFilter>;
  description?: InputMaybe<StringFilter>;
  displayName?: InputMaybe<StringFilter>;
  fields?: InputMaybe<EntityFieldFilter>;
  id?: InputMaybe<StringFilter>;
  name?: InputMaybe<StringFilter>;
  pluralDisplayName?: InputMaybe<StringFilter>;
  resource?: InputMaybe<WhereUniqueInput>;
  updatedAt?: InputMaybe<DateTimeFilter>;
};

export enum EnumActionLogLevel {
  Debug = "Debug",
  Error = "Error",
  Info = "Info",
  Warning = "Warning",
}

export enum EnumActionStepStatus {
  Failed = "Failed",
  Running = "Running",
  Success = "Success",
  Waiting = "Waiting",
}

export enum EnumAuthProviderType {
  Http = "Http",
  Jwt = "Jwt",
}

export enum EnumBlockType {
  AppSettings = "AppSettings",
  CanvasPage = "CanvasPage",
  ConnectorFile = "ConnectorFile",
  ConnectorRestApi = "ConnectorRestApi",
  ConnectorRestApiCall = "ConnectorRestApiCall",
  ConnectorSoapApi = "ConnectorSoapApi",
  Document = "Document",
  EntityApi = "EntityApi",
  EntityApiEndpoint = "EntityApiEndpoint",
  EntityPage = "EntityPage",
  Flow = "Flow",
  FlowApi = "FlowApi",
  Layout = "Layout",
}

export type EnumBlockTypeFilter = {
  equals?: InputMaybe<EnumBlockType>;
  in?: InputMaybe<Array<EnumBlockType>>;
  not?: InputMaybe<EnumBlockType>;
  notIn?: InputMaybe<Array<EnumBlockType>>;
};

export enum EnumBuildStatus {
  Completed = "Completed",
  Failed = "Failed",
  Invalid = "Invalid",
  Running = "Running",
}

export enum EnumConnectorRestApiAuthenticationType {
  HttpBasicAuthentication = "HttpBasicAuthentication",
  None = "None",
  OAuth2PasswordFlow = "OAuth2PasswordFlow",
  OAuth2UserAgentFlow = "OAuth2UserAgentFlow",
  PrivateKey = "PrivateKey",
}

export enum EnumDataType {
  Boolean = "Boolean",
  CreatedAt = "CreatedAt",
  DateTime = "DateTime",
  DecimalNumber = "DecimalNumber",
  Email = "Email",
  GeographicLocation = "GeographicLocation",
  Id = "Id",
  Json = "Json",
  Lookup = "Lookup",
  MultiLineText = "MultiLineText",
  MultiSelectOptionSet = "MultiSelectOptionSet",
  OptionSet = "OptionSet",
  Password = "Password",
  Roles = "Roles",
  SingleLineText = "SingleLineText",
  UpdatedAt = "UpdatedAt",
  Username = "Username",
  WholeNumber = "WholeNumber",
}

export type EnumDataTypeFilter = {
  equals?: InputMaybe<EnumDataType>;
  in?: InputMaybe<Array<EnumDataType>>;
  not?: InputMaybe<EnumDataType>;
  notIn?: InputMaybe<Array<EnumDataType>>;
};

export enum EnumEntityAction {
  Create = "Create",
  Delete = "Delete",
  Search = "Search",
  Update = "Update",
  View = "View",
}

export enum EnumEntityPageType {
  List = "List",
  MasterDetails = "MasterDetails",
  SingleRecord = "SingleRecord",
}

export enum EnumEntityPermissionType {
  AllRoles = "AllRoles",
  Disabled = "Disabled",
  Granular = "Granular",
  Public = "Public",
}

export enum EnumGitOrganizationType {
  Organization = "Organization",
  User = "User",
}

export enum EnumGitProvider {
  Github = "Github",
}

export enum EnumPendingChangeAction {
  Create = "Create",
  Delete = "Delete",
  Update = "Update",
}

export enum EnumPendingChangeResourceType {
  Block = "Block",
  Entity = "Entity",
}

export enum EnumResourceType {
  Service = "Service",
}

export enum EnumSubscriptionPlan {
  Business = "Business",
  Enterprise = "Enterprise",
  Pro = "Pro",
}

export enum EnumSubscriptionStatus {
  Active = "Active",
  Deleted = "Deleted",
  PastDue = "PastDue",
  Paused = "Paused",
  Trailing = "Trailing",
}

export enum EnumWorkspaceMemberType {
  Invitation = "Invitation",
  User = "User",
}

export type Environment = {
  __typename?: "Environment";
  address: Scalars["String"];
  createdAt: Scalars["DateTime"];
  description?: Maybe<Scalars["String"]>;
  id: Scalars["String"];
  name: Scalars["String"];
  resource: Resource;
  resourceId: Scalars["String"];
  updatedAt: Scalars["DateTime"];
};

export type GitGetInstallationUrlInput = {
  gitProvider: EnumGitProvider;
};

export type GitOrganization = {
  __typename?: "GitOrganization";
  createdAt: Scalars["DateTime"];
  id: Scalars["String"];
  installationId: Scalars["String"];
  name: Scalars["String"];
  provider: EnumGitProvider;
  type: EnumGitOrganizationType;
  updatedAt: Scalars["DateTime"];
};

export type GitOrganizationCreateInput = {
  gitProvider: EnumGitProvider;
  installationId: Scalars["String"];
};

export type GitOrganizationWhereInput = {
  id?: InputMaybe<Scalars["String"]>;
};

export type GitRepository = {
  __typename?: "GitRepository";
  createdAt?: Maybe<Scalars["DateTime"]>;
  gitOrganization: GitOrganization;
  gitOrganizationId: Scalars["String"];
  id: Scalars["String"];
  name: Scalars["String"];
  updatedAt?: Maybe<Scalars["DateTime"]>;
};

export type HttpBasicAuthenticationSettings = {
  __typename?: "HttpBasicAuthenticationSettings";
  password: Scalars["String"];
  username: Scalars["String"];
};

export type HttpBasicAuthenticationSettingsInput = {
  password: Scalars["String"];
  username: Scalars["String"];
};

export type IBlock = {
  blockType: EnumBlockType;
  createdAt: Scalars["DateTime"];
  description: Scalars["String"];
  displayName: Scalars["String"];
  id: Scalars["String"];
  inputParameters: Array<BlockInputOutput>;
  lockedAt?: Maybe<Scalars["DateTime"]>;
  lockedByUserId?: Maybe<Scalars["String"]>;
  outputParameters: Array<BlockInputOutput>;
  parentBlock?: Maybe<Block>;
  updatedAt: Scalars["DateTime"];
  versionNumber: Scalars["Float"];
};

export type IEntityPageSettings = {
  allowCreation: Scalars["Boolean"];
  allowDeletion: Scalars["Boolean"];
};

export type IntFilter = {
  equals?: InputMaybe<Scalars["Int"]>;
  gt?: InputMaybe<Scalars["Int"]>;
  gte?: InputMaybe<Scalars["Int"]>;
  in?: InputMaybe<Array<Scalars["Int"]>>;
  lt?: InputMaybe<Scalars["Int"]>;
  lte?: InputMaybe<Scalars["Int"]>;
  not?: InputMaybe<Scalars["Int"]>;
  notIn?: InputMaybe<Array<Scalars["Int"]>>;
};

export type Invitation = {
  __typename?: "Invitation";
  createdAt: Scalars["DateTime"];
  email: Scalars["String"];
  id: Scalars["String"];
  invitedByUser?: Maybe<User>;
  updatedAt: Scalars["DateTime"];
  workspace?: Maybe<Workspace>;
};

export type InviteUserInput = {
  email: Scalars["String"];
};

export type LoginInput = {
  email: Scalars["String"];
  password: Scalars["String"];
};

export type Mutation = {
  __typename?: "Mutation";
  addEntityPermissionField: EntityPermissionField;
  changePassword: Account;
  commit?: Maybe<Commit>;
  completeInvitation: Auth;
  connectResourceGitRepository: Resource;
  createApiToken: ApiToken;
  createBuild: Build;
  createConnectorRestApi: ConnectorRestApi;
  createConnectorRestApiCall: ConnectorRestApiCall;
  createDefaultRelatedField: EntityField;
  createEntityField: EntityField;
  createEntityFieldByDisplayName: EntityField;
  createEntityPage: EntityPage;
  createGitRepository: Resource;
  createOneEntity: Entity;
  createOrganization: GitOrganization;
  createResource: Resource;
  createResourceRole: ResourceRole;
  createResourceWithEntities: Resource;
  createWorkspace?: Maybe<Workspace>;
  deleteApiToken: ApiToken;
  deleteEntity?: Maybe<Entity>;
  deleteEntityField: EntityField;
  deleteEntityPermissionField: EntityPermissionField;
  deleteGitOrganization: Scalars["Boolean"];
  deleteGitRepository: Resource;
  deleteResource?: Maybe<Resource>;
  deleteResourceRole?: Maybe<ResourceRole>;
  deleteUser?: Maybe<User>;
  deleteWorkspace?: Maybe<Workspace>;
  discardPendingChanges?: Maybe<Scalars["Boolean"]>;
  getGitResourceInstallationUrl: AuthorizeResourceWithGitResult;
  inviteUser?: Maybe<Invitation>;
  lockEntity?: Maybe<Entity>;
  login: Auth;
  resendInvitation?: Maybe<Invitation>;
  revokeInvitation?: Maybe<Invitation>;
  setCurrentWorkspace: Auth;
  signup: Auth;
  updateAccount: Account;
  updateAppSettings?: Maybe<AppSettings>;
  updateConnectorRestApi: ConnectorRestApi;
  updateConnectorRestApiCall: ConnectorRestApiCall;
  updateEntity?: Maybe<Entity>;
  updateEntityField: EntityField;
  updateEntityPage: EntityPage;
  updateEntityPermission: EntityPermission;
  updateEntityPermissionFieldRoles: EntityPermissionField;
  updateEntityPermissionRoles: EntityPermission;
  updateResource?: Maybe<Resource>;
  updateResourceRole?: Maybe<ResourceRole>;
  updateWorkspace?: Maybe<Workspace>;
};

export type MutationAddEntityPermissionFieldArgs = {
  data: EntityAddPermissionFieldInput;
};

export type MutationChangePasswordArgs = {
  data: ChangePasswordInput;
};

export type MutationCommitArgs = {
  data: CommitCreateInput;
};

export type MutationCompleteInvitationArgs = {
  data: CompleteInvitationInput;
};

export type MutationConnectResourceGitRepositoryArgs = {
  data: ConnectGitRepositoryInput;
};

export type MutationCreateApiTokenArgs = {
  data: ApiTokenCreateInput;
};

export type MutationCreateBuildArgs = {
  data: BuildCreateInput;
};

export type MutationCreateConnectorRestApiArgs = {
  data: ConnectorRestApiCreateInput;
};

export type MutationCreateConnectorRestApiCallArgs = {
  data: ConnectorRestApiCallCreateInput;
};

export type MutationCreateDefaultRelatedFieldArgs = {
  relatedFieldDisplayName?: InputMaybe<Scalars["String"]>;
  relatedFieldName?: InputMaybe<Scalars["String"]>;
  where: WhereUniqueInput;
};

export type MutationCreateEntityFieldArgs = {
  data: EntityFieldCreateInput;
  relatedFieldDisplayName?: InputMaybe<Scalars["String"]>;
  relatedFieldName?: InputMaybe<Scalars["String"]>;
};

export type MutationCreateEntityFieldByDisplayNameArgs = {
  data: EntityFieldCreateByDisplayNameInput;
};

export type MutationCreateEntityPageArgs = {
  data: EntityPageCreateInput;
};

export type MutationCreateGitRepositoryArgs = {
  data: CreateGitRepositoryInput;
};

export type MutationCreateOneEntityArgs = {
  data: EntityCreateInput;
};

export type MutationCreateOrganizationArgs = {
  data: GitOrganizationCreateInput;
};

export type MutationCreateResourceArgs = {
  data: ResourceCreateInput;
};

export type MutationCreateResourceRoleArgs = {
  data: ResourceRoleCreateInput;
};

export type MutationCreateResourceWithEntitiesArgs = {
  data: ResourceCreateWithEntitiesInput;
};

export type MutationCreateWorkspaceArgs = {
  data: WorkspaceCreateInput;
};

export type MutationDeleteApiTokenArgs = {
  where: WhereUniqueInput;
};

export type MutationDeleteEntityArgs = {
  where: WhereUniqueInput;
};

export type MutationDeleteEntityFieldArgs = {
  where: WhereUniqueInput;
};

export type MutationDeleteEntityPermissionFieldArgs = {
  where: EntityPermissionFieldWhereUniqueInput;
};

export type MutationDeleteGitOrganizationArgs = {
  gitOrganizationId: Scalars["String"];
  gitProvider: EnumGitProvider;
};

export type MutationDeleteGitRepositoryArgs = {
  gitRepositoryId: Scalars["String"];
};

export type MutationDeleteResourceArgs = {
  where: WhereUniqueInput;
};

export type MutationDeleteResourceRoleArgs = {
  where: WhereUniqueInput;
};

export type MutationDeleteUserArgs = {
  where: WhereUniqueInput;
};

export type MutationDeleteWorkspaceArgs = {
  where: WhereUniqueInput;
};

export type MutationDiscardPendingChangesArgs = {
  data: PendingChangesDiscardInput;
};

export type MutationGetGitResourceInstallationUrlArgs = {
  data: GitGetInstallationUrlInput;
};

export type MutationInviteUserArgs = {
  data: InviteUserInput;
};

export type MutationLockEntityArgs = {
  where: WhereUniqueInput;
};

export type MutationLoginArgs = {
  data: LoginInput;
};

export type MutationResendInvitationArgs = {
  where: WhereUniqueInput;
};

export type MutationRevokeInvitationArgs = {
  where: WhereUniqueInput;
};

export type MutationSetCurrentWorkspaceArgs = {
  data: WhereUniqueInput;
};

export type MutationSignupArgs = {
  data: SignupInput;
};

export type MutationUpdateAccountArgs = {
  data: UpdateAccountInput;
};

export type MutationUpdateAppSettingsArgs = {
  data: AppSettingsUpdateInput;
  where: WhereUniqueInput;
};

export type MutationUpdateConnectorRestApiArgs = {
  data: BlockUpdateInput;
  where: WhereUniqueInput;
};

export type MutationUpdateConnectorRestApiCallArgs = {
  data: BlockUpdateInput;
  where: WhereUniqueInput;
};

export type MutationUpdateEntityArgs = {
  data: EntityUpdateInput;
  where: WhereUniqueInput;
};

export type MutationUpdateEntityFieldArgs = {
  data: EntityFieldUpdateInput;
  relatedFieldDisplayName?: InputMaybe<Scalars["String"]>;
  relatedFieldName?: InputMaybe<Scalars["String"]>;
  where: WhereUniqueInput;
};

export type MutationUpdateEntityPageArgs = {
  data: EntityPageUpdateInput;
  where: WhereUniqueInput;
};

export type MutationUpdateEntityPermissionArgs = {
  data: EntityUpdatePermissionInput;
  where: WhereUniqueInput;
};

export type MutationUpdateEntityPermissionFieldRolesArgs = {
  data: EntityUpdatePermissionFieldRolesInput;
};

export type MutationUpdateEntityPermissionRolesArgs = {
  data: EntityUpdatePermissionRolesInput;
};

export type MutationUpdateResourceArgs = {
  data: ResourceUpdateInput;
  where: WhereUniqueInput;
};

export type MutationUpdateResourceRoleArgs = {
  data: ResourceRoleUpdateInput;
  where: WhereUniqueInput;
};

export type MutationUpdateWorkspaceArgs = {
  data: WorkspaceUpdateInput;
  where: WhereUniqueInput;
};

export type PendingChange = {
  __typename?: "PendingChange";
  action: EnumPendingChangeAction;
  resource: PendingChangeResource;
  resourceId: Scalars["String"];
  resourceType: EnumPendingChangeResourceType;
  versionNumber: Scalars["Int"];
};

export type PendingChangeResource = Block | Entity;

export type PendingChangesDiscardInput = {
  resource: WhereParentIdInput;
};

export type PendingChangesFindInput = {
  resource: WhereUniqueInput;
};

export type PrivateKeyAuthenticationSettings = {
  __typename?: "PrivateKeyAuthenticationSettings";
  keyName: Scalars["String"];
  keyValue: Scalars["String"];
  type: Scalars["String"];
};

export type PrivateKeyAuthenticationSettingsInput = {
  keyName: Scalars["String"];
  keyValue: Scalars["String"];
  type: Scalars["String"];
};

export type PropertySelector = {
  __typename?: "PropertySelector";
  include: Scalars["Boolean"];
  propertyName: Scalars["String"];
};

export type PropertySelectorInput = {
  include: Scalars["Boolean"];
  propertyName: Scalars["String"];
};

export type Query = {
  __typename?: "Query";
  account: Account;
  action: Action;
  appSettings: AppSettings;
  block: Block;
  blocks: Array<Block>;
  build: Build;
  builds: Array<Build>;
  commit?: Maybe<Commit>;
  commits?: Maybe<Array<Commit>>;
  ConnectorRestApi?: Maybe<ConnectorRestApi>;
  ConnectorRestApiCall?: Maybe<ConnectorRestApiCall>;
  ConnectorRestApiCalls: Array<ConnectorRestApiCall>;
  ConnectorRestApis: Array<ConnectorRestApi>;
  currentWorkspace?: Maybe<Workspace>;
  entities: Array<Entity>;
  entity?: Maybe<Entity>;
  EntityPage?: Maybe<EntityPage>;
  EntityPages: Array<EntityPage>;
  gitOrganization: GitOrganization;
  gitOrganizations: Array<GitOrganization>;
  me: User;
  pendingChanges: Array<PendingChange>;
  remoteGitRepositories: Array<RemoteGitRepository>;
  resource?: Maybe<Resource>;
  resourceRole?: Maybe<ResourceRole>;
  resourceRoles: Array<ResourceRole>;
  resources: Array<Resource>;
  resourceValidateBeforeCommit: ResourceValidationResult;
  userApiTokens: Array<ApiToken>;
  workspace?: Maybe<Workspace>;
  workspaceMembers?: Maybe<Array<WorkspaceMember>>;
  workspaces: Array<Workspace>;
};

export type QueryActionArgs = {
  where: WhereUniqueInput;
};

export type QueryAppSettingsArgs = {
  where: WhereUniqueInput;
};

export type QueryBlockArgs = {
  where: WhereUniqueInput;
};

export type QueryBlocksArgs = {
  orderBy?: InputMaybe<BlockOrderByInput>;
  skip?: InputMaybe<Scalars["Int"]>;
  take?: InputMaybe<Scalars["Int"]>;
  where?: InputMaybe<BlockWhereInput>;
};

export type QueryBuildArgs = {
  where: WhereUniqueInput;
};

export type QueryBuildsArgs = {
  orderBy?: InputMaybe<BuildOrderByInput>;
  skip?: InputMaybe<Scalars["Int"]>;
  take?: InputMaybe<Scalars["Int"]>;
  where?: InputMaybe<BuildWhereInput>;
};

export type QueryCommitArgs = {
  where: CommitWhereUniqueInput;
};

export type QueryCommitsArgs = {
  cursor?: InputMaybe<CommitWhereUniqueInput>;
  orderBy?: InputMaybe<CommitOrderByInput>;
  skip?: InputMaybe<Scalars["Int"]>;
  take?: InputMaybe<Scalars["Int"]>;
  where?: InputMaybe<CommitWhereInput>;
};

export type QueryConnectorRestApiArgs = {
  where: WhereUniqueInput;
};

export type QueryConnectorRestApiCallArgs = {
  where: WhereUniqueInput;
};

export type QueryConnectorRestApiCallsArgs = {
  orderBy?: InputMaybe<ConnectorRestApiCallOrderByInput>;
  skip?: InputMaybe<Scalars["Int"]>;
  take?: InputMaybe<Scalars["Int"]>;
  where?: InputMaybe<ConnectorRestApiCallWhereInput>;
};

export type QueryConnectorRestApisArgs = {
  orderBy?: InputMaybe<ConnectorRestApiOrderByInput>;
  skip?: InputMaybe<Scalars["Int"]>;
  take?: InputMaybe<Scalars["Int"]>;
  where?: InputMaybe<ConnectorRestApiWhereInput>;
};

export type QueryEntitiesArgs = {
  orderBy?: InputMaybe<EntityOrderByInput>;
  skip?: InputMaybe<Scalars["Int"]>;
  take?: InputMaybe<Scalars["Int"]>;
  where?: InputMaybe<EntityWhereInput>;
};

export type QueryEntityArgs = {
  where: WhereUniqueInput;
};

export type QueryEntityPageArgs = {
  where: WhereUniqueInput;
};

export type QueryEntityPagesArgs = {
  orderBy?: InputMaybe<EntityPageOrderByInput>;
  skip?: InputMaybe<Scalars["Int"]>;
  take?: InputMaybe<Scalars["Int"]>;
  where?: InputMaybe<EntityPageWhereInput>;
};

export type QueryGitOrganizationArgs = {
  where: WhereUniqueInput;
};

export type QueryGitOrganizationsArgs = {
  skip?: InputMaybe<Scalars["Float"]>;
  take?: InputMaybe<Scalars["Float"]>;
  where?: InputMaybe<GitOrganizationWhereInput>;
};

export type QueryPendingChangesArgs = {
  where: PendingChangesFindInput;
};

export type QueryRemoteGitRepositoriesArgs = {
  where: RemoteGitRepositoriesWhereUniqueInput;
};

export type QueryResourceArgs = {
  where: WhereUniqueInput;
};

export type QueryResourceRoleArgs = {
  version?: InputMaybe<Scalars["Float"]>;
  where: WhereUniqueInput;
};

export type QueryResourceRolesArgs = {
  orderBy?: InputMaybe<ResourceRoleOrderByInput>;
  skip?: InputMaybe<Scalars["Int"]>;
  take?: InputMaybe<Scalars["Int"]>;
  where?: InputMaybe<ResourceRoleWhereInput>;
};

export type QueryResourcesArgs = {
  orderBy?: InputMaybe<ResourceOrderByInput>;
  skip?: InputMaybe<Scalars["Int"]>;
  take?: InputMaybe<Scalars["Int"]>;
  where?: InputMaybe<ResourceWhereInput>;
};

export type QueryResourceValidateBeforeCommitArgs = {
  where: WhereUniqueInput;
};

export type QueryWorkspaceArgs = {
  where: WhereUniqueInput;
};

export enum QueryMode {
  Default = "Default",
  Insensitive = "Insensitive",
}

export type RemoteGitRepositoriesWhereUniqueInput = {
  gitOrganizationId: Scalars["String"];
  gitProvider: EnumGitProvider;
};

export type RemoteGitRepository = {
  __typename?: "RemoteGitRepository";
  admin: Scalars["Boolean"];
  fullName: Scalars["String"];
  name: Scalars["String"];
  private: Scalars["Boolean"];
  url: Scalars["String"];
};

export type Resource = {
  __typename?: "Resource";
  builds: Array<Build>;
  color: Scalars["String"];
  createdAt: Scalars["DateTime"];
  description: Scalars["String"];
  entities: Array<Entity>;
  environments: Array<Environment>;
  githubLastMessage?: Maybe<Scalars["String"]>;
  githubLastSync?: Maybe<Scalars["DateTime"]>;
  gitRepository?: Maybe<GitRepository>;
  gitRepositoryId?: Maybe<Scalars["String"]>;
  id: Scalars["String"];
  name: Scalars["String"];
  updatedAt: Scalars["DateTime"];
  workspace: Workspace;
};

export type ResourceBuildsArgs = {
  orderBy?: InputMaybe<BuildOrderByInput>;
  skip?: InputMaybe<Scalars["Int"]>;
  take?: InputMaybe<Scalars["Int"]>;
  where?: InputMaybe<BuildWhereInput>;
};

export type ResourceEntitiesArgs = {
  orderBy?: InputMaybe<EntityOrderByInput>;
  skip?: InputMaybe<Scalars["Int"]>;
  take?: InputMaybe<Scalars["Int"]>;
  where?: InputMaybe<EntityWhereInput>;
};

export type ResourceCreateInput = {
  color?: InputMaybe<Scalars["String"]>;
  description: Scalars["String"];
  name: Scalars["String"];
  type: EnumResourceType;
};

export type ResourceCreateWithEntitiesEntityInput = {
  fields: Array<ResourceCreateWithEntitiesFieldInput>;
  name: Scalars["String"];
  relationsToEntityIndex?: InputMaybe<Array<Scalars["Int"]>>;
};

export type ResourceCreateWithEntitiesFieldInput = {
  dataType?: InputMaybe<EnumDataType>;
  name: Scalars["String"];
};

export type ResourceCreateWithEntitiesInput = {
  commitMessage: Scalars["String"];
  entities: Array<ResourceCreateWithEntitiesEntityInput>;
  resource: ResourceCreateInput;
};

export type ResourceOrderByInput = {
  createdAt?: InputMaybe<SortOrder>;
  description?: InputMaybe<SortOrder>;
  id?: InputMaybe<SortOrder>;
  name?: InputMaybe<SortOrder>;
  updatedAt?: InputMaybe<SortOrder>;
};

export type ResourceRole = {
  __typename?: "ResourceRole";
  createdAt: Scalars["DateTime"];
  description?: Maybe<Scalars["String"]>;
  displayName: Scalars["String"];
  id: Scalars["String"];
  name: Scalars["String"];
  updatedAt: Scalars["DateTime"];
};

export type ResourceRoleCreateInput = {
  description: Scalars["String"];
  displayName: Scalars["String"];
  name: Scalars["String"];
  resource: WhereParentIdInput;
};

export type ResourceRoleOrderByInput = {
  createdAt?: InputMaybe<SortOrder>;
  description?: InputMaybe<SortOrder>;
  displayName?: InputMaybe<SortOrder>;
  id?: InputMaybe<SortOrder>;
  name?: InputMaybe<SortOrder>;
  updatedAt?: InputMaybe<SortOrder>;
};

export type ResourceRoleUpdateInput = {
  description?: InputMaybe<Scalars["String"]>;
  displayName: Scalars["String"];
  name?: InputMaybe<Scalars["String"]>;
};

export type ResourceRoleWhereInput = {
  createdAt?: InputMaybe<DateTimeFilter>;
  description?: InputMaybe<StringFilter>;
  displayName?: InputMaybe<StringFilter>;
  id?: InputMaybe<Scalars["String"]>;
  name?: InputMaybe<StringFilter>;
  resource?: InputMaybe<WhereUniqueInput>;
  updatedAt?: InputMaybe<DateTimeFilter>;
};

export type ResourceUpdateInput = {
  color?: InputMaybe<Scalars["String"]>;
  description?: InputMaybe<Scalars["String"]>;
  name?: InputMaybe<Scalars["String"]>;
};

export enum ResourceValidationErrorTypes {
  CannotMergeCodeToGitHubBreakingChanges = "CannotMergeCodeToGitHubBreakingChanges",
  CannotMergeCodeToGitHubInvalidResourceId = "CannotMergeCodeToGitHubInvalidResourceId",
  DataServiceGeneratorVersionInvalid = "DataServiceGeneratorVersionInvalid",
  DataServiceGeneratorVersionMissing = "DataServiceGeneratorVersionMissing",
}

export type ResourceValidationResult = {
  __typename?: "ResourceValidationResult";
  isValid: Scalars["Boolean"];
  messages: Array<ResourceValidationErrorTypes>;
};

export type ResourceWhereInput = {
  createdAt?: InputMaybe<DateTimeFilter>;
  description?: InputMaybe<StringFilter>;
  id?: InputMaybe<Scalars["String"]>;
  name?: InputMaybe<StringFilter>;
  updatedAt?: InputMaybe<DateTimeFilter>;
};

export enum Role {
  Admin = "Admin",
  OrganizationAdmin = "OrganizationAdmin",
  ProjectAdmin = "ProjectAdmin",
  User = "User",
}

export type ServerSettings = {
  __typename?: "ServerSettings";
  generateGraphQL: Scalars["Boolean"];
  generateRestApi: Scalars["Boolean"];
  serverPath: Scalars["String"];
};

export type ServerSettingsUpdateInput = {
  generateGraphQL?: InputMaybe<Scalars["Boolean"]>;
  generateRestApi?: InputMaybe<Scalars["Boolean"]>;
  serverPath?: InputMaybe<Scalars["String"]>;
};

export type SignupInput = {
  email: Scalars["String"];
  firstName: Scalars["String"];
  lastName: Scalars["String"];
  password: Scalars["String"];
  workspaceName: Scalars["String"];
};

export enum SortOrder {
  Asc = "Asc",
  Desc = "Desc",
}

export type StringFilter = {
  contains?: InputMaybe<Scalars["String"]>;
  endsWith?: InputMaybe<Scalars["String"]>;
  equals?: InputMaybe<Scalars["String"]>;
  gt?: InputMaybe<Scalars["String"]>;
  gte?: InputMaybe<Scalars["String"]>;
  in?: InputMaybe<Array<Scalars["String"]>>;
  lt?: InputMaybe<Scalars["String"]>;
  lte?: InputMaybe<Scalars["String"]>;
  mode?: InputMaybe<QueryMode>;
  not?: InputMaybe<Scalars["String"]>;
  notIn?: InputMaybe<Array<Scalars["String"]>>;
  startsWith?: InputMaybe<Scalars["String"]>;
};

export type Subscription = {
  __typename?: "Subscription";
  cancellationEffectiveDate?: Maybe<Scalars["DateTime"]>;
  cancelUrl?: Maybe<Scalars["String"]>;
  createdAt: Scalars["DateTime"];
  id: Scalars["String"];
  nextBillDate?: Maybe<Scalars["DateTime"]>;
  price?: Maybe<Scalars["Float"]>;
  status: EnumSubscriptionStatus;
  subscriptionPlan: EnumSubscriptionPlan;
  updatedAt: Scalars["DateTime"];
  updateUrl?: Maybe<Scalars["String"]>;
  workspace?: Maybe<Workspace>;
  workspaceId: Scalars["String"];
};

export type UpdateAccountInput = {
  firstName?: InputMaybe<Scalars["String"]>;
  lastName?: InputMaybe<Scalars["String"]>;
};

export type User = {
  __typename?: "User";
  account?: Maybe<Account>;
  createdAt: Scalars["DateTime"];
  id: Scalars["String"];
  isOwner: Scalars["Boolean"];
  updatedAt: Scalars["DateTime"];
  userRoles?: Maybe<Array<UserRole>>;
  workspace?: Maybe<Workspace>;
};

export type UserRole = {
  __typename?: "UserRole";
  createdAt: Scalars["DateTime"];
  id: Scalars["String"];
  role: Role;
  updatedAt: Scalars["DateTime"];
};

export type WhereParentIdInput = {
  connect: WhereUniqueInput;
};

export type WhereUniqueInput = {
  id: Scalars["String"];
};

export type Workspace = {
  __typename?: "Workspace";
  createdAt: Scalars["DateTime"];
  gitOrganizations?: Maybe<Array<GitOrganization>>;
  id: Scalars["String"];
  name: Scalars["String"];
  resources: Array<Resource>;
  subscription?: Maybe<Subscription>;
  updatedAt: Scalars["DateTime"];
  users: Array<User>;
};

export type WorkspaceCreateInput = {
  name: Scalars["String"];
};

export type WorkspaceMember = {
  __typename?: "WorkspaceMember";
  member: WorkspaceMemberType;
  type: EnumWorkspaceMemberType;
};

export type WorkspaceMemberType = Invitation | User;

export type WorkspaceUpdateInput = {
  name?: InputMaybe<Scalars["String"]>;
};<|MERGE_RESOLUTION|>--- conflicted
+++ resolved
@@ -123,23 +123,6 @@
   serverSettings: ServerSettingsUpdateInput;
 };
 
-<<<<<<< HEAD
-=======
-export type AppUpdateInput = {
-  color?: InputMaybe<Scalars["String"]>;
-  description?: InputMaybe<Scalars["String"]>;
-  name?: InputMaybe<Scalars["String"]>;
-};
-
-export type AppWhereInput = {
-  createdAt?: InputMaybe<DateTimeFilter>;
-  description?: InputMaybe<StringFilter>;
-  id?: InputMaybe<Scalars["String"]>;
-  name?: InputMaybe<StringFilter>;
-  updatedAt?: InputMaybe<DateTimeFilter>;
-};
-
->>>>>>> f509b1c6
 export type Auth = {
   __typename?: "Auth";
   /** JWT Bearer token */
@@ -1443,7 +1426,6 @@
   resourceRole?: Maybe<ResourceRole>;
   resourceRoles: Array<ResourceRole>;
   resources: Array<Resource>;
-  resourceValidateBeforeCommit: ResourceValidationResult;
   userApiTokens: Array<ApiToken>;
   workspace?: Maybe<Workspace>;
   workspaceMembers?: Maybe<Array<WorkspaceMember>>;
@@ -1575,10 +1557,6 @@
   skip?: InputMaybe<Scalars["Int"]>;
   take?: InputMaybe<Scalars["Int"]>;
   where?: InputMaybe<ResourceWhereInput>;
-};
-
-export type QueryResourceValidateBeforeCommitArgs = {
-  where: WhereUniqueInput;
 };
 
 export type QueryWorkspaceArgs = {
@@ -1618,6 +1596,7 @@
   gitRepositoryId?: Maybe<Scalars["String"]>;
   id: Scalars["String"];
   name: Scalars["String"];
+  type: EnumResourceType;
   updatedAt: Scalars["DateTime"];
   workspace: Workspace;
 };
@@ -1714,19 +1693,6 @@
   color?: InputMaybe<Scalars["String"]>;
   description?: InputMaybe<Scalars["String"]>;
   name?: InputMaybe<Scalars["String"]>;
-};
-
-export enum ResourceValidationErrorTypes {
-  CannotMergeCodeToGitHubBreakingChanges = "CannotMergeCodeToGitHubBreakingChanges",
-  CannotMergeCodeToGitHubInvalidResourceId = "CannotMergeCodeToGitHubInvalidResourceId",
-  DataServiceGeneratorVersionInvalid = "DataServiceGeneratorVersionInvalid",
-  DataServiceGeneratorVersionMissing = "DataServiceGeneratorVersionMissing",
-}
-
-export type ResourceValidationResult = {
-  __typename?: "ResourceValidationResult";
-  isValid: Scalars["Boolean"];
-  messages: Array<ResourceValidationErrorTypes>;
 };
 
 export type ResourceWhereInput = {
