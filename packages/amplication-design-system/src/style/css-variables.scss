:root {
  --surface: #ffffff; //solid white on the background
  --white: #ffffff; //main white
  --static-white: #ffffff; //static white stays white on dark mode, to be used on button and other color elements
  --static-black: #121242; //static black stays black on dark mode, to be used on button and other color elements

  --primary-font-family: "Poppins", -apple-system, BlinkMacSystemFont,
    "Segoe UI", "Roboto", "Oxygen", "Ubuntu", "Cantarell", "Fira Sans",
    "Droid Sans", "Helvetica Neue", sans-serif;

  --primary: #7950ed;
  --secondary: #a787ff;
  --dark-purple: #6032ea; /** @todo rename */
  --raised-button-fill: #6032ea;
  --mdc-theme-primary: var(--primary);
  --mdc-theme-secondary: (--dark-purple);
  --mdc-typography-body2-font-family: var(--primary-font-family);
  --mdc-typography-subtitle2-font-family: var(
    --mdc-typography-body2-font-family
  );

  --black100: #121242;
  --black90: #2a2a55;
  --black80: #414168;
  --black60: #71718e;
  --black40: #a0a0b3;
  --black30: #b8b8c6;
  --black20: #d0d0d9;
  --black10: #e7e7ec;
  --black5: #f4f4f7;
  --black2: #f9f9fa;

  /* Secondary green */
  --secondary1: #f5a2f9;
  /* Secondary green */
  --secondary2: #59c4a9;

  --secondary-turquoise: #32c9e5;
  --dark-secondary-turquoise: #53dbee;
  --secondary-light-blue: #20a4f3;
  --secondary-blue: #144bc1;

  --positive-default: #31c587;
  --warning-default: #f6aa50;
  --negative: #e93c51;

  --negative-dark: #d41a30;
  --tooltip-background: #1b1f23;

  --panel-background: var(--white);
  --panel-hover-background: var(--black5);

  --toggle-track-background: #e3ddf6;

  --form-horizontal-width: 700px;
  --form-horizontal-label-width: 300px;
  --title1-font-size: 15px;
  --title2-font-size: 12px;
  --title3-font-size: 18px;
  --title4-font-size: 24px;
  --title5-font-size: 14px;
  --normal-font-size: 12px;
  --text-field-label-font-size: 10px;
  --text-field-label-horizontal-font-size: var(--normal-font-size);

  --mdc-typography-body2-font-size: var(--normal-font-size);

  --icon-spacing: 4px;
  --default-spacing: 12px;
  --default-spacing-small: 8px;
  --large-spacing: 16px;
  --double-spacing: 24px;
  --triple-spacing: 36px;
  --form-field-spacing: 16px;
  --form-field-long: 320px;
  --form-field-normal: 200px;
  --grid-row-gap: 8px;
  --grid-row-height: 48px;
  --textarea-height-small: 60px;

  --field-height: 34px;
  --textarea-height: 130px;

<<<<<<< HEAD
  --modal-min-width: 470px;
=======
  --modal-min-width: 400px;
  --button-min-width: 16px;
>>>>>>> 5e3bdf01

  --header-height: 50px;
  --footer-height: 35px;
  --header-spacing: 50px;
  --menu-width: var(--header-height);
  --menu-width-expanded: 230px;
  --menu-item-width: 32px;
  --menu-item-height: var(--menu-item-width);
  --menu-expand-animation-duration: 0.2s;

  --menu-item-color: #b7bac7;
  --menu-item-active-background: #373d57;
  --menu-item-active-color: #ffffff;

  --changes-menu-width: 261px;
  --application-card-width: 390px;
  --application-card-height: 210px;

  --default-border-radius: 8px;
  --small-border-radius: 4px;
  --form-elements-border-radius: var(--default-border-radius);
  --form-permission-type-radius: var() var(--small-border-radius);

  --default-page-padding: calc(var(--default-spacing-small) * 3);
  --side-bar-width: 440px;
  --side-bar-large-width: 640px;
  --side-bar-min-width: 30vw;

  --default-button-height: 32px;
  --default-button-radius: 4px;

  --medium-button-height: 28px;
  --medium-button-radius: var(--default-button-radius);

  --time-since-height: 24px;

  --default-box-shadow: 0px 7px 10px rgba(56, 28, 138, 0.06);
  --modal-box-shadow: 0px 7px 10px rgba(56, 28, 138, 0.06);
  --hover-box-shadow: 0 0 6px rgba(63, 37, 135, 0.1);
  --floating-box-shadow: 0 4px 7px rgba(79, 65, 116, 0.03);
  --menu-box-shadow: 4px 0 12px rgba(79, 65, 116, 0.08);
}<|MERGE_RESOLUTION|>--- conflicted
+++ resolved
@@ -81,12 +81,8 @@
   --field-height: 34px;
   --textarea-height: 130px;
 
-<<<<<<< HEAD
   --modal-min-width: 470px;
-=======
-  --modal-min-width: 400px;
   --button-min-width: 16px;
->>>>>>> 5e3bdf01
 
   --header-height: 50px;
   --footer-height: 35px;
