--- conflicted
+++ resolved
@@ -6,13 +6,9 @@
 } from "./components/Button";
 export { default as CircleIcon } from "./components/CircleIcon";
 export { TextInput, Props as TextInputProps } from "./components/TextInput";
-<<<<<<< HEAD
-export { default as Provider } from "./components/Provider";
-export { TextField } from "./components/TextField/TextField";
-=======
 export {
   default as SearchField,
   Props as SearchFieldProps,
 } from "./components/SearchField/SearchField";
 export { default as Provider } from "./components/Provider";
->>>>>>> b0a0f42e
+export { TextField } from "./components/TextField/TextField";