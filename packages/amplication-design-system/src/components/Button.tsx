--- conflicted
+++ resolved
@@ -7,7 +7,6 @@
 import { Icon } from "@rmwc/icon";
 import { isEmpty } from "lodash";
 import "./Button.scss";
-//import { useTracking, Event as TrackEvent } from "../util/analytics";
 
 export enum EnumButtonStyle {
   Primary = "primary",
@@ -42,27 +41,13 @@
     throw new Error("isSplit must not be true if buttonStyle is Clear");
   }
 
-<<<<<<< HEAD
   const handleClick = useCallback(
     (event) => {
-=======
-  //const { trackEvent } = useTracking();
-
-  const handleClick = useCallback(
-    (event) => {
-      if (eventData) {
-        // trackEvent(eventData);
-      }
->>>>>>> fa643b9b
       if (onClick) {
         onClick(event);
       }
     },
-<<<<<<< HEAD
     [onClick]
-=======
-    [onClick, eventData /**trackEvent**/]
->>>>>>> fa643b9b
   );
 
   return (
