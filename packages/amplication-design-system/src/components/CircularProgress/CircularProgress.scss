@import "../../style/index.scss";

.amp-circular-progress {
  display: flex;
<<<<<<< HEAD
  padding: 0.2rem;

=======
>>>>>>> 8d8a9d1c
  .MuiCircularProgress-root {
    color: var(--primary);
  }
}<|MERGE_RESOLUTION|>--- conflicted
+++ resolved
@@ -2,11 +2,6 @@
 
 .amp-circular-progress {
   display: flex;
-<<<<<<< HEAD
-  padding: 0.2rem;
-
-=======
->>>>>>> 8d8a9d1c
   .MuiCircularProgress-root {
     color: var(--primary);
   }
