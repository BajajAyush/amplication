--- conflicted
+++ resolved
@@ -14,11 +14,8 @@
   Secondary = "secondary",
   CallToAction = "call-to-action",
   Clear = "clear",
-<<<<<<< HEAD
   Outline = "outline",
-=======
   Danger = "danger",
->>>>>>> b414740f
 }
 
 export enum EnumIconPosition {
