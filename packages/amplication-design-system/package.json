--- conflicted
+++ resolved
@@ -13,7 +13,6 @@
     "prepare": "npm run build"
   },
   "dependencies": {
-<<<<<<< HEAD
     "@primer/components": "20.3.0",
     "@rmwc/data-table": "6.1.4",
     "@rmwc/drawer": "6.1.4",
@@ -26,27 +25,8 @@
     "lodash": "4.17.20",
     "react-animate-height": "2.0.23",
     "react-device-detect": "1.14.0",
-    "react-select": "3.1.1"
-=======
-    "@primer/components": "^20.3.0",
-    "@rmwc/circular-progress": "6.1.4",
-    "@rmwc/data-table": "^6.1.4",
-    "@rmwc/drawer": "^6.1.4",
-    "@rmwc/icon": "^6.1.4",
-    "@rmwc/radio": "^6.1.4",
-    "@rmwc/snackbar": "^6.1.4",
-    "@rmwc/tooltip": "^6.1.4",
-    "@types/lodash": "^4.14.162",
-    "@types/react": "^16.9.34",
-    "@types/react-select": "^3.0.27",
-    "classnames": "^2.2.6",
-    "date-fns": "^2.16.1",
-    "lodash": "^4.17.20",
-    "react-animate-height": "^2.0.23",
-    "react-device-detect": "^1.14.0",
-    "react-select": "^3.1.1",
-    "typescript": "~3.9.0"
->>>>>>> 27949aca
+    "react-select": "3.1.1",
+    "@rmwc/circular-progress": "6.1.4"
   },
   "devDependencies": {
     "@storybook/addon-actions": "6.1.9",
