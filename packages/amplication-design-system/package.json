--- conflicted
+++ resolved
@@ -41,13 +41,8 @@
     "formik": "2.2.9",
     "prettier": "2.1.2",
     "react-is": "16.13.1",
-<<<<<<< HEAD
-    "react-scripts": "3.4.4",
+    "react-scripts": "5.0.0",
     "rollup": "2.63.0",
-=======
-    "react-scripts": "5.0.0",
-    "rollup": "2.53.2",
->>>>>>> c3761797
     "rollup-plugin-copy": "3.4.0",
     "rollup-plugin-postcss": "3.1.8",
     "rollup-plugin-typescript2": "0.30.0",
