import { Readable } from 'stream';
import { Test, TestingModule } from '@nestjs/testing';
import { ConfigService } from '@nestjs/config';
import * as winston from 'winston';
import { EnumResourceType, PrismaService } from '@amplication/prisma-db';
import { StorageService } from '@codebrew/nestjs-storage';
import { WINSTON_MODULE_PROVIDER } from 'nest-winston';
import { orderBy } from 'lodash';
import {
  ACTION_JOB_DONE_LOG,
  GENERATE_STEP_MESSAGE,
  GENERATE_STEP_NAME,
  ACTION_ZIP_LOG,
  BuildService,
  ENTITIES_INCLUDE,
  ACTION_INCLUDE
} from './build.service';
import * as DataServiceGenerator from '@amplication/data-service-generator';
import { EntityService } from '..';
import { ResourceRoleService } from '../resourceRole/resourceRole.service';
import { ResourceService } from '../resource/resource.service';
import { ActionService } from '../action/action.service';
import { LocalDiskService } from '../storage/local.disk.service';
import { Build } from './dto/Build';
import { getBuildTarGzFilePath, getBuildZipFilePath } from './storage';
import { FindOneBuildArgs } from './dto/FindOneBuildArgs';
import { BuildNotFoundError } from './errors/BuildNotFoundError';
import { UserService } from '../user/user.service';
import { QueueService } from '../queue/queue.service';
import { EnumBuildStatus } from 'src/core/build/dto/EnumBuildStatus';
import { Resource, Commit, Entity } from 'src/models';
import {
  ActionStep,
  EnumActionLogLevel,
  EnumActionStepStatus
} from '../action/dto';
<<<<<<< HEAD
import { Deployment } from '../deployment/dto/Deployment';
import { EnumDeploymentStatus } from '../deployment/dto/EnumDeploymentStatus';
import { Environment } from '../environment/dto';
import { ServiceSettingsService } from '../serviceSettings/serviceSettings.service';
=======
import { AppSettingsService } from '../appSettings/appSettings.service';
>>>>>>> 59fcbe6d

import { ServiceSettingsValues } from '../serviceSettings/constants';
import { EnumAuthProviderType } from '../serviceSettings/dto/EnumAuthenticationProviderType';
import { BuildFilesSaver } from './utils/BuildFilesSaver';
import { GitService } from '@amplication/git-service/';

jest.mock('winston');
jest.mock('@amplication/data-service-generator');

const winstonConsoleTransportOnMock = jest.fn();
const MOCK_CONSOLE_TRANSPORT = {
  on: winstonConsoleTransportOnMock
};
const winstonLoggerDestroyMock = jest.fn();
const MOCK_LOGGER = {
  destroy: winstonLoggerDestroyMock
};
// eslint-disable-next-line
// @ts-ignore
winston.createLogger.mockImplementation(() => MOCK_LOGGER);
// eslint-disable-next-line
// @ts-ignore
winston.transports.Console = jest.fn(() => MOCK_CONSOLE_TRANSPORT);

const EXAMPLE_COMMIT_ID = 'exampleCommitId';
const EXAMPLE_BUILD_ID = 'ExampleBuildId';
const EXAMPLE_USER_ID = 'ExampleUserId';
const EXAMPLE_ENTITY_VERSION_ID = 'ExampleEntityVersionId';
const EXAMPLE_RESOURCE_ID = 'exampleResourceId';
export const EXAMPLE_DATE = new Date('2020-01-01');

const JOB_STARTED_LOG = 'Build job started';
const JOB_DONE_LOG = 'Build job done';

const EXAMPLE_MESSAGE = 'exampleMessage';

const EXAMPLE_APP_SETTINGS_VALUES: ServiceSettingsValues = {
  dbHost: 'localhost',
  dbName: 'myDb',
  dbPassword: '1234',
  dbPort: 5432,
  dbUser: 'admin',
  resourceId: EXAMPLE_RESOURCE_ID,
  authProvider: EnumAuthProviderType.Http,
  serverSettings: {
    generateGraphQL: true,
    generateRestApi: true,
    serverPath: ''
  },
  adminUISettings: {
    generateAdminUI: true,
    adminUIPath: ''
  }
};

const EXAMPLE_COMMIT: Commit = {
  id: EXAMPLE_COMMIT_ID,
  createdAt: new Date(),
  userId: EXAMPLE_USER_ID,
  message: EXAMPLE_MESSAGE
};

const EXAMPLE_GENERATE_STEP = {
  id: 'ExampleActionStepId',
  createdAt: new Date(),
  message: GENERATE_STEP_MESSAGE,
  name: GENERATE_STEP_NAME,
  status: EnumActionStepStatus.Running
};
const EXAMPLE_COMPLETED_GENERATE_STEP = {
  ...EXAMPLE_GENERATE_STEP,
  status: EnumActionStepStatus.Success,
  completedAt: new Date()
};
const EXAMPLE_FAILED_GENERATE_STEP = {
  ...EXAMPLE_GENERATE_STEP,
  status: EnumActionStepStatus.Failed,
  completedAt: new Date()
};

const EXAMPLE_ACTION = {
  id: 'ExampleActionId',
  createdAt: new Date(),
  steps: [EXAMPLE_GENERATE_STEP]
};
const EXAMPLE_BUILD: Build = {
  id: EXAMPLE_BUILD_ID,
  createdAt: EXAMPLE_DATE,
  userId: EXAMPLE_USER_ID,
  resourceId: EXAMPLE_RESOURCE_ID,
  version: '1.0.0',
  message: 'new build',
  actionId: EXAMPLE_ACTION.id,
  commitId: EXAMPLE_COMMIT_ID,
  action: EXAMPLE_ACTION
};

const EXAMPLE_COMPLETED_BUILD: Build = {
  ...EXAMPLE_BUILD,
  id: 'ExampleSuccessfulBuild',
  action: {
    id: 'ExampleSuccessfulBuildAction',
    createdAt: new Date(),
    steps: [EXAMPLE_COMPLETED_GENERATE_STEP]
  }
};
const EXAMPLE_RUNNING_BUILD: Build = {
  ...EXAMPLE_BUILD,
  id: 'ExampleRunningBuild'
};

const EXAMPLE_FAILED_BUILD: Build = {
  ...EXAMPLE_BUILD,
  id: 'ExampleFailedBuild',
  action: {
    id: 'ExampleFailedBuildAction',
    createdAt: new Date(),
    steps: [EXAMPLE_FAILED_GENERATE_STEP]
  }
};

const EXAMPLE_INVALID_BUILD: Build = {
  ...EXAMPLE_BUILD,
  id: 'ExampleInvalidBuild',
  action: undefined
};

const EXAMPLE_USER = {
  id: EXAMPLE_USER_ID
};

const EXAMPLE_APP_ROLES = [];

const EXAMPLE_SERVICE_RESOURCE: Resource = {
  id: 'exampleResourceId',
  type: EnumResourceType.Service,
  createdAt: new Date(),
  updatedAt: new Date(),
  name: 'exampleResourceName',
  description: 'example Resources Description',
  color: '#20A4F3'
};

const EXAMPLE_BUILD_INCLUDE_RESOURCE_AND_COMMIT: Build = {
  ...EXAMPLE_BUILD,
  commit: EXAMPLE_COMMIT,
  resource: EXAMPLE_SERVICE_RESOURCE
};

const commitId = EXAMPLE_COMMIT_ID;
const version = commitId.slice(commitId.length - 8);
const EXAMPLE_CREATE_INITIAL_STEP_DATA = {
  message: 'Adding task to queue',
  name: 'ADD_TO_QUEUE',
  status: EnumActionStepStatus.Success,
  completedAt: EXAMPLE_DATE,
  logs: {
    create: [
      {
        level: EnumActionLogLevel.Info,
        message: 'create build generation task',
        meta: {}
      },
      {
        level: EnumActionLogLevel.Info,
        message: `Build Version: ${version}`,
        meta: {}
      },
      {
        level: EnumActionLogLevel.Info,
        message: `Build message: ${EXAMPLE_BUILD.message}`,
        meta: {}
      }
    ]
  }
};

const EXAMPLE_MODULES = [];

const prismaBuildCreateMock = jest.fn(
  () => EXAMPLE_BUILD_INCLUDE_RESOURCE_AND_COMMIT
);

const prismaBuildFindOneMock = jest.fn();

const prismaBuildFindManyMock = jest.fn(() => {
  return [EXAMPLE_BUILD];
});

const entityServiceGetLatestVersionsMock = jest.fn(() => {
  return [{ id: EXAMPLE_ENTITY_VERSION_ID }];
});

const prismaGitRepositoryReturnNull = jest.fn(() => null);

const EXAMPLE_FIRST_ENTITY_NAME = 'AA First Entity';
const EXAMPLE_SECOND_ENTITY_NAME = 'BB second Entity';

const EXAMPLE_ENTITIES: Entity[] = [
  {
    id: 'EXAMPLE_SECOND_ID',
    createdAt: new Date('2020-02-17 18:20:20'),
    updatedAt: new Date(),
    resourceId: 'exampleResourceId',
    name: EXAMPLE_SECOND_ENTITY_NAME,
    displayName: 'Second entity',
    pluralDisplayName: 'Second entity plural display name'
  },
  {
    id: 'EXAMPLE_FIRST_ID',
    createdAt: new Date('2020-02-10 18:20:20'), //created first
    updatedAt: new Date(),
    resourceId: 'exampleResourceId',
    name: EXAMPLE_FIRST_ENTITY_NAME,
    displayName: 'First entity',
    pluralDisplayName: 'First entity plural display name'
  }
];

const entityServiceGetEntitiesByVersionsMock = jest.fn(() => EXAMPLE_ENTITIES);

const resourceRoleServiceGetResourceRolesMock = jest.fn(
  () => EXAMPLE_APP_ROLES
);

const resourceServiceGetResourceMock = jest.fn(() => EXAMPLE_SERVICE_RESOURCE);

const EXAMPLE_ACTION_STEP: ActionStep = {
  id: 'EXAMPLE_ACTION_STEP_ID',
  name: 'EXAMPLE_ACTION_STEP_NAME',
  createdAt: new Date(),
  message: 'EXAMPLE_ACTION_STEP_MESSAGE',
  status: EnumActionStepStatus.Running
};

const actionServiceRunMock = jest.fn(
  async (
    actionId: string,
    stepName: string,
    message: string,
    stepFunction: (step: { id: string }) => Promise<any>
  ) => {
    return stepFunction(EXAMPLE_ACTION_STEP);
  }
);
const actionServiceLogInfoMock = jest.fn();
const actionServiceLogMock = jest.fn();

const EXAMPLE_STREAM = new Readable();
const EXAMPLE_URL = 'EXAMPLE_URL';

const storageServiceDiskExistsMock = jest.fn(() => ({ exists: true }));
const storageServiceDiskStreamMock = jest.fn(() => EXAMPLE_STREAM);
const storageServiceDiskPutMock = jest.fn();
const storageServiceDiskGetUrlMock = jest.fn(() => EXAMPLE_URL);

const EXAMPLE_LOCAL_DISK = {
  config: {
    root: 'EXAMPLE_ROOT'
  }
};

const localDiskServiceGetDiskMock = jest.fn(() => EXAMPLE_LOCAL_DISK);

const EXAMPLED_HOST = 'http://localhost';
const configServiceGetMock = jest.fn(() => EXAMPLED_HOST);

const loggerErrorMock = jest.fn(error => {
  // Write the error to console so it will be visible for who runs the test
  console.error(error);
});
const loggerInfoMock = jest.fn(error => {
  // Write the error to console so it will be visible for who runs the test
  console.log(error);
});
const loggerChildInfoMock = jest.fn();
const loggerChildErrorMock = jest.fn(error => {
  // Write the error to console so it will be visible for who runs the test
  console.error(error);
});
const loggerChildMock = jest.fn(() => ({
  info: loggerChildInfoMock,
  error: loggerChildErrorMock
}));
const EXAMPLE_LOGGER_FORMAT = Symbol('EXAMPLE_LOGGER_FORMAT');

const actionServiceCompleteMock = jest.fn(() => ({}));

const userServiceFindUserMock = jest.fn(() => EXAMPLE_USER);

<<<<<<< HEAD
const deploymentAutoDeployToSandboxMock = jest.fn(() => EXAMPLE_DEPLOYMENT);

const getServiceSettingsValuesMock = jest.fn(() => EXAMPLE_APP_SETTINGS_VALUES);
=======
const getAppSettingsValuesMock = jest.fn(() => EXAMPLE_APP_SETTINGS_VALUES);
>>>>>>> 59fcbe6d

describe('BuildService', () => {
  let service: BuildService;

  beforeEach(async () => {
    jest.clearAllMocks();

    const module: TestingModule = await Test.createTestingModule({
      providers: [
        BuildService,
        {
          provide: ConfigService,
          useValue: {
            get: configServiceGetMock
          }
        },
        {
          provide: PrismaService,
          useValue: {
            build: {
              create: prismaBuildCreateMock,
              findMany: prismaBuildFindManyMock,
              findUnique: prismaBuildFindOneMock
            },
            gitRepository: {
              findUnique: prismaGitRepositoryReturnNull
            }
          }
        },
        {
          provide: StorageService,
          useValue: {
            registerDriver() {
              return;
            },
            getDisk() {
              return {
                exists: storageServiceDiskExistsMock,
                getStream: storageServiceDiskStreamMock,
                put: storageServiceDiskPutMock,
                getUrl: storageServiceDiskGetUrlMock
              };
            }
          }
        },
        {
          provide: EntityService,
          useValue: {
            getLatestVersions: entityServiceGetLatestVersionsMock,
            getEntitiesByVersions: entityServiceGetEntitiesByVersionsMock
          }
        },
        {
          provide: ResourceRoleService,
          useValue: {
            getResourceRoles: resourceRoleServiceGetResourceRolesMock
          }
        },
        {
          provide: ResourceService,
          useValue: {
            resource: resourceServiceGetResourceMock
          }
        },
        {
          provide: ActionService,
          useValue: {
            run: actionServiceRunMock,
            logInfo: actionServiceLogInfoMock,
            complete: actionServiceCompleteMock
          }
        },
        {
          provide: LocalDiskService,
          useValue: {
            getDisk: localDiskServiceGetDiskMock
          }
        },
        {
          provide: UserService,
          useValue: {
            findUser: userServiceFindUserMock
          }
        },
        {
          provide: ServiceSettingsService,
          useValue: {
            getServiceSettingsValues: getServiceSettingsValuesMock
          }
        },
        {
          provide: GitService,
          useValue: {}
        },
        {
          provide: WINSTON_MODULE_PROVIDER,
          useValue: {
            error: loggerErrorMock,
            child: loggerChildMock,
            info: loggerInfoMock,
            format: EXAMPLE_LOGGER_FORMAT
          }
        },
        {
          provide: BuildFilesSaver,
          useClass: BuildFilesSaver
        },
        {
          provide: QueueService,
          useValue: {
            emitCreateGitPullRequest: () => ({ url: 'http://url.com' })
          }
        }
      ]
    }).compile();

    service = module.get<BuildService>(BuildService);
  });

  test('should be defined', () => {
    expect(service).toBeDefined();
  });

  test('creates build', async () => {
    // eslint-disable-next-line
    // @ts-ignore
    DataServiceGenerator.createDataService.mockImplementation(
      () => EXAMPLE_MODULES
    );

    const args = {
      data: {
        createdBy: {
          connect: {
            id: EXAMPLE_USER_ID
          }
        },
        resource: {
          connect: {
            id: EXAMPLE_RESOURCE_ID
          }
        },
        message: EXAMPLE_BUILD.message,
        commit: {
          connect: {
            id: EXAMPLE_COMMIT_ID
          }
        }
      }
    };
    const commitId = EXAMPLE_COMMIT_ID;
    const version = commitId.slice(commitId.length - 8);
    const latestEntityVersions = [{ id: EXAMPLE_ENTITY_VERSION_ID }];
    expect(await service.create(args)).toEqual(
      EXAMPLE_BUILD_INCLUDE_RESOURCE_AND_COMMIT
    );
    expect(entityServiceGetLatestVersionsMock).toBeCalledTimes(1);
    expect(entityServiceGetLatestVersionsMock).toBeCalledWith({
      where: { resource: { id: EXAMPLE_RESOURCE_ID } }
    });
    expect(prismaBuildCreateMock).toBeCalledTimes(1);
    expect(prismaBuildCreateMock).toBeCalledWith({
      ...args,
      data: {
        ...args.data,
        version,
        createdAt: expect.any(Date),
        blockVersions: {
          connect: []
        },
        entityVersions: {
          connect: latestEntityVersions.map(version => ({ id: version.id }))
        },
        action: {
          create: {
            steps: {
              create: {
                ...EXAMPLE_CREATE_INITIAL_STEP_DATA,
                completedAt: expect.any(Date)
              }
            }
          }
        }
      },
      include: {
        commit: true,
        resource: true
      }
    });
    expect(loggerChildMock).toBeCalledTimes(1);
    expect(loggerChildMock).toBeCalledWith({
      buildId: EXAMPLE_BUILD_ID
    });
    expect(loggerChildInfoMock).toBeCalledTimes(2);
    expect(loggerChildInfoMock).toBeCalledWith(JOB_STARTED_LOG);
    expect(loggerChildInfoMock).toBeCalledWith(JOB_DONE_LOG);
    expect(loggerChildMock).toBeCalledTimes(1);
    expect(loggerChildMock).toBeCalledWith({
      buildId: EXAMPLE_BUILD_ID
    });
    expect(loggerChildInfoMock).toBeCalledTimes(2);
    expect(loggerChildInfoMock.mock.calls).toEqual([
      [JOB_STARTED_LOG],
      [JOB_DONE_LOG]
    ]);
    expect(loggerChildErrorMock).toBeCalledTimes(0);

    expect(resourceServiceGetResourceMock).toBeCalledTimes(1);
    expect(resourceServiceGetResourceMock).toBeCalledWith({
      where: { id: EXAMPLE_RESOURCE_ID }
    });

    expect(entityServiceGetEntitiesByVersionsMock).toBeCalledTimes(1);
    expect(entityServiceGetEntitiesByVersionsMock).toBeCalledWith({
      where: {
        builds: {
          some: {
            id: EXAMPLE_BUILD_ID
          }
        }
      },
      include: ENTITIES_INCLUDE
    });
    expect(resourceRoleServiceGetResourceRolesMock).toBeCalledTimes(1);
    expect(resourceRoleServiceGetResourceRolesMock).toBeCalledWith({
      where: {
        resource: {
          id: EXAMPLE_RESOURCE_ID
        }
      }
    });
    expect(DataServiceGenerator.createDataService).toBeCalledTimes(1);
    expect(DataServiceGenerator.createDataService).toBeCalledWith(
      orderBy(EXAMPLE_ENTITIES, entity => entity.createdAt),
      EXAMPLE_APP_ROLES,
      {
        name: EXAMPLE_SERVICE_RESOURCE.name,
        description: EXAMPLE_SERVICE_RESOURCE.description,
        version: EXAMPLE_BUILD.version,
        id: EXAMPLE_SERVICE_RESOURCE.id,
        url: `${EXAMPLED_HOST}/${EXAMPLE_SERVICE_RESOURCE.id}`,
        settings: EXAMPLE_APP_SETTINGS_VALUES
      },
      MOCK_LOGGER
    );
    expect(winstonLoggerDestroyMock).toBeCalledTimes(1);
    expect(winstonLoggerDestroyMock).toBeCalledWith();
    expect(actionServiceRunMock).toBeCalledTimes(1);
    expect(actionServiceRunMock.mock.calls).toEqual([
      [
        EXAMPLE_BUILD.actionId,
        GENERATE_STEP_NAME,
        GENERATE_STEP_MESSAGE,
        expect.any(Function)
      ]
    ]);
    expect(actionServiceLogInfoMock).toBeCalledTimes(2);
    expect(actionServiceLogInfoMock.mock.calls).toEqual([
      [EXAMPLE_ACTION_STEP, ACTION_ZIP_LOG],
      [EXAMPLE_ACTION_STEP, ACTION_JOB_DONE_LOG]
    ]);
    expect(actionServiceLogMock).toBeCalledTimes(0);
    expect(storageServiceDiskGetUrlMock).toBeCalledTimes(1);
    expect(storageServiceDiskGetUrlMock).toBeCalledWith(
      getBuildTarGzFilePath(EXAMPLE_BUILD.id)
    );
    expect(localDiskServiceGetDiskMock).toBeCalledTimes(0);
    expect(winstonConsoleTransportOnMock).toBeCalledTimes(1);
    /** @todo add expect(winstonConsoleTransportOnMock).toBeCalledWith() */
    expect(winstonLoggerDestroyMock).toBeCalledTimes(1);
    expect(winstonLoggerDestroyMock).toBeCalledWith();
    expect(winston.createLogger).toBeCalledTimes(1);
    /** @todo add expect(winston.createLogger).toBeCalledWith() */
    expect(winston.transports.Console).toBeCalledTimes(1);
    expect(winston.transports.Console).toBeCalledWith();
  });

  test('find many builds', async () => {
    const args = {};
    expect(await service.findMany(args)).toEqual([EXAMPLE_BUILD]);
    expect(prismaBuildFindManyMock).toBeCalledTimes(1);
    expect(prismaBuildFindManyMock).toBeCalledWith(args);
  });

  test('find one build', async () => {
    prismaBuildFindOneMock.mockImplementation(() => EXAMPLE_BUILD);
    const args: FindOneBuildArgs = {
      where: {
        id: EXAMPLE_BUILD_ID
      }
    };
    expect(await service.findOne(args)).toEqual(EXAMPLE_BUILD);
    expect(prismaBuildFindOneMock).toBeCalledTimes(1);
    expect(prismaBuildFindOneMock).toBeCalledWith(args);
  });

  test('do not find non existing build', async () => {
    prismaBuildFindOneMock.mockImplementation(() => null);
    const args: FindOneBuildArgs = {
      where: {
        id: 'nonExistingId'
      }
    };
    expect(await service.findOne(args)).toEqual(null);
    expect(prismaBuildFindOneMock).toBeCalledTimes(1);
    expect(prismaBuildFindOneMock).toBeCalledWith(args);
  });

  test('create download stream for build', async () => {
    prismaBuildFindOneMock.mockImplementation(() =>
      Object.assign(Promise.resolve(EXAMPLE_BUILD), {
        action: () => ({
          steps: () => [
            {
              name: GENERATE_STEP_NAME,
              status: EnumActionStepStatus.Success
            }
          ]
        })
      })
    );
    const args: FindOneBuildArgs = {
      where: {
        id: EXAMPLE_COMPLETED_BUILD.id
      }
    };
    expect(await service.download(args)).toEqual(EXAMPLE_STREAM);
    expect(prismaBuildFindOneMock).toBeCalledTimes(2);
    expect(prismaBuildFindOneMock).toBeCalledWith(args);
    const buildFilePath = getBuildZipFilePath(EXAMPLE_COMPLETED_BUILD.id);
    expect(storageServiceDiskExistsMock).toBeCalledTimes(1);
    expect(storageServiceDiskExistsMock).toBeCalledWith(buildFilePath);
    expect(storageServiceDiskStreamMock).toBeCalledTimes(1);
    expect(storageServiceDiskStreamMock).toBeCalledWith(buildFilePath);
  });

  test('fail to create download stream for a non existing build', async () => {
    prismaBuildFindOneMock.mockImplementation(() => null);
    const args: FindOneBuildArgs = {
      where: {
        id: 'nonExistingId'
      }
    };
    await expect(service.download(args)).rejects.toThrow(BuildNotFoundError);
    expect(prismaBuildFindOneMock).toBeCalledTimes(1);
    expect(prismaBuildFindOneMock).toBeCalledWith(args);
    expect(storageServiceDiskExistsMock).toBeCalledTimes(0);
    expect(storageServiceDiskStreamMock).toBeCalledTimes(0);
  });

  it('should return invalid', async () => {
    prismaBuildFindOneMock.mockImplementation(() => EXAMPLE_INVALID_BUILD);
    const invalid = EnumBuildStatus.Invalid;
    const buildId = EXAMPLE_INVALID_BUILD.id;
    const findOneArgs = {
      where: { id: buildId },
      include: ACTION_INCLUDE
    };
    expect(await service.calcBuildStatus(buildId)).toEqual(invalid);
    expect(prismaBuildFindOneMock).toBeCalledTimes(1);
    expect(prismaBuildFindOneMock).toBeCalledWith(findOneArgs);
  });

  it('should return build status Running', async () => {
    prismaBuildFindOneMock.mockImplementation(() => EXAMPLE_RUNNING_BUILD);
    const buildId = EXAMPLE_RUNNING_BUILD.id;
    const findOneArgs = {
      where: { id: buildId },
      include: ACTION_INCLUDE
    };
    expect(await service.calcBuildStatus(buildId)).toEqual(
      EnumBuildStatus.Running
    );
    expect(prismaBuildFindOneMock).toBeCalledTimes(1);
    expect(prismaBuildFindOneMock).toBeCalledWith(findOneArgs);
  });

  it('should return build status Failed', async () => {
    prismaBuildFindOneMock.mockImplementation(() => EXAMPLE_FAILED_BUILD);
    const buildId = EXAMPLE_FAILED_BUILD.id;
    const findOneArgs = {
      where: { id: buildId },
      include: ACTION_INCLUDE
    };
    expect(await service.calcBuildStatus(buildId)).toEqual(
      EnumBuildStatus.Failed
    );
    expect(prismaBuildFindOneMock).toBeCalledTimes(1);
    expect(prismaBuildFindOneMock).toBeCalledWith(findOneArgs);
  });

  it('should return build status Completed', async () => {
    prismaBuildFindOneMock.mockImplementation(() => EXAMPLE_COMPLETED_BUILD);
    const findOneArgs = {
      where: { id: EXAMPLE_BUILD_ID },
      include: ACTION_INCLUDE
    };
    expect(await service.calcBuildStatus(EXAMPLE_BUILD_ID)).toEqual(
      EnumBuildStatus.Completed
    );
    expect(prismaBuildFindOneMock).toBeCalledTimes(1);
    expect(prismaBuildFindOneMock).toBeCalledWith(findOneArgs);
  });
});<|MERGE_RESOLUTION|>--- conflicted
+++ resolved
@@ -1,52 +1,44 @@
-import { Readable } from 'stream';
-import { Test, TestingModule } from '@nestjs/testing';
-import { ConfigService } from '@nestjs/config';
-import * as winston from 'winston';
+import * as DataServiceGenerator from '@amplication/data-service-generator';
+import { GitService } from '@amplication/git-service/';
 import { EnumResourceType, PrismaService } from '@amplication/prisma-db';
 import { StorageService } from '@codebrew/nestjs-storage';
+import { ConfigService } from '@nestjs/config';
+import { Test, TestingModule } from '@nestjs/testing';
+import { orderBy } from 'lodash';
 import { WINSTON_MODULE_PROVIDER } from 'nest-winston';
-import { orderBy } from 'lodash';
-import {
-  ACTION_JOB_DONE_LOG,
-  GENERATE_STEP_MESSAGE,
-  GENERATE_STEP_NAME,
-  ACTION_ZIP_LOG,
-  BuildService,
-  ENTITIES_INCLUDE,
-  ACTION_INCLUDE
-} from './build.service';
-import * as DataServiceGenerator from '@amplication/data-service-generator';
+import { EnumBuildStatus } from 'src/core/build/dto/EnumBuildStatus';
+import { Commit, Entity, Resource } from 'src/models';
+import { Readable } from 'stream';
+import * as winston from 'winston';
 import { EntityService } from '..';
-import { ResourceRoleService } from '../resourceRole/resourceRole.service';
-import { ResourceService } from '../resource/resource.service';
 import { ActionService } from '../action/action.service';
-import { LocalDiskService } from '../storage/local.disk.service';
-import { Build } from './dto/Build';
-import { getBuildTarGzFilePath, getBuildZipFilePath } from './storage';
-import { FindOneBuildArgs } from './dto/FindOneBuildArgs';
-import { BuildNotFoundError } from './errors/BuildNotFoundError';
-import { UserService } from '../user/user.service';
-import { QueueService } from '../queue/queue.service';
-import { EnumBuildStatus } from 'src/core/build/dto/EnumBuildStatus';
-import { Resource, Commit, Entity } from 'src/models';
 import {
   ActionStep,
   EnumActionLogLevel,
   EnumActionStepStatus
 } from '../action/dto';
-<<<<<<< HEAD
-import { Deployment } from '../deployment/dto/Deployment';
-import { EnumDeploymentStatus } from '../deployment/dto/EnumDeploymentStatus';
-import { Environment } from '../environment/dto';
-import { ServiceSettingsService } from '../serviceSettings/serviceSettings.service';
-=======
-import { AppSettingsService } from '../appSettings/appSettings.service';
->>>>>>> 59fcbe6d
-
+import { QueueService } from '../queue/queue.service';
+import { ResourceService } from '../resource/resource.service';
+import { ResourceRoleService } from '../resourceRole/resourceRole.service';
 import { ServiceSettingsValues } from '../serviceSettings/constants';
 import { EnumAuthProviderType } from '../serviceSettings/dto/EnumAuthenticationProviderType';
+import { ServiceSettingsService } from '../serviceSettings/serviceSettings.service';
+import { LocalDiskService } from '../storage/local.disk.service';
+import { UserService } from '../user/user.service';
+import {
+  ACTION_INCLUDE,
+  ACTION_JOB_DONE_LOG,
+  ACTION_ZIP_LOG,
+  BuildService,
+  ENTITIES_INCLUDE,
+  GENERATE_STEP_MESSAGE,
+  GENERATE_STEP_NAME
+} from './build.service';
+import { Build } from './dto/Build';
+import { FindOneBuildArgs } from './dto/FindOneBuildArgs';
+import { BuildNotFoundError } from './errors/BuildNotFoundError';
+import { getBuildTarGzFilePath, getBuildZipFilePath } from './storage';
 import { BuildFilesSaver } from './utils/BuildFilesSaver';
-import { GitService } from '@amplication/git-service/';
 
 jest.mock('winston');
 jest.mock('@amplication/data-service-generator');
@@ -332,13 +324,7 @@
 
 const userServiceFindUserMock = jest.fn(() => EXAMPLE_USER);
 
-<<<<<<< HEAD
-const deploymentAutoDeployToSandboxMock = jest.fn(() => EXAMPLE_DEPLOYMENT);
-
 const getServiceSettingsValuesMock = jest.fn(() => EXAMPLE_APP_SETTINGS_VALUES);
-=======
-const getAppSettingsValuesMock = jest.fn(() => EXAMPLE_APP_SETTINGS_VALUES);
->>>>>>> 59fcbe6d
 
 describe('BuildService', () => {
   let service: BuildService;
