--- conflicted
+++ resolved
@@ -32,12 +32,7 @@
     ResourceRoleModule,
     ActionModule,
     StorageOptionsModule,
-<<<<<<< HEAD
-    DeploymentModule,
     forwardRef(() => ResourceModule),
-=======
-    forwardRef(() => AppModule),
->>>>>>> f509b1c6
     AppSettingsModule,
     QueueModule,
     forwardRef(() => CommitModule)
