--- conflicted
+++ resolved
@@ -18,12 +18,9 @@
 import { BuildFilesSaver } from './utils';
 import { QueueModule } from '../queue/queue.module';
 import { CommitModule } from '../commit/commit.module'; // eslint-disable-line import/no-cycle
-<<<<<<< HEAD
 import { TopicModule } from '../topic/topic.module';
 import { ServiceTopicsModule } from '../serviceTopics/serviceTopics.module';
-=======
 import { PluginInstallationModule } from '../pluginInstallation/pluginInstallation.module';
->>>>>>> 9f0b7d3c
 
 @Module({
   imports: [
@@ -41,14 +38,10 @@
     forwardRef(() => ResourceModule),
     ServiceSettingsModule,
     QueueModule,
-<<<<<<< HEAD
+    PluginInstallationModule,
     forwardRef(() => CommitModule),
     TopicModule,
     ServiceTopicsModule
-=======
-    PluginInstallationModule,
-    forwardRef(() => CommitModule)
->>>>>>> 9f0b7d3c
   ],
   providers: [BuildService, BuildResolver, BuildFilesSaver],
   exports: [BuildService, BuildResolver],
