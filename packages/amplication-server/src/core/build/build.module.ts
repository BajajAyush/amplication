import { forwardRef, Module } from '@nestjs/common';
import { ConfigModule } from '@nestjs/config';
import { ExceptionFiltersModule } from 'src/filters/exceptionFilters.module';
import { PrismaModule } from 'nestjs-prisma';
import { GqlAuthModule } from 'src/guards/gql-auth.module';
import { EntityModule } from 'src/core/entity/entity.module';
import { PermissionsModule } from 'src/core/permissions/permissions.module';
import { UserModule } from 'src/core/user/user.module';
import { AppRoleModule } from 'src/core/appRole/appRole.module';
import { AppModule } from 'src/core/app/app.module'; // eslint-disable-line import/no-cycle
import { AppSettingsModule } from 'src/core/appSettings/appSettings.module'; // eslint-disable-line import/no-cycle
import { BuildService } from './build.service';
import { BuildResolver } from './build.resolver';
import { BuildController } from './build.controller';
import { RootStorageModule } from '../storage/root-storage.module';
import { ActionModule } from '../action/action.module';
import { DeploymentModule } from '../deployment/deployment.module';
import { ContainerBuilderRootModule } from '../containerBuilder/containerBuilderRoot.module';
import { StorageOptionsModule } from '../storage/storage-options.module';
import { GitModule } from '@amplication/git-service';
// eslint-disable-next-line import/no-cycle
<<<<<<< HEAD
import { GithubModule } from '../github/github.module';
import { BuildFilesSaver } from './utils/BuildFilesSaver';
import { QueueModule } from '../queue/queue.module';
=======
>>>>>>> b3389a22

@Module({
  imports: [
    ConfigModule,
    ExceptionFiltersModule,
    GqlAuthModule,
    EntityModule,
    PrismaModule,
    PermissionsModule,
    UserModule,
    RootStorageModule,
    AppRoleModule,
    ActionModule,
    ContainerBuilderRootModule,
    StorageOptionsModule,
    DeploymentModule,
    GitModule,
    forwardRef(() => AppModule),
    AppSettingsModule,
    QueueModule
  ],
  providers: [BuildService, BuildResolver, BuildFilesSaver],
  exports: [BuildService, BuildResolver],
  controllers: [BuildController]
})
export class BuildModule {}<|MERGE_RESOLUTION|>--- conflicted
+++ resolved
@@ -19,12 +19,8 @@
 import { StorageOptionsModule } from '../storage/storage-options.module';
 import { GitModule } from '@amplication/git-service';
 // eslint-disable-next-line import/no-cycle
-<<<<<<< HEAD
-import { GithubModule } from '../github/github.module';
 import { BuildFilesSaver } from './utils/BuildFilesSaver';
 import { QueueModule } from '../queue/queue.module';
-=======
->>>>>>> b3389a22
 
 @Module({
   imports: [
