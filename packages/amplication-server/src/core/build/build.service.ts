--- conflicted
+++ resolved
@@ -302,7 +302,6 @@
 
     return BuildStatusDto.Running;
   }
-<<<<<<< HEAD
 
   async updateRunId(buildId: string, runId: string): Promise<void> {
     await this.prisma.build.update({
@@ -344,8 +343,6 @@
         return EnumActionStepStatus.Success;
     }
   }
-=======
->>>>>>> 048bccd4
   /**
    *
    * Give the ReadableStream of the build zip file
