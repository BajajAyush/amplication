import { Inject, Injectable, forwardRef } from '@nestjs/common';
import { ConfigService } from '@nestjs/config';
import { Storage, MethodNotSupported } from '@slynova/flydrive';
import { GoogleCloudStorage } from '@slynova/flydrive-gcs';
import { StorageService } from '@codebrew/nestjs-storage';
import { subSeconds } from 'date-fns';
<<<<<<< HEAD
import { Prisma, PrismaService } from '@amplication/prisma-db';
=======
import { Prisma } from '@prisma/client';
import { PrismaService } from 'nestjs-prisma';
import assert from 'assert';
>>>>>>> 337c606f
import { WINSTON_MODULE_PROVIDER } from 'nest-winston';
import * as winston from 'winston';
import { LEVEL, MESSAGE, SPLAT } from 'triple-beam';
import { groupBy, omit, orderBy } from 'lodash';
import path, { join } from 'path';
import * as DataServiceGenerator from '@amplication/data-service-generator';
import { ContainerBuilderService } from '@amplication/container-builder/dist/nestjs';
import {
  BuildResult,
  EnumBuildStatus as ContainerBuildStatus
} from '@amplication/container-builder/dist/';
import { AppRole, User } from 'src/models';
import { Build } from './dto/Build';
import { CreateBuildArgs } from './dto/CreateBuildArgs';
import { FindManyBuildArgs } from './dto/FindManyBuildArgs';
import { getBuildZipFilePath, getBuildTarGzFilePath } from './storage';
import { EnumBuildStatus } from './dto/EnumBuildStatus';
import { FindOneBuildArgs } from './dto/FindOneBuildArgs';
import { BuildNotFoundError } from './errors/BuildNotFoundError';
import { EntityService } from '..';
import { StepNotCompleteError } from './errors/StepNotCompleteError';
import { BuildResultNotFound } from './errors/BuildResultNotFound';
import { EnumActionStepStatus } from '../action/dto/EnumActionStepStatus';
import { EnumActionLogLevel } from '../action/dto/EnumActionLogLevel';
import { AppRoleService } from '../appRole/appRole.service';
import { AppService } from '../app/app.service'; // eslint-disable-line import/no-cycle
import { UserService } from '../user/user.service'; // eslint-disable-line import/no-cycle
import { AppSettingsService } from '../appSettings/appSettings.service'; // eslint-disable-line import/no-cycle
import { ActionService } from '../action/action.service';
import { ActionStep } from '../action/dto';
import { createZipFileFromModules } from './zip';
import { LocalDiskService } from '../storage/local.disk.service';
import { createTarGzFileFromModules } from './tar';
import { Deployment } from '../deployment/dto/Deployment';
import { DeploymentService } from '../deployment/deployment.service';
import { FindManyDeploymentArgs } from '../deployment/dto/FindManyDeploymentArgs';
import { StepNotFoundError } from './errors/StepNotFoundError';
import { QueueService } from '../queue/queue.service';
import { previousBuild, BuildFilesSaver } from './utils';
import { EnumGitProvider } from '../git/dto/enums/EnumGitProvider';

export const HOST_VAR = 'HOST';
export const GENERATE_STEP_MESSAGE = 'Generating Application';
export const GENERATE_STEP_NAME = 'GENERATE_APPLICATION';
export const BUILD_DOCKER_IMAGE_STEP_MESSAGE = 'Building Docker image';
export const BUILD_DOCKER_IMAGE_STEP_NAME = 'BUILD_DOCKER';
export const BUILD_DOCKER_IMAGE_STEP_FINISH_LOG =
  'Built Docker image successfully';
export const BUILD_DOCKER_IMAGE_STEP_FAILED_LOG = 'Build Docker failed';
export const BUILD_DOCKER_IMAGE_STEP_RUNNING_LOG =
  'Waiting for Docker image...';
export const BUILD_DOCKER_IMAGE_STEP_START_LOG =
  'Starting to build Docker image. It should take a few minutes.';

export const PUSH_TO_GITHUB_STEP_NAME = 'PUSH_TO_GITHUB';
export const PUSH_TO_GITHUB_STEP_MESSAGE = 'Push changes to GitHub';
export const PUSH_TO_GITHUB_STEP_START_LOG =
  'Starting to push changes to GitHub.';
export const PUSH_TO_GITHUB_STEP_FINISH_LOG =
  'Successfully pushed changes to GitHub';
export const PUSH_TO_GITHUB_STEP_FAILED_LOG = 'Push changes to GitHub failed';

export const ACTION_ZIP_LOG = 'Creating ZIP file';
export const ACTION_JOB_DONE_LOG = 'Build job done';
export const JOB_STARTED_LOG = 'Build job started';
export const JOB_DONE_LOG = 'Build job done';
export const ENTITIES_INCLUDE = {
  fields: true,
  permissions: {
    include: {
      permissionRoles: {
        include: {
          appRole: true
        }
      },
      permissionFields: {
        include: {
          field: true,
          permissionRoles: {
            include: {
              appRole: true
            }
          }
        }
      }
    }
  }
};
export const ACTION_INCLUDE = {
  action: {
    include: {
      steps: true
    }
  }
};

const WINSTON_LEVEL_TO_ACTION_LOG_LEVEL: {
  [level: string]: EnumActionLogLevel;
} = {
  error: EnumActionLogLevel.Error,
  warn: EnumActionLogLevel.Warning,
  info: EnumActionLogLevel.Info,
  debug: EnumActionLogLevel.Debug
};

const WINSTON_META_KEYS_TO_OMIT = [LEVEL, MESSAGE, SPLAT, 'level'];

export function createInitialStepData(
  version: string,
  message: string
): Prisma.ActionStepCreateWithoutActionInput {
  return {
    message: 'Adding task to queue',
    name: 'ADD_TO_QUEUE',
    status: EnumActionStepStatus.Success,
    completedAt: new Date(),
    logs: {
      create: [
        {
          level: EnumActionLogLevel.Info,
          message: 'create build generation task',
          meta: {}
        },
        {
          level: EnumActionLogLevel.Info,
          message: `Build Version: ${version}`,
          meta: {}
        },
        {
          level: EnumActionLogLevel.Info,
          message: `Build message: ${message}`,
          meta: {}
        }
      ]
    }
  };
}

const CONTAINER_STATUS_UPDATE_INTERVAL_SEC = 10;

@Injectable()
export class BuildService {
  constructor(
    private readonly configService: ConfigService,
    private readonly prisma: PrismaService,
    private readonly storageService: StorageService,
    private readonly entityService: EntityService,
    private readonly appRoleService: AppRoleService,
    private readonly actionService: ActionService,
    private readonly containerBuilderService: ContainerBuilderService,
    private readonly localDiskService: LocalDiskService,
    private readonly deploymentService: DeploymentService,
    @Inject(forwardRef(() => AppService))
    private readonly appService: AppService,
    private readonly appSettingsService: AppSettingsService,
    private readonly userService: UserService,
    private readonly buildFilesSaver: BuildFilesSaver,
    private readonly queueService: QueueService,

    @Inject(WINSTON_MODULE_PROVIDER) private readonly logger: winston.Logger
  ) {
    /** @todo move this to storageService config once possible */
    this.storageService.registerDriver('gcs', GoogleCloudStorage);
  }

  /**
   * create function creates a new build for given app in the DB
   * @returns the build object that return after prisma.build.create
   */
  async create(args: CreateBuildArgs, skipPublish?: boolean): Promise<Build> {
    const appId = args.data.app.connect.id;
    const user = await this.userService.findUser({
      where: {
        id: args.data.createdBy.connect.id
      }
    });

    //TODO
    /**@todo: set version based on release when applicable */
    const commitId = args.data.commit.connect.id;
    const version = commitId.slice(commitId.length - 8);

    const latestEntityVersions = await this.entityService.getLatestVersions({
      where: { app: { id: appId } }
    });

    const build = await this.prisma.build.create({
      ...args,
      data: {
        ...args.data,
        version,
        createdAt: new Date(),
        blockVersions: {
          connect: []
        },
        entityVersions: {
          connect: latestEntityVersions.map(version => ({ id: version.id }))
        },
        action: {
          create: {
            steps: {
              create: createInitialStepData(version, args.data.message)
            }
          } //create action record
        }
      },
      include: {
        commit: true,
        app: true
      }
    });

    const oldBuild = await previousBuild(
      this.prisma,
      appId,
      build.id,
      build.createdAt
    );

    const logger = this.logger.child({
      buildId: build.id
    });

    logger.info(JOB_STARTED_LOG);
    const tarballURL = await this.generate(build, user, oldBuild.id);
    if (!skipPublish) {
      await this.buildDockerImage(build, tarballURL);
    }
    logger.info(JOB_DONE_LOG);

    return build;
  }

  async findMany(args: FindManyBuildArgs): Promise<Build[]> {
    return this.prisma.build.findMany(args);
  }

  async findOne(args: FindOneBuildArgs): Promise<Build | null> {
    return this.prisma.build.findUnique(args);
  }

  /**
   * Gets the updated status of running "build container" tasks from
   * containerBuilderService, and updates the step status. This function should
   * be called periodically from an external scheduler
   */
  async updateRunningBuildsStatus(): Promise<void> {
    const lastUpdateThreshold = subSeconds(
      new Date(),
      CONTAINER_STATUS_UPDATE_INTERVAL_SEC
    );

    // find all builds that have a running "build docker" step
    const builds = await this.prisma.build.findMany({
      where: {
        containerStatusUpdatedAt: {
          lt: lastUpdateThreshold
        },
        action: {
          steps: {
            some: {
              status: {
                equals: EnumActionStepStatus.Running
              },
              name: {
                equals: BUILD_DOCKER_IMAGE_STEP_NAME
              }
            }
          }
        }
      },
      orderBy: {
        createdAt: Prisma.SortOrder.asc
      },
      include: ACTION_INCLUDE
    });

    const groups = groupBy(builds, build => build.appId);

    //In case we have multiple builds for the same app run them one after the other based on creation time
    await Promise.all(
      Object.entries(groups).map(async ([appId, groupBuilds]) => {
        for (const build of groupBuilds) {
          const stepBuildDocker = build.action.steps.find(
            step => step.name === BUILD_DOCKER_IMAGE_STEP_NAME
          );
          try {
            const result = await this.containerBuilderService.getStatus(
              build.containerStatusQuery
            );
            await this.handleContainerBuilderResult(
              build,
              stepBuildDocker,
              result
            );
          } catch (error) {
            await this.actionService.logInfo(stepBuildDocker, error);
            await this.actionService.complete(
              stepBuildDocker,
              EnumActionStepStatus.Failed
            );
          }
        }
      })
    );
  }

  private async getGenerateCodeStepStatus(
    buildId: string
  ): Promise<ActionStep | undefined> {
    const [generateStep] = await this.prisma.build
      .findUnique({
        where: {
          id: buildId
        }
      })
      .action()
      .steps({
        where: {
          name: GENERATE_STEP_NAME
        }
      });

    return generateStep;
  }

  async calcBuildStatus(buildId): Promise<EnumBuildStatus> {
    const build = await this.prisma.build.findUnique({
      where: {
        id: buildId
      },
      include: ACTION_INCLUDE
    });

    if (!build.action?.steps?.length) return EnumBuildStatus.Invalid;
    const steps = build.action.steps;

    if (steps.every(step => step.status === EnumActionStepStatus.Success))
      return EnumBuildStatus.Completed;

    if (steps.some(step => step.status === EnumActionStepStatus.Failed))
      return EnumBuildStatus.Failed;

    return EnumBuildStatus.Running;
  }
  /**
   *
   * Give the ReadableStream of the build zip file
   * @returns the zip file of the build
   */
  async download(args: FindOneBuildArgs): Promise<NodeJS.ReadableStream> {
    const build = await this.findOne(args);
    const { id } = args.where;
    if (build === null) {
      throw new BuildNotFoundError(id);
    }

    const generatedCodeStep = await this.getGenerateCodeStepStatus(id);
    if (!generatedCodeStep) {
      throw new StepNotFoundError(GENERATE_STEP_NAME);
    }
    if (generatedCodeStep.status !== EnumActionStepStatus.Success) {
      throw new StepNotCompleteError(
        GENERATE_STEP_NAME,
        EnumActionStepStatus[generatedCodeStep.status]
      );
    }
    const filePath = getBuildZipFilePath(id);
    const disk = this.storageService.getDisk();
    const { exists } = await disk.exists(filePath);
    if (!exists) {
      throw new BuildResultNotFound(build.id);
    }
    return disk.getStream(filePath);
  }

  /**
   * Generates code for given build and saves it to storage
   * @DSG The connection between the server and the DSG (Data Service Generator)
   * @param build the build object to generate code for
   */
  private async generate(
    build: Build,
    user: User,
    oldBuildId: string
  ): Promise<string> {
    return this.actionService.run(
      build.actionId,
      GENERATE_STEP_NAME,
      GENERATE_STEP_MESSAGE,
      async step => {
        //#region getting all the app data
        const entities = await this.getOrderedEntities(build.id);
        const roles = await this.getAppRoles(build);
        const app = await this.appService.app({ where: { id: build.appId } });
        const appSettings = await this.appSettingsService.getAppSettingsValues(
          {
            where: { id: build.appId }
          },
          user
        );
        //#endregion
        const [
          dataServiceGeneratorLogger,
          logPromises
        ] = this.createDataServiceLogger(build, step);

        const host = this.configService.get(HOST_VAR);

        const url = `${host}/${build.appId}`;

        const modules = await DataServiceGenerator.createDataService(
          entities,
          roles,
          {
            name: app.name,
            description: app.description,
            version: build.version,
            id: build.appId,
            url,
            settings: appSettings
          },
          dataServiceGeneratorLogger
        );

        await Promise.all(logPromises);

        dataServiceGeneratorLogger.destroy();

        await this.actionService.logInfo(step, ACTION_ZIP_LOG);

        // the path to the tar.gz artifact
        const tarballURL = await this.save(build, modules);

        await this.buildFilesSaver.saveFiles(join(app.id, build.id), modules);

        await this.saveToGitHub(build, oldBuildId);

        await this.actionService.logInfo(step, ACTION_JOB_DONE_LOG);

        return tarballURL;
      }
    );
  }

  /**
   * Builds Docker image for given build
   * Assuming build code was generated
   * @param build build to build docker image for
   */
  private async buildDockerImage(
    build: Build,
    tarballURL: string
  ): Promise<void> {
    return this.actionService.run(
      build.actionId,
      BUILD_DOCKER_IMAGE_STEP_NAME,
      BUILD_DOCKER_IMAGE_STEP_MESSAGE,
      async step => {
        await this.actionService.logInfo(
          step,
          BUILD_DOCKER_IMAGE_STEP_START_LOG
        );
        const tag = `${build.appId}:${build.id}`;
        const latestTag = `${build.appId}:latest`;
        const latestImageId = await this.containerBuilderService.createImageId(
          latestTag
        );
        const result = await this.containerBuilderService.build({
          tags: [tag, latestTag],
          cacheFrom: [latestImageId],
          url: tarballURL
        });
        await this.handleContainerBuilderResult(build, step, result);
      },
      true
    );
  }

  async handleContainerBuilderResult(
    build: Build,
    step: ActionStep,
    result: BuildResult
  ) {
    switch (result.status) {
      case ContainerBuildStatus.Completed:
        await this.actionService.logInfo(
          step,
          BUILD_DOCKER_IMAGE_STEP_FINISH_LOG,
          {
            images: result.images
          }
        );
        await this.actionService.complete(step, EnumActionStepStatus.Success);

        await this.prisma.build.update({
          where: { id: build.id },
          data: {
            images: {
              set: result.images
            }
          }
        });
        if (this.deploymentService.canDeploy) {
          await this.deploymentService.autoDeployToSandbox(build);
        }
        break;
      case ContainerBuildStatus.Failed:
        await this.actionService.logInfo(
          step,
          BUILD_DOCKER_IMAGE_STEP_FAILED_LOG
        );
        await this.actionService.complete(step, EnumActionStepStatus.Failed);
        break;
      default:
        await this.actionService.logInfo(
          step,
          BUILD_DOCKER_IMAGE_STEP_RUNNING_LOG
        );
        await this.prisma.build.update({
          where: { id: build.id },
          data: {
            containerStatusQuery: result.statusQuery,
            containerStatusUpdatedAt: new Date()
          }
        });
        break;
    }
  }

  async getDeployments(
    buildId: string,
    args: FindManyDeploymentArgs
  ): Promise<Deployment[]> {
    return this.deploymentService.findMany({
      ...args,
      where: { ...args?.where, build: { id: buildId } }
    });
  }

  private async getAppRoles(build: Build): Promise<AppRole[]> {
    return this.appRoleService.getAppRoles({
      where: {
        app: {
          id: build.appId
        }
      }
    });
  }

  private createDataServiceLogger(
    build: Build,
    step: ActionStep
  ): [winston.Logger, Array<Promise<void>>] {
    const transport = new winston.transports.Console();
    const logPromises: Array<Promise<void>> = [];
    transport.on('logged', info => {
      logPromises.push(this.createLog(step, info));
    });
    return [
      winston.createLogger({
        format: this.logger.format,
        transports: [transport],
        defaultMeta: {
          buildId: build.id
        }
      }),
      logPromises
    ];
  }

  /**
   * Saves given modules for given build as a Zip archive and tarball.
   * @param build the build to save the modules for
   * @param modules the modules to save
   * @returns created tarball URL
   */
  private async save(
    build: Build,
    modules: DataServiceGenerator.Module[]
  ): Promise<string> {
    const zipFilePath = getBuildZipFilePath(build.id);
    const tarFilePath = getBuildTarGzFilePath(build.id);
    const disk = this.storageService.getDisk();
    await Promise.all([
      createZipFileFromModules(modules).then(zip => disk.put(zipFilePath, zip)),
      createTarGzFileFromModules(modules).then(tar =>
        disk.put(tarFilePath, tar)
      )
    ]);
    return this.getFileURL(disk, tarFilePath);
  }

  private async saveToGitHub(build: Build, oldBuildId: string) {
    const app = build.app;

    const appRepository = await this.prisma.gitRepository.findUnique({
      where: {
        appId: app.id
      },
      include: {
        gitOrganization: true
      }
    });

    const commit = build.commit;
    const truncateBuildId = build.id.slice(build.id.length - 8);

    const commitMessage =
      (commit.message &&
        `${commit.message} (Amplication build ${truncateBuildId})`) ||
      `Amplication build ${truncateBuildId}`;

    const host = this.configService.get(HOST_VAR);

    const url = `${host}/${build.appId}/builds/${build.id}`;

    if (appRepository) {
      return this.actionService.run(
        build.actionId,
        PUSH_TO_GITHUB_STEP_NAME,
        PUSH_TO_GITHUB_STEP_MESSAGE,
        async step => {
          await this.actionService.logInfo(step, PUSH_TO_GITHUB_STEP_START_LOG);
          try {
            const response = await this.queueService.sendCreateGitPullRequest({
              gitOrganizationName: appRepository.gitOrganization.name,
              gitRepositoryName: appRepository.name,
              amplicationAppId: app.id,
              gitProvider: EnumGitProvider.Github,
              installationId: appRepository.gitOrganization.installationId,
              newBuildId: build.id,
              oldBuildId,
              commit: {
                base: 'main',
                head: `amplication-build-${build.id}`,
                body: `Amplication build # ${build.id}.
                Commit message: ${commit.message}
                
                ${url}
                `,
                title: commitMessage
              }
            });

            const { url: prUrl } = response;

            assert(prUrl, 'Failed to get pull request url');

            await this.appService.reportSyncMessage(
              build.appId,
              'Sync Completed Successfully'
            );
            await this.actionService.logInfo(step, prUrl, { githubUrl: prUrl });
            await this.actionService.logInfo(
              step,
              PUSH_TO_GITHUB_STEP_FINISH_LOG
            );

            await this.actionService.complete(
              step,
              EnumActionStepStatus.Success
            );
          } catch (error) {
            await this.actionService.logInfo(
              step,
              PUSH_TO_GITHUB_STEP_FAILED_LOG
            );
            await this.actionService.logInfo(step, error);
            await this.actionService.complete(
              step,
              EnumActionStepStatus.Failed
            );
            await this.appService.reportSyncMessage(
              build.appId,
              `Error: ${error}`
            );
          }
        },
        true
      );
    }
  }

  /** @todo move */
  private getFileURL(disk: Storage, filePath: string) {
    try {
      return disk.getUrl(filePath);
    } catch (error) {
      if (error instanceof MethodNotSupported) {
        const root = this.localDiskService.getDisk().config.root;
        return path.join(root, filePath);
      }
      throw error;
    }
  }

  private async createLog(
    step: ActionStep,
    info: { message: string }
  ): Promise<void> {
    const { message, ...winstonMeta } = info;
    const level = WINSTON_LEVEL_TO_ACTION_LOG_LEVEL[info[LEVEL]];
    const meta = omit(winstonMeta, WINSTON_META_KEYS_TO_OMIT);

    await this.actionService.log(step, level, message, meta);
  }

  /**
   *
   * @info this function must always return the entities in the same order to prevent unintended code changes
   * @returns all the entities for build order by date of creation
   */
  private async getOrderedEntities(
    buildId: string
  ): Promise<DataServiceGenerator.Entity[]> {
    const entities = await this.entityService.getEntitiesByVersions({
      where: {
        builds: {
          some: {
            id: buildId
          }
        }
      },
      include: ENTITIES_INCLUDE
    });
    return (orderBy(
      entities,
      entity => entity.createdAt
    ) as unknown) as DataServiceGenerator.Entity[];
  }
}<|MERGE_RESOLUTION|>--- conflicted
+++ resolved
@@ -4,13 +4,7 @@
 import { GoogleCloudStorage } from '@slynova/flydrive-gcs';
 import { StorageService } from '@codebrew/nestjs-storage';
 import { subSeconds } from 'date-fns';
-<<<<<<< HEAD
 import { Prisma, PrismaService } from '@amplication/prisma-db';
-=======
-import { Prisma } from '@prisma/client';
-import { PrismaService } from 'nestjs-prisma';
-import assert from 'assert';
->>>>>>> 337c606f
 import { WINSTON_MODULE_PROVIDER } from 'nest-winston';
 import * as winston from 'winston';
 import { LEVEL, MESSAGE, SPLAT } from 'triple-beam';
