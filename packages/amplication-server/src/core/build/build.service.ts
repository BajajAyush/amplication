import { Inject, Injectable, forwardRef } from '@nestjs/common';
import { ConfigService } from '@nestjs/config';
import { Storage, MethodNotSupported } from '@slynova/flydrive';
import { GoogleCloudStorage } from '@slynova/flydrive-gcs';
import { StorageService } from '@codebrew/nestjs-storage';
import { Prisma, PrismaService } from '@amplication/prisma-db';
import { WINSTON_MODULE_PROVIDER } from 'nest-winston';
import * as winston from 'winston';
import { LEVEL, MESSAGE, SPLAT } from 'triple-beam';
import { omit, orderBy } from 'lodash';
import path, { join } from 'path';
import * as DataServiceGenerator from '@amplication/data-service-generator';
import { AppRole, User } from 'src/models';
import { Build } from './dto/Build';
import { CreateBuildArgs } from './dto/CreateBuildArgs';
import { FindManyBuildArgs } from './dto/FindManyBuildArgs';
import { getBuildZipFilePath, getBuildTarGzFilePath } from './storage';
import { EnumBuildStatus } from './dto/EnumBuildStatus';
import { FindOneBuildArgs } from './dto/FindOneBuildArgs';
import { BuildNotFoundError } from './errors/BuildNotFoundError';
import { EntityService } from '..';
import { StepNotCompleteError } from './errors/StepNotCompleteError';
import { BuildResultNotFound } from './errors/BuildResultNotFound';
import { EnumActionStepStatus, EnumActionLogLevel } from '../action/dto';
import { AppRoleService } from '../appRole/appRole.service';
import { AppService } from '../app/app.service'; // eslint-disable-line import/no-cycle
import { UserService } from '../user/user.service'; // eslint-disable-line import/no-cycle
import { AppSettingsService } from '../appSettings/appSettings.service'; // eslint-disable-line import/no-cycle
import { ActionService } from '../action/action.service';
import { ActionStep } from '../action/dto';
import { createZipFileFromModules } from './zip';
import { LocalDiskService } from '../storage/local.disk.service';
import { createTarGzFileFromModules } from './tar';
import { StepNotFoundError } from './errors/StepNotFoundError';
import { QueueService } from '../queue/queue.service';
import { previousBuild, BuildFilesSaver } from './utils';
import { EnumGitProvider } from '../git/dto/enums/EnumGitProvider';
import { CanUserAccessArgs } from './dto/CanUserAccessArgs';

export const HOST_VAR = 'HOST';
export const CLIENT_HOST_VAR = 'CLIENT_HOST';
export const GENERATE_STEP_MESSAGE = 'Generating Application';
export const GENERATE_STEP_NAME = 'GENERATE_APPLICATION';
export const BUILD_DOCKER_IMAGE_STEP_MESSAGE = 'Building Docker image';
export const BUILD_DOCKER_IMAGE_STEP_NAME = 'BUILD_DOCKER';
export const BUILD_DOCKER_IMAGE_STEP_FINISH_LOG =
  'Built Docker image successfully';
export const BUILD_DOCKER_IMAGE_STEP_FAILED_LOG = 'Build Docker failed';
export const BUILD_DOCKER_IMAGE_STEP_RUNNING_LOG =
  'Waiting for Docker image...';
export const BUILD_DOCKER_IMAGE_STEP_START_LOG =
  'Starting to build Docker image. It should take a few minutes.';

export const PUSH_TO_GITHUB_STEP_NAME = 'PUSH_TO_GITHUB';
export const PUSH_TO_GITHUB_STEP_MESSAGE = 'Push changes to GitHub';
export const PUSH_TO_GITHUB_STEP_START_LOG =
  'Starting to push changes to GitHub.';
export const PUSH_TO_GITHUB_STEP_FINISH_LOG =
  'Successfully pushed changes to GitHub';
export const PUSH_TO_GITHUB_STEP_FAILED_LOG = 'Push changes to GitHub failed';

export const ACTION_ZIP_LOG = 'Creating ZIP file';
export const ACTION_JOB_DONE_LOG = 'Build job done';
export const JOB_STARTED_LOG = 'Build job started';
export const JOB_DONE_LOG = 'Build job done';
export const ENTITIES_INCLUDE = {
  fields: true,
  permissions: {
    include: {
      permissionRoles: {
        include: {
          appRole: true
        }
      },
      permissionFields: {
        include: {
          field: true,
          permissionRoles: {
            include: {
              appRole: true
            }
          }
        }
      }
    }
  }
};
export const ACTION_INCLUDE = {
  action: {
    include: {
      steps: true
    }
  }
};

const WINSTON_LEVEL_TO_ACTION_LOG_LEVEL: {
  [level: string]: EnumActionLogLevel;
} = {
  error: EnumActionLogLevel.Error,
  warn: EnumActionLogLevel.Warning,
  info: EnumActionLogLevel.Info,
  debug: EnumActionLogLevel.Debug
};

const WINSTON_META_KEYS_TO_OMIT = [LEVEL, MESSAGE, SPLAT, 'level'];

export function createInitialStepData(
  version: string,
  message: string
): Prisma.ActionStepCreateWithoutActionInput {
  return {
    message: 'Adding task to queue',
    name: 'ADD_TO_QUEUE',
    status: EnumActionStepStatus.Success,
    completedAt: new Date(),
    logs: {
      create: [
        {
          level: EnumActionLogLevel.Info,
          message: 'create build generation task',
          meta: {}
        },
        {
          level: EnumActionLogLevel.Info,
          message: `Build Version: ${version}`,
          meta: {}
        },
        {
          level: EnumActionLogLevel.Info,
          message: `Build message: ${message}`,
          meta: {}
        }
      ]
    }
  };
}
@Injectable()
export class BuildService {
  constructor(
    private readonly configService: ConfigService,
    private readonly prisma: PrismaService,
    private readonly storageService: StorageService,
    private readonly entityService: EntityService,
    private readonly appRoleService: AppRoleService,
    private readonly actionService: ActionService,
    private readonly localDiskService: LocalDiskService,
    @Inject(forwardRef(() => AppService))
    private readonly appService: AppService,
    private readonly appSettingsService: AppSettingsService,
    private readonly userService: UserService,
    private readonly buildFilesSaver: BuildFilesSaver,
    private readonly queueService: QueueService,

    @Inject(WINSTON_MODULE_PROVIDER) private readonly logger: winston.Logger
  ) {
    /** @todo move this to storageService config once possible */
    this.storageService.registerDriver('gcs', GoogleCloudStorage);
  }

  /**
   * create function creates a new build for given app in the DB
   * @returns the build object that return after prisma.build.create
   */
  async create(args: CreateBuildArgs, skipPublish?: boolean): Promise<Build> {
    const appId = args.data.app.connect.id;
    const user = await this.userService.findUser({
      where: {
        id: args.data.createdBy.connect.id
      }
    });

    //TODO
    /**@todo: set version based on release when applicable */
    const commitId = args.data.commit.connect.id;
    const version = commitId.slice(commitId.length - 8);

    const latestEntityVersions = await this.entityService.getLatestVersions({
      where: { app: { id: appId } }
    });

    const build = await this.prisma.build.create({
      ...args,
      data: {
        ...args.data,
        version,
        createdAt: new Date(),
        blockVersions: {
          connect: []
        },
        entityVersions: {
          connect: latestEntityVersions.map(version => ({ id: version.id }))
        },
        action: {
          create: {
            steps: {
              create: createInitialStepData(version, args.data.message)
            }
          } //create action record
        }
      },
      include: {
        commit: true,
        app: true
      }
    });

    const oldBuild = await previousBuild(
      this.prisma,
      appId,
      build.id,
      build.createdAt
    );

    const logger = this.logger.child({
      buildId: build.id
    });

    logger.info(JOB_STARTED_LOG);
    await this.generate(build, user, oldBuild?.id);
    logger.info(JOB_DONE_LOG);

    return build;
  }

  async findMany(args: FindManyBuildArgs): Promise<Build[]> {
    return this.prisma.build.findMany(args);
  }

  async findOne(args: FindOneBuildArgs): Promise<Build | null> {
    return this.prisma.build.findUnique(args);
  }

  private async getGenerateCodeStepStatus(
    buildId: string
  ): Promise<ActionStep | undefined> {
    const [generateStep] = await this.prisma.build
      .findUnique({
        where: {
          id: buildId
        }
      })
      .action()
      .steps({
        where: {
          name: GENERATE_STEP_NAME
        }
      });

    return generateStep;
  }

  async calcBuildStatus(buildId): Promise<EnumBuildStatus> {
    const build = await this.prisma.build.findUnique({
      where: {
        id: buildId
      },
      include: ACTION_INCLUDE
    });

    if (!build.action?.steps?.length) return EnumBuildStatus.Invalid;
    const steps = build.action.steps;

    if (steps.every(step => step.status === EnumActionStepStatus.Success))
      return EnumBuildStatus.Completed;

    if (steps.some(step => step.status === EnumActionStepStatus.Failed))
      return EnumBuildStatus.Failed;

    return EnumBuildStatus.Running;
  }
  /**
   *
   * Give the ReadableStream of the build zip file
   * @returns the zip file of the build
   */
  async download(args: FindOneBuildArgs): Promise<NodeJS.ReadableStream> {
    const build = await this.findOne(args);
    const { id } = args.where;
    if (build === null) {
      throw new BuildNotFoundError(id);
    }

    const generatedCodeStep = await this.getGenerateCodeStepStatus(id);
    if (!generatedCodeStep) {
      throw new StepNotFoundError(GENERATE_STEP_NAME);
    }
    if (generatedCodeStep.status !== EnumActionStepStatus.Success) {
      throw new StepNotCompleteError(
        GENERATE_STEP_NAME,
        EnumActionStepStatus[generatedCodeStep.status]
      );
    }
    const filePath = getBuildZipFilePath(id);
    const disk = this.storageService.getDisk();
    const { exists } = await disk.exists(filePath);
    if (!exists) {
      throw new BuildResultNotFound(build.id);
    }
    return disk.getStream(filePath);
  }

  /**
   * Generates code for given build and saves it to storage
   * @DSG The connection between the server and the DSG (Data Service Generator)
   * @param build the build object to generate code for
   * @param user
   * @param oldBuildId
   */
  private async generate(
    build: Build,
    user: User,
    oldBuildId: string
  ): Promise<string> {
    return this.actionService.run(
      build.actionId,
      GENERATE_STEP_NAME,
      GENERATE_STEP_MESSAGE,
      async step => {
        //#region getting all the app data
        const entities = await this.getOrderedEntities(build.id);
        const roles = await this.getAppRoles(build);
        const app = await this.appService.app({ where: { id: build.appId } });
        const appSettings = await this.appSettingsService.getAppSettingsValues(
          {
            where: { id: build.appId }
          },
          user
        );
        //#endregion
        const [
          dataServiceGeneratorLogger,
          logPromises
        ] = this.createDataServiceLogger(build, step);

        const host = this.configService.get(HOST_VAR);

        const url = `${host}/${build.appId}`;

        const modules = await DataServiceGenerator.createDataService(
          entities,
          roles,
          {
            name: app.name,
            description: app.description,
            version: build.version,
            id: build.appId,
            url,
            settings: appSettings
          },
          dataServiceGeneratorLogger
        );

        await Promise.all(logPromises);

        dataServiceGeneratorLogger.destroy();

        await this.actionService.logInfo(step, ACTION_ZIP_LOG);

        // the path to the tar.gz artifact
        const tarballURL = await this.save(build, modules);

        await this.buildFilesSaver.saveFiles(join(app.id, build.id), modules);

        await this.saveToGitHub(build, oldBuildId);

        await this.actionService.logInfo(step, ACTION_JOB_DONE_LOG);

        return tarballURL;
      }
    );
  }

  private async getAppRoles(build: Build): Promise<AppRole[]> {
    return this.appRoleService.getAppRoles({
      where: {
        app: {
          id: build.appId
        }
      }
    });
  }

  private createDataServiceLogger(
    build: Build,
    step: ActionStep
  ): [winston.Logger, Array<Promise<void>>] {
    const transport = new winston.transports.Console();
    const logPromises: Array<Promise<void>> = [];
    transport.on('logged', info => {
      logPromises.push(this.createLog(step, info));
    });
    return [
      winston.createLogger({
        format: this.logger.format,
        transports: [transport],
        defaultMeta: {
          buildId: build.id
        }
      }),
      logPromises
    ];
  }

  /**
   * Saves given modules for given build as a Zip archive and tarball.
   * @param build the build to save the modules for
   * @param modules the modules to save
   * @returns created tarball URL
   */
  private async save(
    build: Build,
    modules: DataServiceGenerator.Module[]
  ): Promise<string> {
    const zipFilePath = getBuildZipFilePath(build.id);
    const tarFilePath = getBuildTarGzFilePath(build.id);
    const disk = this.storageService.getDisk();
    await Promise.all([
      createZipFileFromModules(modules).then(zip => disk.put(zipFilePath, zip)),
      createTarGzFileFromModules(modules).then(tar =>
        disk.put(tarFilePath, tar)
      )
    ]);
    return this.getFileURL(disk, tarFilePath);
  }

  private async saveToGitHub(build: Build, oldBuildId: string): Promise<void> {
    const app = build.app;

    const appRepository = await this.prisma.gitRepository.findUnique({
      where: {
        appId: app.id
      },
      include: {
        gitOrganization: true
      }
    });

    const commit = build.commit;
    const truncateBuildId = build.id.slice(build.id.length - 8);

    const commitMessage =
      (commit.message &&
        `${commit.message} (Amplication build ${truncateBuildId})`) ||
      `Amplication build ${truncateBuildId}`;

<<<<<<< HEAD
    const host = this.configService.get(HOST_VAR);
    const url = `${host}/${build.appId}/builds/${build.id}`;
=======
    const clientHost = this.configService.get(CLIENT_HOST_VAR);

    const url = `${clientHost}/${build.appId}/builds/${build.id}`;
>>>>>>> 3005d3e2

    if (appRepository) {
      return this.actionService.run(
        build.actionId,
        PUSH_TO_GITHUB_STEP_NAME,
        PUSH_TO_GITHUB_STEP_MESSAGE,
        async step => {
          await this.actionService.logInfo(step, PUSH_TO_GITHUB_STEP_START_LOG);
          try {
            const pullRequestResponse = await this.queueService.sendCreateGitPullRequest(
              {
                gitOrganizationName: appRepository.gitOrganization.name,
                gitRepositoryName: appRepository.name,
                amplicationAppId: app.id,
                gitProvider: EnumGitProvider.Github,
                installationId: appRepository.gitOrganization.installationId,
                newBuildId: build.id,
                oldBuildId,
                commit: {
                  base: 'main',
                  head: `amplication-build-${build.id}`,
                  title: commitMessage,
                  body: `Amplication build # ${build.id}.
                Commit message: ${commit.message}
                
                ${url}
                `
                }
              }
            );

            await this.appService.reportSyncMessage(
              build.appId,
              'Sync Completed Successfully'
            );
            await this.actionService.logInfo(step, pullRequestResponse.url, {
              githubUrl: pullRequestResponse.url
            });
            await this.actionService.logInfo(
              step,
              PUSH_TO_GITHUB_STEP_FINISH_LOG
            );

            await this.actionService.complete(
              step,
              EnumActionStepStatus.Success
            );
          } catch (error) {
            await this.actionService.logInfo(
              step,
              PUSH_TO_GITHUB_STEP_FAILED_LOG
            );
            await this.actionService.logInfo(step, error);
            await this.actionService.complete(
              step,
              EnumActionStepStatus.Failed
            );
            await this.appService.reportSyncMessage(
              build.appId,
              `Error: ${error}`
            );
          }
        },
        true
      );
    }
  }

  /** @todo move */
  private getFileURL(disk: Storage, filePath: string) {
    try {
      return disk.getUrl(filePath);
    } catch (error) {
      if (error instanceof MethodNotSupported) {
        const root = this.localDiskService.getDisk().config.root;
        return path.join(root, filePath);
      }
      throw error;
    }
  }

  private async createLog(
    step: ActionStep,
    info: { message: string }
  ): Promise<void> {
    const { message, ...winstonMeta } = info;
    const level = WINSTON_LEVEL_TO_ACTION_LOG_LEVEL[info[LEVEL]];
    const meta = omit(winstonMeta, WINSTON_META_KEYS_TO_OMIT);

    await this.actionService.log(step, level, message, meta);
  }

  /**
   *
   * @info this function must always return the entities in the same order to prevent unintended code changes
   * @returns all the entities for build order by date of creation
   */
  private async getOrderedEntities(
    buildId: string
  ): Promise<DataServiceGenerator.Entity[]> {
    const entities = await this.entityService.getEntitiesByVersions({
      where: {
        builds: {
          some: {
            id: buildId
          }
        }
      },
      include: ENTITIES_INCLUDE
    });
    return (orderBy(
      entities,
      entity => entity.createdAt
    ) as unknown) as DataServiceGenerator.Entity[];
  }
  async canUserAccess({
    userId,
    buildId
  }: CanUserAccessArgs): Promise<boolean> {
    const build = this.prisma.build.findFirst({
      // eslint-disable-next-line @typescript-eslint/naming-convention
      where: { id: buildId, AND: { userId } }
    });
    return Boolean(build);
  }
}<|MERGE_RESOLUTION|>--- conflicted
+++ resolved
@@ -443,14 +443,8 @@
         `${commit.message} (Amplication build ${truncateBuildId})`) ||
       `Amplication build ${truncateBuildId}`;
 
-<<<<<<< HEAD
-    const host = this.configService.get(HOST_VAR);
-    const url = `${host}/${build.appId}/builds/${build.id}`;
-=======
     const clientHost = this.configService.get(CLIENT_HOST_VAR);
-
     const url = `${clientHost}/${build.appId}/builds/${build.id}`;
->>>>>>> 3005d3e2
 
     if (appRepository) {
       return this.actionService.run(
