import { Inject, Injectable, forwardRef } from '@nestjs/common';
import { ConfigService } from '@nestjs/config';
import { Storage, MethodNotSupported } from '@slynova/flydrive';
import { GoogleCloudStorage } from '@slynova/flydrive-gcs';
import { StorageService } from '@codebrew/nestjs-storage';
import { differenceInSeconds } from 'date-fns';

import { PrismaService } from 'nestjs-prisma';
import { WINSTON_MODULE_PROVIDER } from 'nest-winston';
import * as winston from 'winston';
import { LEVEL, MESSAGE, SPLAT } from 'triple-beam';
import omit from 'lodash.omit';
import path from 'path';
import * as DataServiceGenerator from 'amplication-data-service-generator';
import { ContainerBuilderService } from 'amplication-container-builder/dist/nestjs';
import {
  BuildResult,
  EnumBuildStatus as ContainerBuildStatus
} from 'amplication-container-builder/dist/';
import { AppRole } from 'src/models';
import { Build } from './dto/Build';
import { CreateBuildArgs } from './dto/CreateBuildArgs';
import { FindManyBuildArgs } from './dto/FindManyBuildArgs';
import { getBuildZipFilePath, getBuildTarGzFilePath } from './storage';
import { EnumBuildStatus } from './dto/EnumBuildStatus';
import { FindOneBuildArgs } from './dto/FindOneBuildArgs';
import { BuildNotFoundError } from './errors/BuildNotFoundError';
import { EntityService } from '..';
import { BuildNotCompleteError } from './errors/BuildNotCompleteError';
import { BuildResultNotFound } from './errors/BuildResultNotFound';
import { EnumActionStepStatus } from '../action/dto/EnumActionStepStatus';
import { EnumActionLogLevel } from '../action/dto/EnumActionLogLevel';
import { AppRoleService } from '../appRole/appRole.service';
import { AppService } from '../app/app.service'; // eslint-disable-line import/no-cycle
import { ActionService } from '../action/action.service';
import { ActionStep } from '../action/dto';
import { createZipFileFromModules } from './zip';
import { LocalDiskService } from '../storage/local.disk.service';
import { createTarGzFileFromModules } from './tar';
import { Deployment } from '../deployment/dto/Deployment';
import { DeploymentService } from '../deployment/deployment.service';
import { FindManyDeploymentArgs } from '../deployment/dto/FindManyDeploymentArgs';

export const GENERATED_APP_BASE_IMAGE_VAR = 'GENERATED_APP_BASE_IMAGE';
export const GENERATED_APP_BASE_IMAGE_BUILD_ARG = 'IMAGE';
export const GENERATE_STEP_MESSAGE = 'Generating Application';
export const GENERATE_STEP_NAME = 'GENERATE_APPLICATION';
export const BUILD_DOCKER_IMAGE_STEP_MESSAGE = 'Building Docker image';
export const BUILD_DOCKER_IMAGE_STEP_NAME = 'BUILD_DOCKER';
export const BUILD_DOCKER_IMAGE_STEP_FINISH_LOG =
  'Built Docker image successfully';
export const BUILD_DOCKER_IMAGE_STEP_FAILED_LOG = 'Build Docker failed';
export const BUILD_DOCKER_IMAGE_STEP_RUNNING_LOG =
  'Waiting for Docker image...';
export const BUILD_DOCKER_IMAGE_STEP_START_LOG =
  'Starting to build Docker image. It should take around 2 minutes.';

export const ACTION_ZIP_LOG = 'Creating ZIP file';
export const ACTION_JOB_DONE_LOG = 'Build job done';
export const JOB_STARTED_LOG = 'Build job started';
export const JOB_DONE_LOG = 'Build job done';
export const ENTITIES_INCLUDE = {
  fields: true,
  permissions: {
    include: {
      permissionRoles: {
        include: {
          appRole: true
        }
      },
      permissionFields: {
        include: {
          field: true,
          permissionRoles: {
            include: {
              appRole: true
            }
          }
        }
      }
    }
  }
};

const WINSTON_LEVEL_TO_ACTION_LOG_LEVEL: {
  [level: string]: EnumActionLogLevel;
} = {
  error: EnumActionLogLevel.Error,
  warn: EnumActionLogLevel.Warning,
  info: EnumActionLogLevel.Info,
  debug: EnumActionLogLevel.Debug
};

const WINSTON_META_KEYS_TO_OMIT = [LEVEL, MESSAGE, SPLAT, 'level'];

export function createInitialStepData(version: string, message: string) {
  return {
    message: 'Adding task to queue',
    name: 'ADD_TO_QUEUE',
    status: EnumActionStepStatus.Success,
    completedAt: new Date(),
    logs: {
      create: [
        {
          level: EnumActionLogLevel.Info,
          message: 'create build generation task',
          meta: {}
        },
        {
          level: EnumActionLogLevel.Info,
          message: `Build Version: ${version}`,
          meta: {}
        },
        {
          level: EnumActionLogLevel.Info,
          message: `Build message: ${message}`,
          meta: {}
        }
      ]
    }
  };
}

const CONTAINER_STATUS_UPDATE_INTERVAL_SEC = 10;

@Injectable()
export class BuildService {
  constructor(
    private readonly prisma: PrismaService,
    private readonly configService: ConfigService,
    private readonly storageService: StorageService,
    private readonly entityService: EntityService,
    private readonly appRoleService: AppRoleService,
    private readonly actionService: ActionService,
    private readonly containerBuilderService: ContainerBuilderService,
    private readonly localDiskService: LocalDiskService,
    private readonly deploymentService: DeploymentService,
    @Inject(forwardRef(() => AppService))
    private readonly appService: AppService,
    @Inject(WINSTON_MODULE_PROVIDER) private readonly logger: winston.Logger
  ) {
    /** @todo move this to storageService config once possible */
    this.storageService.registerDriver('gcs', GoogleCloudStorage);
  }

  async create(args: CreateBuildArgs): Promise<Build> {
    const appId = args.data.app.connect.id;

    /**@todo: set version based on release when applicable */
    const commitId = args.data.commit.connect.id;
    const version = commitId.slice(commitId.length - 8);

    const latestEntityVersions = await this.entityService.getLatestVersions({
      where: { app: { id: appId } }
    });

    const build = await this.prisma.build.create({
      ...args,
      data: {
        ...args.data,
        version,

        createdAt: new Date(),
        blockVersions: {
          connect: []
        },
        entityVersions: {
          connect: latestEntityVersions.map(version => ({ id: version.id }))
        },
        action: {
          create: {
            steps: {
              create: createInitialStepData(version, args.data.message)
            }
          } //create action record
        }
      }
    });

    const logger = this.logger.child({
      buildId: build.id
    });
    logger.info(JOB_STARTED_LOG);
<<<<<<< HEAD
    const tarballURL = await this.generate(build);
    await this.buildDockerImage(build, tarballURL);
=======
    try {
      const tarballURL = await this.generate(build);
      await this.buildDockerImage(build, tarballURL);
    } catch (error) {
      logger.error(error);
    }
>>>>>>> 50c2f290

    logger.info(JOB_DONE_LOG);

    return build;
  }

  async findMany(args: FindManyBuildArgs): Promise<Build[]> {
    return this.prisma.build.findMany(args);
  }

  async findOne(args: FindOneBuildArgs): Promise<Build | null> {
    return this.prisma.build.findOne(args);
  }

  async calcBuildStatus(buildId): Promise<EnumBuildStatus> {
    const build = await this.prisma.build.findOne({
      where: {
        id: buildId
      },
      include: {
        action: {
          include: {
            steps: true
          }
        }
      }
    });

    if (!build.action?.steps?.length) return EnumBuildStatus.Invalid;
    const steps = build.action.steps;

    const stepGenerate = steps.find(step => step.name === GENERATE_STEP_NAME);
    const stepBuildDocker = steps.find(
      step => step.name === BUILD_DOCKER_IMAGE_STEP_NAME
    );

    if (
      stepBuildDocker?.status === EnumActionStepStatus.Running &&
      build.containerStatusQuery &&
      differenceInSeconds(new Date(), build.containerStatusUpdatedAt) >
        CONTAINER_STATUS_UPDATE_INTERVAL_SEC
    ) {
      try {
        const result = await this.containerBuilderService.getStatus(
          build.containerStatusQuery
        );
        await this.handleContainerBuilderResult(build, stepBuildDocker, result);
      } catch (error) {
        await this.actionService.logInfo(stepBuildDocker, error);
        await this.actionService.complete(
          stepBuildDocker,
          EnumActionStepStatus.Failed
        );
        return EnumBuildStatus.Failed;
      }
    }

    if (
      stepGenerate?.status === EnumActionStepStatus.Success &&
      stepBuildDocker?.status === EnumActionStepStatus.Success
    )
      return EnumBuildStatus.Completed;

    if (
      stepGenerate?.status === EnumActionStepStatus.Failed ||
      stepBuildDocker?.status === EnumActionStepStatus.Failed
    )
      return EnumBuildStatus.Failed;

    return EnumBuildStatus.Running;
  }

  async download(args: FindOneBuildArgs): Promise<NodeJS.ReadableStream> {
    const build = await this.findOne(args);
    const { id } = args.where;
    if (build === null) {
      throw new BuildNotFoundError(id);
    }
    const status = await this.calcBuildStatus(build.id);
    if (status !== EnumBuildStatus.Completed) {
      throw new BuildNotCompleteError(id, status);
    }
    const filePath = getBuildZipFilePath(id);
    const disk = this.storageService.getDisk();
    const { exists } = await disk.exists(filePath);
    if (!exists) {
      throw new BuildResultNotFound(build.id);
    }
    return disk.getStream(filePath);
  }

  /**
   * Generates code for given build and saves it to storage
   * @param build build to generate code for
   */
  private async generate(build: Build): Promise<string> {
    return this.actionService.run(
      build.actionId,
      GENERATE_STEP_NAME,
      GENERATE_STEP_MESSAGE,
      async step => {
        const entities = await this.getEntities(build.id);
        const roles = await this.getAppRoles(build);
        const app = await this.appService.app({ where: { id: build.appId } });
        const [
          dataServiceGeneratorLogger,
          logPromises
        ] = this.createDataServiceLogger(build, step);

        const modules = await DataServiceGenerator.createDataService(
          entities,
          roles,
          {
            name: app.name,
            description: app.description,
            version: build.version
          },
          dataServiceGeneratorLogger
        );

        await Promise.all(logPromises);

        dataServiceGeneratorLogger.destroy();

        await this.actionService.logInfo(step, ACTION_ZIP_LOG);

        const tarballURL = await this.save(build, modules);

        await this.actionService.logInfo(step, ACTION_JOB_DONE_LOG);

        return tarballURL;
      }
    );
  }

  /**
   * Builds Docker image for given build
   * Assuming build code was generated
   * @param build build to build docker image for
   */
  private async buildDockerImage(
    build: Build,
    tarballURL: string
  ): Promise<void> {
    const generatedAppBaseImage = this.configService.get(
      GENERATED_APP_BASE_IMAGE_VAR
    );
    return this.actionService.run(
      build.actionId,
      BUILD_DOCKER_IMAGE_STEP_NAME,
      BUILD_DOCKER_IMAGE_STEP_MESSAGE,
      async step => {
        await this.actionService.logInfo(
          step,
          BUILD_DOCKER_IMAGE_STEP_START_LOG
        );

        const result = await this.containerBuilderService.build(
          build.appId,
          build.id,
          tarballURL,
          {
            [GENERATED_APP_BASE_IMAGE_BUILD_ARG]: generatedAppBaseImage
          }
        );
        await this.handleContainerBuilderResult(build, step, result);
      },
      true
    );
  }

  private async handleContainerBuilderResult(
    build: Build,
    step: ActionStep,
    result: BuildResult
  ) {
    switch (result.status) {
      case ContainerBuildStatus.Completed:
        await this.actionService.logInfo(
          step,
          BUILD_DOCKER_IMAGE_STEP_FINISH_LOG,
          {
            images: result.images
          }
        );
        await this.actionService.complete(step, EnumActionStepStatus.Success);

        await this.prisma.build.update({
          where: { id: build.id },
          data: {
            images: {
              set: result.images
            }
          }
        });
        break;
      case ContainerBuildStatus.Failed:
        await this.actionService.logInfo(
          step,
          BUILD_DOCKER_IMAGE_STEP_FAILED_LOG
        );
        await this.actionService.complete(step, EnumActionStepStatus.Failed);
        break;
      default:
        await this.actionService.logInfo(
          step,
          BUILD_DOCKER_IMAGE_STEP_RUNNING_LOG
        );
        await this.prisma.build.update({
          where: { id: build.id },
          data: {
            containerStatusQuery: result.statusQuery,
            containerStatusUpdatedAt: new Date()
          }
        });
        break;
    }
  }

  async getDeployments(
    buildId: string,
    args: FindManyDeploymentArgs
  ): Promise<Deployment[]> {
    return this.deploymentService.findMany({
      ...args,
      where: { ...args?.where, build: { id: buildId } }
    });
  }

  private async getAppRoles(build: Build): Promise<AppRole[]> {
    return this.appRoleService.getAppRoles({
      where: {
        app: {
          id: build.appId
        }
      }
    });
  }

  private createDataServiceLogger(
    build: Build,
    step: ActionStep
  ): [winston.Logger, Array<Promise<void>>] {
    const transport = new winston.transports.Console();
    const logPromises: Array<Promise<void>> = [];
    transport.on('logged', info => {
      logPromises.push(this.createLog(step, info));
    });
    return [
      winston.createLogger({
        format: this.logger.format,
        transports: [transport],
        defaultMeta: {
          buildId: build.id
        }
      }),
      logPromises
    ];
  }

  /**
   * Saves given modules for given build as a Zip archive and tarball.
   * @param build the build to save the modules for
   * @param modules the modules to save
   * @returns created tarball URL
   */
  private async save(
    build: Build,
    modules: DataServiceGenerator.Module[]
  ): Promise<string> {
    const zipFilePath = getBuildZipFilePath(build.id);
    const tarFilePath = getBuildTarGzFilePath(build.id);
    const disk = this.storageService.getDisk();
    await Promise.all([
      createZipFileFromModules(modules).then(zip => disk.put(zipFilePath, zip)),
      createTarGzFileFromModules(modules).then(tar =>
        disk.put(tarFilePath, tar)
      )
    ]);
    return this.getFileURL(disk, tarFilePath);
  }

  /** @todo move */
  private getFileURL(disk: Storage, filePath: string) {
    try {
      return disk.getUrl(filePath);
    } catch (error) {
      if (error instanceof MethodNotSupported) {
        const root = this.localDiskService.getDisk().config.root;
        return path.join(root, filePath);
      }
      throw error;
    }
  }

  private async createLog(
    step: ActionStep,
    info: { message: string }
  ): Promise<void> {
    const { message, ...winstonMeta } = info;
    const level = WINSTON_LEVEL_TO_ACTION_LOG_LEVEL[info[LEVEL]];
    const meta = omit(winstonMeta, WINSTON_META_KEYS_TO_OMIT);

    await this.actionService.log(step, level, message, meta);
  }

  private async getEntities(
    buildId: string
  ): Promise<DataServiceGenerator.Entity[]> {
    const entities = await this.entityService.getEntitiesByVersions({
      where: {
        builds: {
          some: {
            id: buildId
          }
        }
      },
      include: ENTITIES_INCLUDE
    });
    return entities as DataServiceGenerator.Entity[];
  }
}<|MERGE_RESOLUTION|>--- conflicted
+++ resolved
@@ -181,18 +181,8 @@
       buildId: build.id
     });
     logger.info(JOB_STARTED_LOG);
-<<<<<<< HEAD
     const tarballURL = await this.generate(build);
     await this.buildDockerImage(build, tarballURL);
-=======
-    try {
-      const tarballURL = await this.generate(build);
-      await this.buildDockerImage(build, tarballURL);
-    } catch (error) {
-      logger.error(error);
-    }
->>>>>>> 50c2f290
-
     logger.info(JOB_DONE_LOG);
 
     return build;
