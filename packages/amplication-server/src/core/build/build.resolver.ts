--- conflicted
+++ resolved
@@ -37,14 +37,10 @@
   ) {}
 
   @Query(() => [Build])
-<<<<<<< HEAD
   @AuthorizeContext(
-    AuthorizableResourceParameter.ResourceId,
+    AuthorizableOriginParameter.ResourceId,
     'where.resource.id'
   )
-=======
-  @AuthorizeContext(AuthorizableOriginParameter.AppId, 'where.app.id')
->>>>>>> 373c2aeb
   async builds(@Args() args: FindManyBuildArgs): Promise<Build[]> {
     return this.service.findMany(args);
   }
@@ -85,14 +81,10 @@
     InjectableOriginParameter.UserId,
     'data.createdBy.connect.id'
   )
-<<<<<<< HEAD
   @AuthorizeContext(
-    AuthorizableResourceParameter.ResourceId,
+    AuthorizableOriginParameter.ResourceId,
     'data.resource.connect.id'
   )
-=======
-  @AuthorizeContext(AuthorizableOriginParameter.AppId, 'data.app.connect.id')
->>>>>>> 373c2aeb
   async createBuild(@Args() args: CreateBuildArgs): Promise<Build> {
     return this.service.create(args);
   }
