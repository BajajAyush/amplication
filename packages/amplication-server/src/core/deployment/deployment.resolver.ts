import { UseGuards, UseFilters } from '@nestjs/common';
import {
  Args,
  Mutation,
  Resolver,
  Query,
  Parent,
  ResolveField
} from '@nestjs/graphql';
import { GqlResolverExceptionsFilter } from 'src/filters/GqlResolverExceptions.filter';
import { GqlAuthGuard } from 'src/guards/gql-auth.guard';
import { Deployment } from './dto/Deployment';
import { CreateDeploymentArgs } from './dto/CreateDeploymentArgs';
import { FindOneDeploymentArgs } from './dto/FindOneDeploymentArgs';
import { FindManyDeploymentArgs } from './dto/FindManyDeploymentArgs';
import { DeploymentService } from './deployment.service';
import { AuthorizeContext } from 'src/decorators/authorizeContext.decorator';
import { AuthorizableResourceParameter } from 'src/enums/AuthorizableResourceParameter';
import { InjectContextValue } from 'src/decorators/injectContextValue.decorator';
import { InjectableResourceParameter } from 'src/enums/InjectableResourceParameter';
import { User } from 'src/models';
import { Action } from '../action/dto/Action';
import { UserService } from '../user/user.service';
import { Environment } from '../environment/dto/Environment';
import { ActionService } from '../action/action.service';
import { EnvironmentService } from '../environment/environment.service';
import { EnumDeploymentStatus } from '@prisma/client';

@Resolver(() => Deployment)
@UseFilters(GqlResolverExceptionsFilter)
@UseGuards(GqlAuthGuard)
export class DeploymentResolver {
  constructor(
    private readonly service: DeploymentService,
    private readonly userService: UserService,
    private readonly environmentService: EnvironmentService,
    private readonly actionService: ActionService
  ) {}

  @Query(() => [Deployment])
  @AuthorizeContext(
    AuthorizableResourceParameter.EnvironmentId,
    'where.environment.id'
  )
  async deployments(
    @Args() args: FindManyDeploymentArgs
  ): Promise<Deployment[]> {
    return this.service.findMany(args);
  }

  @Query(() => Deployment)
  @AuthorizeContext(AuthorizableResourceParameter.DeploymentId, 'where.id')
  async deployment(@Args() args: FindOneDeploymentArgs): Promise<Deployment> {
    return this.service.findOne(args);
  }

  @ResolveField()
  async createdBy(@Parent() deployment: Deployment): Promise<User> {
    return this.userService.findUser({ where: { id: deployment.userId } });
  }

  @ResolveField(() => Environment)
  environment(@Parent() deployment: Deployment): Promise<Environment> {
    return this.environmentService.findOne({
      where: { id: deployment.environmentId }
    });
  }

  @ResolveField()
<<<<<<< HEAD
  status(
    @Parent() deployment: Deployment
  ): Promise<keyof typeof EnumDeploymentStatus> {
    return this.service.getUpdatedStatus(deployment);
=======
  async action(@Parent() deployment: Deployment): Promise<Action> {
    return this.actionService.findOne({ where: { id: deployment.actionId } });
>>>>>>> 8058b09b
  }

  @Mutation(() => Deployment)
  @InjectContextValue(
    InjectableResourceParameter.UserId,
    'data.createdBy.connect.id'
  )
  @AuthorizeContext(
    AuthorizableResourceParameter.EnvironmentId,
    'data.environment.connect.id'
  )
  async createDeployment(
    @Args() args: CreateDeploymentArgs
  ): Promise<Deployment> {
    return this.service.create(args);
  }
}<|MERGE_RESOLUTION|>--- conflicted
+++ resolved
@@ -67,15 +67,15 @@
   }
 
   @ResolveField()
-<<<<<<< HEAD
   status(
     @Parent() deployment: Deployment
   ): Promise<keyof typeof EnumDeploymentStatus> {
     return this.service.getUpdatedStatus(deployment);
-=======
+  }
+  
+  @ResolveField()
   async action(@Parent() deployment: Deployment): Promise<Action> {
     return this.actionService.findOne({ where: { id: deployment.actionId } });
->>>>>>> 8058b09b
   }
 
   @Mutation(() => Deployment)
