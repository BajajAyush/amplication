--- conflicted
+++ resolved
@@ -1,13 +1,10 @@
 import { ObjectType, Field } from '@nestjs/graphql';
+import { JsonValue } from 'type-fest';
 import { User } from 'src/models/User'; // eslint-disable-line import/no-cycle
 import { EnumDeploymentStatus } from './EnumDeploymentStatus';
 import { Build } from '../../build/dto/Build'; // eslint-disable-line import/no-cycle
 import { Environment } from '../../environment/dto/Environment'; // eslint-disable-line import/no-cycle
-<<<<<<< HEAD
-import { JsonValue } from 'type-fest';
-=======
 import { Action } from '../../action/dto/Action'; // eslint-disable-line import/no-cycle
->>>>>>> 8058b09b
 
 @ObjectType({
   isAbstract: true,
@@ -58,13 +55,11 @@
   @Field(() => String)
   actionId: string;
 
-<<<<<<< HEAD
-  statusQuery?: JsonValue;
-  statusUpdatedAt?: Date;
-=======
   @Field(() => Action, {
     nullable: true
   })
   action?: Action;
->>>>>>> 8058b09b
+  
+  statusQuery?: JsonValue;
+  statusUpdatedAt?: Date;
 }