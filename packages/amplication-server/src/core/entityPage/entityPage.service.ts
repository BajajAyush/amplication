--- conflicted
+++ resolved
@@ -7,12 +7,8 @@
 import { EnumEntityPageType } from './dto/EnumEntityPageType';
 import { CreateEntityPageArgs } from './dto/CreateEntityPageArgs';
 import { UpdateEntityPageArgs } from './dto/UpdateEntityPageArgs';
-<<<<<<< HEAD
-import { User } from 'src/models';
+import { User } from '../../models';
 import { BlockService } from '../block/block.service';
-=======
-import { User } from '../../models';
->>>>>>> 0eca64ab
 
 @Injectable()
 export class EntityPageService extends BlockTypeService<
