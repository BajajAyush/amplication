--- conflicted
+++ resolved
@@ -26,13 +26,8 @@
 import { prepareDeletedItemName } from 'src/util/softDelete';
 import {
   EnumPendingChangeAction,
-<<<<<<< HEAD
-  EnumPendingChangeResourceType
+  EnumPendingChangeOriginType
 } from '../resource/dto';
-=======
-  EnumPendingChangeOriginType
-} from '../app/dto';
->>>>>>> 373c2aeb
 import { DiffService } from 'src/services/diff.service';
 import { isReservedName } from './reservedNames';
 import { ReservedNameError } from '../resource/ReservedNameError';
