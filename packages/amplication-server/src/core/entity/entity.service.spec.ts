--- conflicted
+++ resolved
@@ -1139,9 +1139,6 @@
       name: camelCase(relatedEntity.displayName)
     });
     expect(prismaEntityFindManyMock).toBeCalledTimes(1);
-<<<<<<< HEAD
-    expect(prismaEntityFieldFindManyMock).toBeCalledTimes(1);
-=======
     expect(prismaEntityFindManyMock).toBeCalledWith({
       where: {
         ...createEntityNamesWhereInput(name, EXAMPLE_ENTITY.appId),
@@ -1159,7 +1156,6 @@
         }
       }
     });
->>>>>>> 4de127c4
   });
   it('create field of plural lookup', async () => {
     prismaEntityFieldFindManyMock.mockImplementationOnce(() => []);
