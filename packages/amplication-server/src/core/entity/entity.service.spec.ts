import { Test, TestingModule } from '@nestjs/testing';
<<<<<<< HEAD
import { Entity, EntityVersion, EntityField, SortOrder } from '@prisma/client';
=======
import {
  Entity,
  EntityVersion,
  EntityField,
  EnumDataType
} from '@prisma/client';
>>>>>>> fbfefed2
import { EntityService } from './entity.service';
import { PrismaService } from 'src/services/prisma.service';
/** @todo: should we use the model and the prisma object */
// import { Entity as EntityModel } from 'src/models';
import { FindManyEntityArgs } from './dto';
import omit from 'lodash.omit';
import { User, Commit } from 'src/models';
import { resolve } from 'path';

const EXAMPLE_ENTITY_ID = 'exampleEntityId';

const EXAMPLE_COMMIT_ID = 'exampleCommitId', 
	  EXAMPLE_USER_ID = 'exampleUserId',
	  EXAMPLE_MESSAGE = 'exampleMessage';

const EXAMPLE_COMMIT: Commit = {
	id: EXAMPLE_COMMIT_ID,
	createdAt: new Date(),
	userId: EXAMPLE_USER_ID,
	message: EXAMPLE_MESSAGE
}

const EXAMPLE_ENTITY: Entity = {
  id: EXAMPLE_ENTITY_ID,
  createdAt: new Date(),
  updatedAt: new Date(),
  appId: 'exampleApp',
  name: 'exampleEntity',
  displayName: 'example entity',
  pluralDisplayName: 'exampleEntities',
  description: 'example entity',
  isPersistent: true,
  allowFeedback: false,
  primaryField: 'primaryKey',
  lockedByUserId: undefined,
  lockedAt: null

  //todo: add fields
};

//Falsy entity version because versionNumber===0
const EXAMPLE_ENTITY_VERSION: EntityVersion = {
  id: 'exampleEntityVersion',
  createdAt: new Date(),
  updatedAt: new Date(),
  entityId: 'exampleEntity',
  versionNumber: 0,
  commitId: EXAMPLE_COMMIT_ID
};

//Truthy entity version because versionNumber===1
const EXAMPLE_TRUTHY_ENTITY_VERSION: EntityVersion = {
  id: 'exampleTruthyEntityVersion',
  createdAt: new Date(),
  updatedAt: new Date(),
  entityId: 'exampleEntity',
  versionNumber: 1,
  commitId: EXAMPLE_COMMIT_ID
};

const EXAMPLE_ENTITY_FIELD_NAME = 'exampleFieldName';
const EXAMPLE_NON_EXISTING_ENTITY_FIELD_NAME = 'nonExistingFieldName';

const EXAMPLE_ENTITY_FIELD: EntityField = {
  id: 'exampleEntityField',
  createdAt: new Date(),
  updatedAt: new Date(),
  entityVersionId: 'exampleEntityVersion',
  fieldPermanentId: 'fieldPermanentId',
  name: EXAMPLE_ENTITY_FIELD_NAME,
  displayName: 'example field',
  dataType: EnumDataType.SingleLineText,
  properties: null,
  required: true,
  searchable: true,
  description: 'example field'
};

const prismaEntityFindOneMock = jest.fn().mockImplementation(() => {
  return EXAMPLE_ENTITY;
});

const prismaEntityFindManyMock = jest.fn().mockImplementation(() => {
  return [EXAMPLE_ENTITY];
});

const prismaEntityCreateMock = jest.fn().mockImplementation(() => {
  return EXAMPLE_ENTITY;
});

const prismaEntityDeleteMock = jest.fn().mockImplementation(() => {
  return EXAMPLE_ENTITY;
});

const prismaEntityUpdateMock = jest.fn().mockImplementation(() => {
  return EXAMPLE_ENTITY;
});

const prismaEntityVersionFindOneMock = jest.fn().mockImplementation(() => {
	then: (resolve) => resolve(EXAMPLE_ENTITY_VERSION)
	commit: () => {return EXAMPLE_COMMIT}
  });

const prismaEntityVersionFindManyMock = jest.fn().mockImplementation(() => {
  return [EXAMPLE_ENTITY_VERSION];
});

const prismaEntityVersionCreateMock = jest.fn().mockImplementation(() => {
  return EXAMPLE_ENTITY_VERSION;
});

const prismaEntityFieldFindManyMock = jest.fn().mockImplementation(() => {
  return [EXAMPLE_ENTITY_FIELD];
});

describe('EntityService', () => {
  let service: EntityService;

  beforeEach(async () => {
    jest.clearAllMocks();
    const module: TestingModule = await Test.createTestingModule({
      providers: [
        {
          provide: PrismaService,
          useClass: jest.fn().mockImplementation(() => ({
            entity: {
              findOne: prismaEntityFindOneMock,
              findMany: prismaEntityFindManyMock,
              create: prismaEntityCreateMock,
              delete: prismaEntityDeleteMock,
              update: prismaEntityUpdateMock
            },
            entityVersion: {
              findMany: prismaEntityVersionFindManyMock,
			  create: prismaEntityVersionCreateMock,
			  findOne: prismaEntityVersionFindOneMock
            },
            entityField: {
              findMany: prismaEntityFieldFindManyMock
            }
          }))
        },
        EntityService
      ],
      imports: []
    }).compile();

    service = module.get<EntityService>(EntityService);
  });

  it('should be defined', () => {
    expect(service).toBeDefined();
  });

  // it('get entity with correct data', async () => {
  //   const result = await service.entity({
  //     where:{
  //       id:"" //todo: what to send? should i use an object
  //     },
  //     version:0
  //   });
  //   expect(result).toBe({ //todo: how to compare to the new object

  //   });

  test.each([
    [EXAMPLE_NON_EXISTING_ENTITY_FIELD_NAME, [EXAMPLE_ENTITY_FIELD_NAME], []],
    [
      EXAMPLE_NON_EXISTING_ENTITY_FIELD_NAME,
      [EXAMPLE_NON_EXISTING_ENTITY_FIELD_NAME],
      [EXAMPLE_NON_EXISTING_ENTITY_FIELD_NAME]
    ],
    [
      EXAMPLE_NON_EXISTING_ENTITY_FIELD_NAME,
      [EXAMPLE_ENTITY_FIELD_NAME, EXAMPLE_NON_EXISTING_ENTITY_FIELD_NAME],
      [EXAMPLE_NON_EXISTING_ENTITY_FIELD_NAME]
    ]
  ])(
    '.validateAllFieldsExist(%v, %v)',
    async (entityId, fieldNames, expected) => {
      expect(
        await service.validateAllFieldsExist(entityId, fieldNames)
      ).toEqual(new Set(expected));
    }
  );

  it('should find one entity', async () => {
    const args = {
      where: { id: EXAMPLE_ENTITY_ID },
      version: EXAMPLE_ENTITY_VERSION.versionNumber
    };
    const returnArgs = {
      where: {
        id: args.where.id
      }
    };
    expect(await service.entity(args)).toEqual(EXAMPLE_ENTITY);
    expect(prismaEntityFindOneMock).toBeCalledTimes(1);
    expect(prismaEntityFindOneMock).toBeCalledWith(returnArgs);
  });

  it('should find many entities', async () => {
    const args: FindManyEntityArgs = {};
    expect(await service.entities(args)).toEqual([EXAMPLE_ENTITY]);
    expect(prismaEntityFindManyMock).toBeCalledTimes(1);
    expect(prismaEntityFindManyMock).toBeCalledWith(args);
  });

  it('should create one entity', async () => {
    const createArgs = {
		args: {
			data: {
				name: EXAMPLE_ENTITY.name,
				displayName: EXAMPLE_ENTITY.displayName,
				pluralDisplayName: EXAMPLE_ENTITY.pluralDisplayName,
				isPersistent: EXAMPLE_ENTITY.isPersistent,
				allowFeedback: EXAMPLE_ENTITY.allowFeedback,
				app: { connect: { id: EXAMPLE_ENTITY.appId } }
			}
		},
		user: new User
	};
	const newEntityArgs = {
		data: {
			...createArgs.args.data,
			lockedAt: new Date(),
			lockedByUser: {
				connect: {
					id: createArgs.user.id
				}
			}
		}
	}
    const returnArgs = {
      data: {
        commit: undefined,
        versionNumber: 0,
        entity: {
          connect: {
            id: EXAMPLE_ENTITY_ID
          }
        }
      }
    };
    expect(await service.createOneEntity(createArgs.args, createArgs.user)).toEqual(EXAMPLE_ENTITY);
    expect(prismaEntityCreateMock).toBeCalledTimes(1);
    expect(prismaEntityCreateMock).toBeCalledWith(newEntityArgs);
    expect(prismaEntityVersionCreateMock).toBeCalledTimes(1);
    expect(prismaEntityVersionCreateMock).toBeCalledWith(returnArgs);
  });

  it('should delete one entity', async () => {
    const deleteArgs = {
		args: {
			where: { id: EXAMPLE_ENTITY_ID} 
		},
		user: new User
	}
    expect(await service.deleteOneEntity(deleteArgs.args, deleteArgs.user)).toEqual(EXAMPLE_ENTITY);
    expect(prismaEntityDeleteMock).toBeCalledTimes(1);
    expect(prismaEntityDeleteMock).toBeCalledWith(deleteArgs.args);
  });

  it('should update one entity', async () => {
    const updateArgs = {
      args: {
		  data: {},
		  where: {id: EXAMPLE_ENTITY_ID}
	  },
	  user: new User
    };
    expect(await service.updateOneEntity(updateArgs.args, updateArgs.user)).toEqual(EXAMPLE_ENTITY);
    expect(prismaEntityUpdateMock).toBeCalledTimes(1);
    expect(prismaEntityUpdateMock).toBeCalledWith(updateArgs.args);
  });

  it('should get entity fields', async () => {
    const entity = {
		entityId: EXAMPLE_ENTITY_ID,
		versionNumber: EXAMPLE_ENTITY_VERSION.versionNumber,
		args: {where: {}}
	}
    const returnArgs = {
	  ...entity.args,
	  where: {
		  ...entity.args.where,
		  entityVersion: {
			  entityId: entity.entityId,
			  versionNumber: entity.versionNumber
		  }
	  }
    };
    expect(await service.getEntityFields(entity.entityId, entity.versionNumber, entity.args)).toEqual([
      EXAMPLE_ENTITY_FIELD
    ]);
    expect(prismaEntityFieldFindManyMock).toBeCalledTimes(1);
    expect(prismaEntityFieldFindManyMock).toBeCalledWith(returnArgs);
  });

  it('should get an entity version with a version number', async () => {
    const args = {
      entityId: EXAMPLE_ENTITY_ID,
      versionNumber: EXAMPLE_TRUTHY_ENTITY_VERSION.versionNumber
    };
    const returnArgs = {
      where: {
        entity: { id: args.entityId },
        versionNumber: args.versionNumber
      }
    };
    expect(
      await service.getEntityVersion(args.entityId, args.versionNumber)
    ).toEqual(EXAMPLE_ENTITY_VERSION);
    expect(prismaEntityVersionFindManyMock).toBeCalledTimes(1);
    expect(prismaEntityVersionFindManyMock).toBeCalledWith(returnArgs);
  });

  it('should get an entity version without/with a falsy version number', async () => {
    const args = {
      entityId: EXAMPLE_ENTITY_ID,
      versionNumber: EXAMPLE_ENTITY_VERSION.versionNumber
    };
    const returnArgs = {
      where: {
        entity: { id: args.entityId }
      },
      orderBy: { versionNumber: SortOrder.asc }
    };
    expect(
      await service.getEntityVersion(args.entityId, args.versionNumber)
    ).toEqual(EXAMPLE_ENTITY_VERSION);
    expect(prismaEntityVersionFindManyMock).toBeCalledTimes(1);
    expect(prismaEntityVersionFindManyMock).toBeCalledWith(returnArgs);
  });
  it('should create a new version', async () => {
    const args = {
      data: {
        commit: {connect: { id: EXAMPLE_ENTITY_VERSION.commitId }},
        entity: { connect: { id: EXAMPLE_ENTITY_ID } }
      }
    };
    const entityVersionFindManyArgs = {
      where: {
        entity: { id: EXAMPLE_ENTITY_ID }
      }
    };
    const entityFieldFindManyArgs = {
      where: {
        entityVersion: { id: EXAMPLE_ENTITY_VERSION.id }
      }
    };
    const nextVersionNumber = EXAMPLE_ENTITY_VERSION.versionNumber + 1;
    const entityVersionCreateArgs = {
      data: {
        commit: {
			connect: {
				id: args.data.commit.connect.id
			}
		},
        versionNumber: nextVersionNumber,
        entity: {
          connect: {
            id: args.data.entity.connect.id
          }
        },
        entityFields: {
          create: [omit(EXAMPLE_ENTITY_FIELD, ['entityVersionId', 'id'])]
        }
      }
    };
    expect(await service.createVersion(args)).toEqual(EXAMPLE_ENTITY_VERSION);
    expect(prismaEntityVersionFindManyMock).toBeCalledTimes(1);
    expect(prismaEntityVersionFindManyMock).toBeCalledWith(
      entityVersionFindManyArgs
    );
    expect(prismaEntityFieldFindManyMock).toBeCalledTimes(1);
    expect(prismaEntityFieldFindManyMock).toBeCalledWith(
      entityFieldFindManyArgs
    );
    expect(prismaEntityVersionCreateMock).toBeCalledTimes(1);
    expect(prismaEntityVersionCreateMock).toBeCalledWith(
      entityVersionCreateArgs
    );
  });

  it('should get many versions', async () => {
    const args = {};
    expect(await service.getVersions(args)).toEqual([EXAMPLE_ENTITY_VERSION]);
    expect(prismaEntityVersionFindManyMock).toBeCalledTimes(1);
    expect(prismaEntityVersionFindManyMock).toBeCalledWith(args);
  });

  it('should validate that entity ID exists in the current app and is persistent', async () => {
    const args = {
      entityId: EXAMPLE_ENTITY_ID,
      appId: EXAMPLE_ENTITY.appId
    };
    const findManyArgs = {
      where: {
        id: args.entityId,
        app: { id: args.appId },
        isPersistent: true
      }
    };
    expect(
      await service.isPersistentEntityInSameApp(args.entityId, args.appId)
    ).toEqual(true);
    expect(prismaEntityFindManyMock).toBeCalledTimes(1);
    expect(prismaEntityFindManyMock).toBeCalledWith(findManyArgs);
  });

  it('should validate that all listed field names exist in entity and return a set of non-matching field names', async () => {
    const args = {
      entityId: EXAMPLE_ENTITY_ID,
      fieldNames: [EXAMPLE_ENTITY_FIELD_NAME]
    };
    const uniqueNames = new Set(args.fieldNames);
    const findManyArgs = {
      where: {
        name: {
          in: Array.from(uniqueNames)
        },
        entityVersion: {
          entityId: args.entityId,
          versionNumber: EXAMPLE_ENTITY_VERSION.versionNumber
        }
      },
      select: { name: true }
    };
    expect(
      await service.validateAllFieldsExist(args.entityId, args.fieldNames)
    ).toEqual(new Set());
    expect(prismaEntityFieldFindManyMock).toBeCalledTimes(1);
    expect(prismaEntityFieldFindManyMock).toBeCalledWith(findManyArgs);
  });

  it('should get a version commit', async () => {
	  const entityVersionId = EXAMPLE_ENTITY_VERSION.id;
	  const returnArgs = { where: { id: entityVersionId } }
	  expect(await service.getVersionCommit(entityVersionId)).toEqual(EXAMPLE_COMMIT);
	  expect(prismaEntityVersionFindOneMock).toBeCalledTimes(1);
	  expect(prismaEntityVersionFindOneMock).toBeCalledWith(returnArgs);
  });

  it('should acquire a lock', async () => {
	  const lockArgs = {
		  args: { where: { id: EXAMPLE_ENTITY_ID } },
		  user: new User
	  }
	  const entityId = lockArgs.args.where.id;
	  const entityArgs = { where: {id: entityId } }
	//   const updateArgs = {
	// 	  where: {
	// 		  id: entityId
	// 	  },
	// 	  data: {
	// 		  lockedByUser : {
	// 			  connect: {
	// 				  id: lockArgs.user.id
	// 			  }
	// 		  },
	// 		  lockedAt: new Date()
	// 	  }
	//   }
	  expect(await service.acquireLock(lockArgs.args, lockArgs.user)).toEqual(EXAMPLE_ENTITY);
	  expect(prismaEntityFindOneMock).toBeCalledTimes(1);
	  expect(prismaEntityFindOneMock).toBeCalledWith(entityArgs);
	  //expect(prismaEntityUpdateMock).toBeCalledTimes(1);
	  //expect(prismaEntityUpdateMock).toBeCalledWith(updateArgs);
  });

  it('should release a lock', async () => {
	  const entityId = EXAMPLE_ENTITY_ID;
	  const updateArgs = {
		  where: {
			  id: entityId
		  },
		  data: {
			  lockedByUser: {
				  disconnect: true
			  },
			  lockedAt: null
		  }
	  }
	  expect(await service.releaseLock(entityId)).toEqual(EXAMPLE_ENTITY);
	  expect(prismaEntityUpdateMock).toBeCalledTimes(1);
	  expect(prismaEntityUpdateMock).toBeCalledWith(updateArgs);
  })
});<|MERGE_RESOLUTION|>--- conflicted
+++ resolved
@@ -1,14 +1,8 @@
 import { Test, TestingModule } from '@nestjs/testing';
-<<<<<<< HEAD
 import { Entity, EntityVersion, EntityField, SortOrder } from '@prisma/client';
-=======
 import {
-  Entity,
-  EntityVersion,
-  EntityField,
   EnumDataType
 } from '@prisma/client';
->>>>>>> fbfefed2
 import { EntityService } from './entity.service';
 import { PrismaService } from 'src/services/prisma.service';
 /** @todo: should we use the model and the prisma object */
