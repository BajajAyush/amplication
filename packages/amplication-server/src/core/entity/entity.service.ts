import { Injectable, NotFoundException } from '@nestjs/common';
import { SortOrder } from '@prisma/client';
import head from 'lodash.head';
import last from 'lodash.last';
import omit from 'lodash.omit';
import difference from '@extra-set/difference';
import { isEmpty } from 'lodash';
import {
  Entity,
  EntityField,
  EntityVersion,
  Commit,
  User,
  EntityPermission,
  EntityPermissionField
} from 'src/models';
import { PrismaService } from 'src/services/prisma.service';

import {
  CreateOneEntityArgs,
  FindManyEntityArgs,
  FindOneEntityArgs,
  UpdateOneEntityArgs,
  CreateOneEntityVersionArgs,
  FindManyEntityVersionArgs,
  DeleteOneEntityArgs,
  UpdateEntityPermissionArgs,
  LockEntityArgs,
  FindManyEntityFieldArgs,
  EntityWhereInput,
  EntityVersionWhereInput,
  UpdateEntityPermissionRolesArgs,
  AddEntityPermissionFieldArgs,
  DeleteEntityPermissionFieldArgs
} from './dto';
import { CURRENT_VERSION_NUMBER } from '../entityField/constants';
import { EnumEntityAction } from 'src/enums/EnumEntityAction';

@Injectable()
export class EntityService {
  constructor(private readonly prisma: PrismaService) {}

  async entity(args: FindOneEntityArgs): Promise<Entity | null> {
    const entity: Entity = await this.prisma.entity.findOne({
      where: {
        id: args.where.id
      }
    });

    return entity;
  }

  async entities(args: FindManyEntityArgs): Promise<Entity[]> {
    return this.prisma.entity.findMany(args);
  }

  async getEntitiesByVersions(args: {
    where: Omit<EntityVersionWhereInput, 'entity'>;
    include?: { fields?: boolean };
  }): Promise<Entity[]> {
    const entityVersions = await this.prisma.entityVersion.findMany({
      ...args,
      include: {
        entityFields: args?.include.fields,
        entity: true
      }
    });

    return entityVersions.map(({ entity, entityFields }) => {
      return {
        ...entity,
        fields: entityFields
      };
    });
  }

  async createOneEntity(
    args: CreateOneEntityArgs,
    user: User
  ): Promise<Entity> {
    const newEntity = await this.prisma.entity.create({
      data: {
        ...args.data,
        lockedAt: new Date(),
        lockedByUser: {
          connect: {
            id: user.id
          }
        }
      }
    });

    // Creates first entry on EntityVersion by default when new entity is created
    await this.prisma.entityVersion.create({
      data: {
        commit: undefined,
        versionNumber: 0,
        entity: {
          connect: {
            id: newEntity.id
          }
        }
      }
    });
    return newEntity;
  }

  async deleteOneEntity(
    args: DeleteOneEntityArgs,
    user: User
  ): Promise<Entity | null> {
    await this.acquireLock(args, user);

    /**@todo: change to soft delete   */
    return this.prisma.entity.delete(args);
  }

  async updateOneEntity(
    args: UpdateOneEntityArgs,
    user: User
  ): Promise<Entity | null> {
    /**@todo: add validation on updated fields. most fields cannot be updated once the entity was deployed */

    await this.acquireLock(args, user);
    return this.prisma.entity.update(args);
  }

  async getEntityFields(
    entityId: string,
    versionNumber: number,
    args: FindManyEntityFieldArgs
  ): Promise<EntityField[]> {
    const entityFields = await this.prisma.entityField.findMany({
      ...args,
      where: {
        ...args.where,
        entityVersion: {
          entityId: entityId,
          versionNumber: versionNumber
        }
      }
    });

    return entityFields;
  }

  async getEntityVersion(
    entityId: string,
    versionNumber: number
  ): Promise<EntityVersion> {
    let entityVersions;
    if (versionNumber) {
      entityVersions = await this.prisma.entityVersion.findMany({
        where: {
          entity: { id: entityId },
          versionNumber: versionNumber
        }
      });
    } else {
      entityVersions = await this.prisma.entityVersion.findMany({
        where: {
          entity: { id: entityId }
        },
        orderBy: { versionNumber: SortOrder.asc }
      });
    }
    return (
      (entityVersions && entityVersions.length && entityVersions[0]) || null
    );
  }

  async acquireLock(args: LockEntityArgs, user: User): Promise<Entity | null> {
    const entityId = args.where.id;

    const entity = await this.prisma.entity.findOne({
      where: {
        id: entityId
      }
    });

    if (!entity) {
      throw new Error(`Can't find Entity ${entityId} `);
    }

    if (entity.lockedByUserId === user.id) {
      return entity;
    }

    if (entity.lockedByUserId) {
      throw new Error(
        `Entity ${entityId} is already locked by another user - ${entity.lockedByUserId} `
      );
    }

    return this.prisma.entity.update({
      where: {
        id: entityId
      },
      data: {
        lockedByUser: {
          connect: {
            id: user.id
          }
        },
        lockedAt: new Date()
      }
    });
  }

  async releaseLock(entityId: string): Promise<Entity | null> {
    /**@todo: consider adding validation on the current user locking the entity */
    return this.prisma.entity.update({
      where: {
        id: entityId
      },
      data: {
        lockedByUser: {
          disconnect: true
        },
        lockedAt: null
      }
    });
  }

  async createVersion(
    args: CreateOneEntityVersionArgs
  ): Promise<EntityVersion> {
    /**@todo: consider adding validation on the current user locking the entity */

    const entityId = args.data.entity.connect.id;
    const entityVersions = await this.prisma.entityVersion.findMany({
      where: {
        entity: { id: entityId }
      }
    });
    const firstEntityVersion = head(entityVersions);
    const lastEntityVersion = last(entityVersions);
    if (!firstEntityVersion || !lastEntityVersion) {
      throw new Error(`Entity ${entityId} has no versions`);
    }
    const lastVersionNumber = lastEntityVersion.versionNumber;

    // Get entity fields from it's current version
    const firstEntityVersionFields = await this.prisma.entityField.findMany({
      where: {
        entityVersion: { id: firstEntityVersion.id }
      }
    });

    // Duplicate the fields of the current version, omitting entityVersionId and
    // id properties.
    const duplicatedFields = firstEntityVersionFields.map(field =>
      omit(field, ['entityVersionId', 'id'])
    );

    const nextVersionNumber = lastVersionNumber + 1;

    const newEntityVersion = this.prisma.entityVersion.create({
      data: {
        commit: {
          connect: {
            id: args.data.commit.connect.id
          }
        },
        versionNumber: nextVersionNumber,
        entity: {
          connect: {
            id: args.data.entity.connect.id
          }
        },
        entityFields: {
          create: duplicatedFields
        }
      }
    });

    return newEntityVersion;
  }

  async getVersions(args: FindManyEntityVersionArgs): Promise<EntityVersion[]> {
    return this.prisma.entityVersion.findMany(args);
  }

  async getLatestVersions(args: {
    where: EntityWhereInput;
  }): Promise<EntityVersion[]> {
    const entities = await this.prisma.entity.findMany({
      where: args.where,
      include: {
        entityVersions: true
      }
    });
    return entities.flatMap(entity => entity.entityVersions);
  }

  async getVersionCommit(entityVersionId: string): Promise<Commit> {
    const version = this.prisma.entityVersion.findOne({
      where: {
        id: entityVersionId
      }
    });

    return version.commit();
  }

  /*validate that the selected entity ID exist in the current app and it is a persistent entity */
  async isPersistentEntityInSameApp(
    entityId: string,
    appId: string
  ): Promise<boolean> {
    const entities = await this.prisma.entity.findMany({
      where: {
        id: entityId,
        app: {
          id: appId
        },
        isPersistent: true
      }
    });

    return entities && entities.length > 0;
  }

  /**
   * Validate that all the listed field names exist in the entity
   * Returns a set of non matching field names
   */
  async validateAllFieldsExist(
    entityId: string,
    fieldNames: string[]
  ): Promise<Set<string>> {
    const uniqueNames = new Set(fieldNames);

    const matchingFields = await this.prisma.entityField.findMany({
      where: {
        name: {
          in: Array.from(uniqueNames)
        },
        entityVersion: {
          entityId: entityId,
          versionNumber: CURRENT_VERSION_NUMBER
        }
      },
      select: { name: true }
    });

    const matchingNames = new Set(matchingFields.map(({ name }) => name));

    return difference(uniqueNames, matchingNames);
  }

  async updateEntityPermission(
    args: UpdateEntityPermissionArgs
  ): Promise<EntityPermission> {
    const entityVersion = await this.prisma.entityVersion.findOne({
      where: {
        // eslint-disable-next-line @typescript-eslint/camelcase, @typescript-eslint/naming-convention
        entityId_versionNumber: {
          entityId: args.where.id,
          versionNumber: CURRENT_VERSION_NUMBER
        }
      }
    });

    const entityVersionId = entityVersion.id;

    return this.prisma.entityPermission.upsert({
      create: {
        ...args.data,
        entityVersion: {
          connect: {
            id: entityVersionId
          }
        }
      },
      update: {
        type: args.data.type
      },
      where: {
        // eslint-disable-next-line @typescript-eslint/camelcase,@typescript-eslint/naming-convention
        entityVersionId_action: {
          entityVersionId: entityVersionId,
          action: args.data.action
        }
      }
    });
  }

  async updateEntityPermissionRoles(
    args: UpdateEntityPermissionRolesArgs
  ): Promise<EntityPermission> {
    const entityVersion = await this.prisma.entityVersion.findOne({
      where: {
        // eslint-disable-next-line @typescript-eslint/camelcase,@typescript-eslint/naming-convention
        entityId_versionNumber: {
          entityId: args.data.entity.connect.id,
          versionNumber: CURRENT_VERSION_NUMBER
        }
      }
    });
    const entityVersionId = entityVersion.id;

<<<<<<< HEAD
    const promises: Promise<any>[] = [];

    //add new roles
    if (!isEmpty(args.data.addRoles)) {
      const createMany = args.data.addRoles.map(role => {
        return {
          appRole: {
            connect: {
              id: role.id
            }
          }
        };
      });

      promises.push(
        this.prisma.entityPermission.update({
          where: {
            // eslint-disable-next-line @typescript-eslint/camelcase
=======
    return this.prisma.entityPermissionRole.create({
      data: {
        appRole: args.data.appRole,
        entityPermission: {
          connect: {
            // eslint-disable-next-line @typescript-eslint/camelcase,@typescript-eslint/naming-convention
>>>>>>> 61e6b3ad
            entityVersionId_action: {
              entityVersionId: entityVersionId,
              action: args.data.action
            }
          },
          data: {
            roles: {
              create: createMany
            }
          }
        })
      );
    }

    //delete existing roles
    if (!isEmpty(args.data.deleteRoles)) {
      promises.push(
        this.prisma.entityPermissionRole.deleteMany({
          where: {
            appRoleId: {
              in: args.data.deleteRoles.map(role => role.id)
            }
          }
        })
      );
    }
    await Promise.all(promises);

    const a = await this.prisma.entityPermission.findMany({
      where: {
        entityVersion: {
          entityId: args.data.entity.connect.id,
          versionNumber: CURRENT_VERSION_NUMBER
        },
        action: args.data.action
      },
      include: {
        roles: {
          include: {
            appRole: true
          }
        },
        fields: {
          include: {
            field: true
          }
        }
      },
      take: 1
    });

    return a[0];
  }

  async getPermissions(
    entityId: string,
    action: EnumEntityAction = undefined
  ): Promise<EntityPermission[]> {
    return this.prisma.entityPermission.findMany({
      where: {
        entityVersion: {
          entityId: entityId,
          versionNumber: CURRENT_VERSION_NUMBER
        },
        action: action
      },
      include: {
        roles: {
          include: {
            appRole: true
          }
        },
        fields: {
          include: {
            field: true
          }
        }
      }
    });
  }

  async addEntityPermissionField(
    args: AddEntityPermissionFieldArgs
  ): Promise<EntityPermissionField> {
    const nonMatchingNames = await this.validateAllFieldsExist(
      args.data.entity.connect.id,
      [args.data.fieldName]
    );
    if (nonMatchingNames.size > 0) {
      throw new NotFoundException(
        `Invalid field selected: ${Array.from(nonMatchingNames).join(', ')}`
      );
    }

    const entityVersion = await this.prisma.entityVersion.findOne({
      where: {
        // eslint-disable-next-line @typescript-eslint/camelcase,@typescript-eslint/naming-convention
        entityId_versionNumber: {
          entityId: args.data.entity.connect.id,
          versionNumber: CURRENT_VERSION_NUMBER
        }
      }
    });
    const entityVersionId = entityVersion.id;

    return this.prisma.entityPermissionField.create({
      data: {
        field: {
          connect: {
            // eslint-disable-next-line @typescript-eslint/camelcase,@typescript-eslint/naming-convention
            entityVersionId_name: {
              entityVersionId: entityVersionId,
              name: args.data.fieldName
            }
          }
        },
        entityPermission: {
          connect: {
            // eslint-disable-next-line @typescript-eslint/camelcase,@typescript-eslint/naming-convention
            entityVersionId_action: {
              entityVersionId: entityVersionId,
              action: args.data.action
            }
          }
        }
      },
      include: {
        field: true
      }
    });
  }

  async deleteEntityPermissionField(
    args: DeleteEntityPermissionFieldArgs
  ): Promise<EntityPermissionField> {
    const permissionField = await this.prisma.entityPermissionField.findMany({
      where: {
        entityPermission: {
          entityVersion: {
            entityId: args.where.entityId,
            versionNumber: CURRENT_VERSION_NUMBER
          },
          action: args.where.action
        },
        field: {
          name: args.where.fieldName
        }
      }
    });

    if (isEmpty(permissionField)) {
      throw new Error(`Record not found`);
    }

    const id = permissionField[0].id;

    return this.prisma.entityPermissionField.delete({
      where: {
        id: id
      },
      include: {
        field: true
      }
    });
  }
}<|MERGE_RESOLUTION|>--- conflicted
+++ resolved
@@ -400,7 +400,6 @@
     });
     const entityVersionId = entityVersion.id;
 
-<<<<<<< HEAD
     const promises: Promise<any>[] = [];
 
     //add new roles
@@ -418,15 +417,7 @@
       promises.push(
         this.prisma.entityPermission.update({
           where: {
-            // eslint-disable-next-line @typescript-eslint/camelcase
-=======
-    return this.prisma.entityPermissionRole.create({
-      data: {
-        appRole: args.data.appRole,
-        entityPermission: {
-          connect: {
             // eslint-disable-next-line @typescript-eslint/camelcase,@typescript-eslint/naming-convention
->>>>>>> 61e6b3ad
             entityVersionId_action: {
               entityVersionId: entityVersionId,
               action: args.data.action
