/* eslint-disable @typescript-eslint/no-use-before-define */

import cuid from 'cuid';
import {
  Injectable,
  NotFoundException,
  ConflictException
} from '@nestjs/common';
import { DataConflictError } from 'src/errors/DataConflictError';
import {
  SortOrder,
  EntityPermissionCreateManyWithoutEntityVersionInput,
  EntityVersionInclude,
  FindManyEntityPermissionArgs,
  EntityVersionWhereInput,
  FindManyEntityArgs,
  QueryMode,
<<<<<<< HEAD
  FindFirstEntityFieldArgs
=======
  FindFirstEntityFieldArgs,
  FindManyEntityFieldArgs,
  EntityWhereInput
>>>>>>> 4de127c4
} from '@prisma/client';
import { camelCase } from 'camel-case';
import head from 'lodash.head';
import last from 'lodash.last';
import omit from 'lodash.omit';
import difference from '@extra-set/difference';
import { isEmpty, pick } from 'lodash';
import {
  Entity,
  EntityField,
  EntityVersion,
  Commit,
  User,
  EntityPermission,
  EntityPermissionField
} from 'src/models';
import { JsonObject } from 'type-fest';
import { PrismaService } from 'nestjs-prisma';
import { getSchemaForDataType, types } from '@amplication/data';
import { JsonSchemaValidationService } from 'src/services/jsonSchemaValidation.service';
import { SchemaValidationResult } from 'src/dto/schemaValidationResult';
import { EnumDataType } from 'src/enums/EnumDataType';
import { EnumEntityAction } from 'src/enums/EnumEntityAction';
import {
  CURRENT_VERSION_NUMBER,
  INITIAL_ENTITY_FIELDS,
  USER_ENTITY_NAME,
  USER_ENTITY_FIELDS,
  DEFAULT_ENTITIES,
  DEFAULT_PERMISSIONS,
  SYSTEM_DATA_TYPES
} from './constants';
import {
  prepareDeletedItemName,
  revertDeletedItemName
} from 'src/util/softDelete';

import {
  EnumPendingChangeResourceType,
  EnumPendingChangeAction
} from '../app/dto';

import {
  CreateOneEntityFieldArgs,
  CreateOneEntityFieldByDisplayNameArgs,
  UpdateOneEntityFieldArgs,
  EntityFieldCreateInput,
  EntityFieldUpdateInput,
  CreateOneEntityArgs,
  FindOneEntityArgs,
  UpdateOneEntityArgs,
  CreateOneEntityVersionArgs,
  FindManyEntityVersionArgs,
  DeleteOneEntityArgs,
  DeleteEntityFieldArgs,
  UpdateEntityPermissionArgs,
  LockEntityArgs,
  UpdateEntityPermissionRolesArgs,
  UpdateEntityPermissionFieldRolesArgs,
  AddEntityPermissionFieldArgs,
  DeleteEntityPermissionFieldArgs
} from './dto';

type EntityInclude = Omit<
  EntityVersionInclude,
  'entityFields' | 'entityPermissions' | 'entity'
> & {
  fields?: boolean;
  permissions?: boolean | FindManyEntityPermissionArgs;
};

export type BulkEntityFieldData = Omit<
  EntityField,
  'id' | 'createdAt' | 'updatedAt' | 'permanentId' | 'properties'
> & { properties: JsonObject };

export type BulkEntityData = Omit<
  Entity,
  'id' | 'createdAt' | 'updatedAt' | 'appId' | 'app' | 'fields'
> & {
  id?: string;
  fields: BulkEntityFieldData[];
};

export type EntityPendingChange = {
  /** The id of the changed entity */
  resourceId: string;
  /** The type of change */
  action: EnumPendingChangeAction;
  resourceType: EnumPendingChangeResourceType.Entity;
  /** The entity version number */
  versionNumber: number;
  /** The entity */
  resource: Entity;
};

/**
 * Expect format for entity field name, matches the format of JavaScript variable name
 */
const NAME_REGEX = /^(?![0-9])[a-zA-Z0-9$_]+$/;
export const NAME_VALIDATION_ERROR_MESSAGE =
  'Name must only contain letters, numbers, the dollar sign, or the underscore character and must not start with a number';

export const DELETE_ONE_USER_ENTITY_ERROR_MESSAGE = `The 'user' entity is a reserved entity and it cannot be deleted`;

const RELATED_FIELD_ID_DEFINED_NAMES_SHOULD_BE_UNDEFINED_ERROR_MESSAGE =
  'When data.dataType is Lookup and data.properties.relatedFieldId is defined, relatedFieldName and relatedFieldDisplayName must be null';

const RELATED_FIELD_ID_UNDEFINED_AND_NAMES_UNDEFINED_ERROR_MESSAGE =
  'When data.dataType is Lookup, either data.properties.relatedFieldId must be defined or relatedFieldName and relatedFieldDisplayName must not be null and not be empty';

const RELATED_FIELD_NAMES_SHOULD_BE_UNDEFINED_ERROR_MESSAGE =
  'When data.dataType is not Lookup, relatedFieldName and relatedFieldDisplayName must be null';

const BASE_FIELD: Pick<
  EntityField,
  'required' | 'searchable' | 'description'
> = {
  required: false,
  searchable: false,
  description: ''
};

@Injectable()
export class EntityService {
  constructor(
    private readonly prisma: PrismaService,
    private readonly jsonSchemaValidationService: JsonSchemaValidationService
  ) {}

  async entity(args: FindOneEntityArgs): Promise<Entity | null> {
    const entity = await this.prisma.entity.findFirst({
      where: {
        id: args.where.id,
        deletedAt: null
      }
    });

    if (!entity) {
      throw new Error(`Cannot find entity where ${JSON.stringify(args.where)}`);
    }

    return entity;
  }

  async entities(args: FindManyEntityArgs): Promise<Entity[]> {
    return this.prisma.entity.findMany({
      ...args,
      where: {
        ...args.where,
        deletedAt: null
      }
    });
  }

  async findFirst(args: FindManyEntityArgs): Promise<Entity | null> {
    const [first] = await this.entities({ ...args, take: 1 });
    return first || null;
  }

  async getEntitiesByVersions(args: {
    where: Omit<EntityVersionWhereInput, 'entity'>;
    include?: EntityInclude;
  }): Promise<Entity[]> {
    const { fields, permissions, ...rest } = args.include;
    const entityVersions = await this.prisma.entityVersion.findMany({
      where: {
        ...args.where,
        deleted: null
      },
      include: {
        ...rest,
        entity: true,
        fields: fields,
        permissions: permissions
      }
    });

    return entityVersions.map(({ entity, fields, permissions }) => {
      return {
        ...entity,
        fields: fields,
        permissions: permissions
      };
    });
  }

  async createOneEntity(
    args: CreateOneEntityArgs,
    user: User
  ): Promise<Entity> {
    const newEntity = await this.prisma.entity.create({
      data: {
        ...args.data,
        lockedAt: new Date(),
        lockedByUser: {
          connect: {
            id: user.id
          }
        },
        versions: {
          create: {
            commit: undefined,
            versionNumber: CURRENT_VERSION_NUMBER,
            name: args.data.name,
            displayName: args.data.displayName,
            pluralDisplayName: args.data.pluralDisplayName,
            description: args.data.description,
            permissions: {
              create: DEFAULT_PERMISSIONS
            }

            /**@todo: check how to use bulk insert while controlling the order of the insert (createdAt must be ordered correctly) */
            // entityFields: {
            //   create: INITIAL_ENTITY_FIELDS
            // }
          }
        }
      }
    });

    await this.prisma.entityField.create({
      data: {
        ...INITIAL_ENTITY_FIELDS[0],
        entityVersion: {
          connect: {
            // eslint-disable-next-line @typescript-eslint/naming-convention
            entityId_versionNumber: {
              entityId: newEntity.id,
              versionNumber: CURRENT_VERSION_NUMBER
            }
          }
        }
      }
    });
    await this.prisma.entityField.create({
      data: {
        ...INITIAL_ENTITY_FIELDS[1],
        entityVersion: {
          connect: {
            // eslint-disable-next-line @typescript-eslint/naming-convention
            entityId_versionNumber: {
              entityId: newEntity.id,
              versionNumber: CURRENT_VERSION_NUMBER
            }
          }
        }
      }
    });
    await this.prisma.entityField.create({
      data: {
        ...INITIAL_ENTITY_FIELDS[2],
        entityVersion: {
          connect: {
            // eslint-disable-next-line @typescript-eslint/naming-convention
            entityId_versionNumber: {
              entityId: newEntity.id,
              versionNumber: CURRENT_VERSION_NUMBER
            }
          }
        }
      }
    });
    return newEntity;
  }

  async createDefaultEntities(appId: string, user: User): Promise<void> {
    return this.bulkCreateEntities(appId, user, DEFAULT_ENTITIES);
  }

  /**
   * Bulk creates entities
   * @param appId the app to bulk create entities for
   * @param user the user to associate with the entities creation
   * @param entities the entities to create
   */
  async bulkCreateEntities(
    appId: string,
    user: User,
    entities: BulkEntityData[]
  ): Promise<void> {
    await Promise.all(
      entities.map(entity => {
        const names = pick(entity, [
          'name',
          'displayName',
          'pluralDisplayName',
          'description'
        ]);
        return this.prisma.entity.create({
          data: {
            id: entity.id, //when id is provided (not undefined) we use it, otherwise prisma will generate an ID
            ...names,
            app: { connect: { id: appId } },
            lockedAt: new Date(),
            lockedByUser: {
              connect: {
                id: user.id
              }
            },
            versions: {
              create: {
                ...names,
                commit: undefined,
                versionNumber: CURRENT_VERSION_NUMBER,
                permissions: {
                  create: DEFAULT_PERMISSIONS
                },

                fields: {
                  create: entity.fields
                }
              }
            }
          }
        });
      })
    );
  }

  /**
   * Soft delete an entity.
   * This function renames the following fields in order to allow future creation of entities with the same name:
   * name, displayName, pluralDisplayName.
   * The fields are prefixed with the entity id to be able to restore the original name on rollback
   *
   * @param args
   * @param user
   */
  async deleteOneEntity(
    args: DeleteOneEntityArgs,
    user: User
  ): Promise<Entity | null> {
    const entity = await this.acquireLock(args, user);

    if (entity.name === USER_ENTITY_NAME) {
      throw new ConflictException(DELETE_ONE_USER_ENTITY_ERROR_MESSAGE);
    }

    return this.prisma.entity.update({
      where: args.where,
      data: {
        name: prepareDeletedItemName(entity.name, entity.id),
        displayName: prepareDeletedItemName(entity.displayName, entity.id),
        pluralDisplayName: prepareDeletedItemName(
          entity.pluralDisplayName,
          entity.id
        ),
        deletedAt: new Date(),
        versions: {
          update: {
            where: {
              // eslint-disable-next-line @typescript-eslint/naming-convention
              entityId_versionNumber: {
                entityId: args.where.id,
                versionNumber: CURRENT_VERSION_NUMBER
              }
            },
            data: {
              deleted: true
            }
          }
        }
      }
    });
  }

  /**
   * Gets all the entities changed since the last app commit
   * @param appId the app ID to find changes to
   * @param userId the user ID the app ID relates to
   */
  async getChangedEntities(
    appId: string,
    userId: string
  ): Promise<EntityPendingChange[]> {
    const changedEntities = await this.prisma.entity.findMany({
      where: {
        lockedByUserId: userId,
        appId
      },
      include: {
        lockedByUser: true,
        versions: {
          orderBy: {
            versionNumber: SortOrder.desc
          },
          /**find the first two versions to decide whether it is an update or a create */
          take: 2
        }
      }
    });

    return changedEntities.map(entity => {
      const [lastVersion] = entity.versions;
      const action = entity.deletedAt
        ? EnumPendingChangeAction.Delete
        : entity.versions.length > 1
        ? EnumPendingChangeAction.Update
        : EnumPendingChangeAction.Create;

      entity.versions = undefined; /**remove the versions data - it will only be returned if explicitly asked by gql */

      //prepare name fields for display
      if (action === EnumPendingChangeAction.Delete) {
        entity.name = revertDeletedItemName(entity.name, entity.id);
        entity.displayName = revertDeletedItemName(
          entity.displayName,
          entity.id
        );
        entity.pluralDisplayName = revertDeletedItemName(
          entity.pluralDisplayName,
          entity.id
        );
      }

      return {
        resourceId: entity.id,
        action: action,
        resourceType: EnumPendingChangeResourceType.Entity,
        versionNumber: lastVersion.versionNumber + 1,
        resource: entity
      };
    });
  }

  async getChangedEntitiesByCommit(commitId: string) {
    const changedEntity = await this.prisma.entity.findMany({
      where: {
        versions: {
          some: {
            commitId: commitId
          }
        }
      },
      include: {
        lockedByUser: true,
        versions: {
          where: {
            commitId: commitId
          }
        }
      }
    });

    return changedEntity.map(entity => {
      const [changedVersion] = entity.versions;
      const action = changedVersion.deleted
        ? EnumPendingChangeAction.Delete
        : changedVersion.versionNumber > 1
        ? EnumPendingChangeAction.Update
        : EnumPendingChangeAction.Create;

      //prepare name fields for display
      if (action === EnumPendingChangeAction.Delete) {
        entity.name = changedVersion.name;
        entity.displayName = changedVersion.displayName;
        entity.pluralDisplayName = changedVersion.pluralDisplayName;
      }

      return {
        resourceId: entity.id,
        action: action,
        resourceType: EnumPendingChangeResourceType.Entity,
        versionNumber: changedVersion.versionNumber,
        resource: entity
      };
    });
  }

  async updateOneEntity(
    args: UpdateOneEntityArgs,
    user: User
  ): Promise<Entity | null> {
    /**@todo: add validation on updated fields. most fields cannot be updated once the entity was deployed */

    const entity = await this.acquireLock(args, user);

    if (entity.name === USER_ENTITY_NAME) {
      if (args.data.name && args.data.name !== USER_ENTITY_NAME) {
        throw new ConflictException(
          `The 'user' entity is a reserved entity and its name cannot be updated`
        );
      }
    }
    return this.prisma.entity.update({
      where: { ...args.where },
      data: {
        ...args.data,
        versions: {
          update: {
            where: {
              // eslint-disable-next-line @typescript-eslint/naming-convention
              entityId_versionNumber: {
                entityId: args.where.id,
                versionNumber: CURRENT_VERSION_NUMBER
              }
            },
            data: {
              name: args.data.name,
              displayName: args.data.displayName,
              pluralDisplayName: args.data.pluralDisplayName,
              description: args.data.description
            }
          }
        }
      }
    });
  }

  /**
   * Gets the fields associated with an entity. This function assumes the given
   * entity ID is of a non-deleted entity. If it is used on a deleted entity it
   * may return fields even though the entity is deleted.
   * @param entityId The entity ID to find fields for
   * @param args find many entity fields arguments
   * @returns fields of the given entity at the given version that match given arguments
   */
  async getFields(
    entityId: string,
    args: FindManyEntityFieldArgs
  ): Promise<EntityField[]> {
    return this.getVersionFields(entityId, CURRENT_VERSION_NUMBER, args);
  }

  /**
   * Gets the fields associated with an entity version. This function assumes
   * the given entity ID is of a non-deleted entity. If it is used on a deleted
   * entity it may return fields even though the entity is deleted.
   * @param entityId The entity ID to find fields for
   * @param versionNumber the entity version number to find fields for
   * @param args find many entity fields arguments
   * @returns fields of the given entity at the given version that match given arguments
   */
  async getVersionFields(
    entityId: string,
    versionNumber: number,
    args: FindManyEntityFieldArgs
  ): Promise<EntityField[]> {
    return await this.prisma.entityField.findMany({
      ...args,
      where: {
        ...args.where,
        entityVersion: {
          entityId: entityId,
          versionNumber: versionNumber
        }
      }
    });
  }

  // Tries to acquire a lock on the given entity for the given user.
  // The function checks that the given entity is not already locked by another user
  // If the current user already has a lock on the entity, the function complete successfully
  // The function also check that the given entity was not "deleted".
  async acquireLock(args: LockEntityArgs, user: User): Promise<Entity | null> {
    const entityId = args.where.id;

    const entity = await this.entity({
      where: {
        id: entityId
      }
    });

    if (entity.lockedByUserId === user.id) {
      return entity;
    }

    if (entity.lockedByUserId) {
      throw new Error(
        `Entity ${entityId} is already locked by another user - ${entity.lockedByUserId} `
      );
    }

    return this.prisma.entity.update({
      where: {
        id: entityId
      },
      data: {
        lockedByUser: {
          connect: {
            id: user.id
          }
        },
        lockedAt: new Date()
      }
    });
  }

  async releaseLock(entityId: string): Promise<Entity | null> {
    /**@todo: consider adding validation on the current user locking the entity */
    return this.prisma.entity.update({
      where: {
        id: entityId
      },
      data: {
        lockedByUser: {
          disconnect: true
        },
        lockedAt: null
      }
    });
  }

  async createVersion(
    args: CreateOneEntityVersionArgs
  ): Promise<EntityVersion> {
    /**@todo: consider adding validation on the current user locking the entity */

    const entityId = args.data.entity.connect.id;
    const entityVersions = await this.prisma.entityVersion.findMany({
      where: {
        entity: { id: entityId }
      },
      orderBy: {
        versionNumber: SortOrder.asc
      }
    });

    const firstEntityVersion = head(entityVersions);
    const lastEntityVersion = last(entityVersions);
    if (!firstEntityVersion || !lastEntityVersion) {
      throw new Error(`Entity ${entityId} has no versions`);
    }
    const lastVersionNumber = lastEntityVersion.versionNumber;

    const nextVersionNumber = lastVersionNumber + 1;

    //create the new version
    const newEntityVersion = await this.prisma.entityVersion.create({
      data: {
        name: firstEntityVersion.name,
        displayName: firstEntityVersion.displayName,
        pluralDisplayName: firstEntityVersion.pluralDisplayName,
        description: firstEntityVersion.description,
        commit: {
          connect: {
            id: args.data.commit.connect.id
          }
        },
        versionNumber: nextVersionNumber,
        entity: {
          connect: {
            id: args.data.entity.connect.id
          }
        }
      }
    });

    return this.cloneVersionData(firstEntityVersion.id, newEntityVersion.id);
  }

  async discardPendingChanges(
    entityId: string,
    userId: string
  ): Promise<Entity> {
    const entityVersions = await this.prisma.entityVersion.findMany({
      where: {
        entity: { id: entityId }
      },
      orderBy: {
        versionNumber: SortOrder.asc
      },
      include: {
        entity: true
      }
    });

    const firstEntityVersion = head(entityVersions);
    const lastEntityVersion = last(entityVersions);

    if (!firstEntityVersion || !lastEntityVersion) {
      throw new Error(`Entity ${entityId} has no versions `);
    }

    if (firstEntityVersion.entity.lockedByUserId !== userId) {
      throw new Error(
        `Cannot discard pending changes on Entity ${entityId} since it is not currently locked by the requesting user `
      );
    }

    await this.cloneVersionData(lastEntityVersion.id, firstEntityVersion.id);

    return this.releaseLock(entityId);
  }

  private async cloneVersionData(
    sourceVersionId: string,
    targetVersionId: string
  ): Promise<EntityVersion> {
    const sourceVersion = await this.prisma.entityVersion.findOne({
      where: {
        id: sourceVersionId
      },
      include: {
        fields: true,
        permissions: {
          include: {
            permissionRoles: true,
            permissionFields: {
              include: {
                permissionRoles: true,
                field: true
              }
            }
          }
        }
      }
    });

    if (!sourceVersion) {
      throw new Error(`Can't find source (Entity Version ${sourceVersionId})`);
    }

    let targetVersion = await this.prisma.entityVersion.findOne({
      where: {
        id: targetVersionId
      }
    });

    if (!targetVersion) {
      throw new Error(`Can't find target (Entity Version ${targetVersionId})`);
    }

    // Clear any existing fields and permissions when discarding changes and rolling back to previous version
    if (targetVersion.versionNumber === CURRENT_VERSION_NUMBER) {
      //We use separate actions since prisma does not yet support CASCADE DELETE
      //First delete entityPermissionField and entityPermissionRole
      await this.prisma.entityPermissionField.deleteMany({
        where: {
          entityVersionId: targetVersionId
        }
      });

      await this.prisma.entityPermissionRole.deleteMany({
        where: {
          entityVersionId: targetVersionId
        }
      });

      targetVersion = await this.prisma.entityVersion.update({
        where: {
          id: targetVersionId
        },
        data: {
          fields: {
            deleteMany: {
              entityVersionId: targetVersionId
            }
          },
          permissions: {
            deleteMany: {
              entityVersionId: targetVersionId
            }
          }
        }
      });
    }

    // Duplicate the fields of the source version, omitting entityVersionId and
    // id properties.
    const duplicatedFields = sourceVersion.fields.map(field =>
      omit(field, ['entityVersionId', 'id'])
    );

    const names = pick(sourceVersion, [
      'name',
      'displayName',
      'pluralDisplayName',
      'description'
    ]);

    //update the target version with its fields, and the its parent entity
    targetVersion = await this.prisma.entityVersion.update({
      where: {
        id: targetVersionId
      },
      data: {
        //when the source target is flagged as deleted (commit on DELETE action), do not update the parent entity
        entity: sourceVersion.deleted
          ? undefined
          : {
              update: {
                ...names,
                deletedAt: null
              }
            },
        ...names,
        fields: {
          create: duplicatedFields
        }
      }
    });

    //prepare the permissions object
    const createPermissionsData: EntityPermissionCreateManyWithoutEntityVersionInput = {
      create: sourceVersion.permissions.map(permission => {
        return {
          action: permission.action,
          type: permission.type,
          permissionRoles: {
            create: permission.permissionRoles.map(permissionRole => {
              return {
                appRole: {
                  connect: {
                    id: permissionRole.appRoleId
                  }
                }
              };
            })
          },
          permissionFields: {
            create: permission.permissionFields.map(permissionField => {
              return {
                field: {
                  connect: {
                    // eslint-disable-next-line @typescript-eslint/naming-convention
                    entityVersionId_permanentId: {
                      entityVersionId: targetVersionId,
                      permanentId: permissionField.fieldPermanentId
                    }
                  }
                },
                permissionRoles: {
                  connect: permissionField.permissionRoles.map(fieldRole => {
                    return {
                      // eslint-disable-next-line @typescript-eslint/naming-convention
                      entityVersionId_action_appRoleId: {
                        action: fieldRole.action,
                        entityVersionId: targetVersionId,
                        appRoleId: fieldRole.appRoleId
                      }
                    };
                  })
                }
              };
            })
          }
        };
      })
    };

    targetVersion = await this.prisma.entityVersion.update({
      where: {
        id: targetVersionId
      },
      data: {
        permissions: createPermissionsData
      }
    });

    return targetVersion;
  }

  //The function must only be used from a @FieldResolver on Entity, otherwise it may return versions of a deleted entity
  async getVersions(args: FindManyEntityVersionArgs): Promise<EntityVersion[]> {
    return this.prisma.entityVersion.findMany(args);
  }

  async getLatestVersions(args: {
    where: EntityWhereInput;
  }): Promise<EntityVersion[]> {
    const entities = await this.prisma.entity.findMany({
      where: {
        ...args.where,
        appId: args.where.app.id,
        deletedAt: null
      },
      select: {
        versions: {
          where: {
            versionNumber: {
              not: CURRENT_VERSION_NUMBER
            }
          },
          take: 1,
          orderBy: {
            versionNumber: SortOrder.desc
          }
        }
      }
    });

    return entities
      .filter(entity => entity.versions.length > 0)
      .map(entity => entity.versions[0]);
  }

  async getVersionCommit(entityVersionId: string): Promise<Commit> {
    const version = this.prisma.entityVersion.findOne({
      where: {
        id: entityVersionId
      }
    });

    return version.commit();
  }

  /*validate that the selected entity ID exist in the current app and it is a persistent entity */
  async isEntityInSameApp(entityId: string, appId: string): Promise<boolean> {
    const entities = await this.prisma.entity.findMany({
      where: {
        id: entityId,
        app: {
          id: appId
        },
        deletedAt: null
      }
    });

    return entities && entities.length > 0;
  }

  /**
   * Validate that all the listed field names exist in the entity
   * Returns a set of non matching field names
   */
  async validateAllFieldsExist(
    entityId: string,
    fieldNames: string[]
  ): Promise<Set<string>> {
    const uniqueNames = new Set(fieldNames);

    const matchingFields = await this.prisma.entityField.findMany({
      where: {
        name: {
          in: Array.from(uniqueNames)
        },
        entityVersion: {
          entityId: entityId,
          versionNumber: CURRENT_VERSION_NUMBER
        }
      },
      select: { name: true }
    });

    const matchingNames = new Set(matchingFields.map(({ name }) => name));

    return difference(uniqueNames, matchingNames);
  }

  async updateEntityPermission(
    args: UpdateEntityPermissionArgs,
    user: User
  ): Promise<EntityPermission> {
    await this.acquireLock(args, user);

    const entityVersion = await this.prisma.entityVersion.findOne({
      where: {
        // eslint-disable-next-line @typescript-eslint/naming-convention
        entityId_versionNumber: {
          entityId: args.where.id,
          versionNumber: CURRENT_VERSION_NUMBER
        }
      }
    });

    const entityVersionId = entityVersion.id;

    return this.prisma.entityPermission.upsert({
      create: {
        ...args.data,
        entityVersion: {
          connect: {
            id: entityVersionId
          }
        }
      },
      update: {
        type: args.data.type
      },
      where: {
        // eslint-disable-next-line @typescript-eslint/camelcase,@typescript-eslint/naming-convention
        entityVersionId_action: {
          entityVersionId: entityVersionId,
          action: args.data.action
        }
      }
    });
  }

  async updateEntityPermissionRoles(
    args: UpdateEntityPermissionRolesArgs,
    user: User
  ): Promise<EntityPermission> {
    await this.acquireLock(
      { where: { id: args.data.entity.connect.id } },
      user
    );

    const entityVersion = await this.prisma.entityVersion.findOne({
      where: {
        // eslint-disable-next-line @typescript-eslint/naming-convention
        entityId_versionNumber: {
          entityId: args.data.entity.connect.id,
          versionNumber: CURRENT_VERSION_NUMBER
        }
      }
    });
    const entityVersionId = entityVersion.id;

    const promises: Promise<any>[] = [];

    //add new roles
    if (!isEmpty(args.data.addRoles)) {
      const createMany = args.data.addRoles.map(role => {
        return {
          appRole: {
            connect: {
              id: role.id
            }
          }
        };
      });

      promises.push(
        this.prisma.entityPermission.update({
          where: {
            // eslint-disable-next-line @typescript-eslint/camelcase,@typescript-eslint/naming-convention
            entityVersionId_action: {
              entityVersionId: entityVersionId,
              action: args.data.action
            }
          },
          data: {
            permissionRoles: {
              create: createMany
            }
          }
        })
      );
    }

    //delete existing roles
    if (!isEmpty(args.data.deleteRoles)) {
      promises.push(
        this.prisma.entityPermissionRole.deleteMany({
          where: {
            appRoleId: {
              in: args.data.deleteRoles.map(role => role.id)
            }
          }
        })
      );
    }
    await Promise.all(promises);

    const results = await this.prisma.entityPermission.findMany({
      where: {
        entityVersion: {
          entityId: args.data.entity.connect.id,
          versionNumber: CURRENT_VERSION_NUMBER
        },
        action: args.data.action
      },
      include: {
        permissionRoles: {
          include: {
            appRole: true
          }
        },
        permissionFields: {
          include: {
            field: true,
            permissionRoles: {
              include: {
                appRole: true
              }
            }
          }
        }
      },
      take: 1
    });

    return results[0];
  }

  async getPermissions(
    entityId: string,
    action: EnumEntityAction = undefined
  ): Promise<EntityPermission[]> {
    return this.getVersionPermissions(entityId, CURRENT_VERSION_NUMBER, action);
  }

  async getVersionPermissions(
    entityId: string,
    versionNumber: number,
    action: EnumEntityAction = undefined
  ): Promise<EntityPermission[]> {
    return this.prisma.entityPermission.findMany({
      where: {
        entityVersion: {
          entityId: entityId,
          versionNumber: versionNumber,
          entity: {
            deletedAt: null
          }
        },
        action: action
      },
      orderBy: {
        action: SortOrder.asc
      },
      include: {
        permissionRoles: {
          include: {
            appRole: true
          }
        },
        permissionFields: {
          include: {
            field: true,
            permissionRoles: {
              include: {
                appRole: true
              }
            }
          }
        }
      }
    });
  }

  async addEntityPermissionField(
    args: AddEntityPermissionFieldArgs,
    user: User
  ): Promise<EntityPermissionField> {
    await this.acquireLock(
      { where: { id: args.data.entity.connect.id } },
      user
    );

    const nonMatchingNames = await this.validateAllFieldsExist(
      args.data.entity.connect.id,
      [args.data.fieldName]
    );
    if (nonMatchingNames.size > 0) {
      throw new NotFoundException(
        `Invalid field selected: ${Array.from(nonMatchingNames).join(', ')}`
      );
    }

    const entityVersion = await this.prisma.entityVersion.findOne({
      where: {
        // eslint-disable-next-line @typescript-eslint/naming-convention
        entityId_versionNumber: {
          entityId: args.data.entity.connect.id,
          versionNumber: CURRENT_VERSION_NUMBER
        }
      }
    });
    const entityVersionId = entityVersion.id;

    return this.prisma.entityPermissionField.create({
      data: {
        field: {
          connect: {
            // eslint-disable-next-line @typescript-eslint/naming-convention
            entityVersionId_name: {
              entityVersionId: entityVersionId,
              name: args.data.fieldName
            }
          }
        },
        permission: {
          connect: {
            // eslint-disable-next-line @typescript-eslint/naming-convention
            entityVersionId_action: {
              entityVersionId: entityVersionId,
              action: args.data.action
            }
          }
        }
      },
      include: {
        field: true
      }
    });
  }

  async deleteEntityPermissionField(
    args: DeleteEntityPermissionFieldArgs,
    user: User
  ): Promise<EntityPermissionField> {
    await this.acquireLock({ where: { id: args.where.entityId } }, user);

    const permissionField = await this.prisma.entityPermissionField.findMany({
      where: {
        permission: {
          entityVersion: {
            entityId: args.where.entityId,
            versionNumber: CURRENT_VERSION_NUMBER
          },
          action: args.where.action
        },
        fieldPermanentId: args.where.fieldPermanentId
      }
    });

    if (isEmpty(permissionField)) {
      throw new Error(`Record not found`);
    }

    const id = permissionField[0].id;

    return this.prisma.entityPermissionField.delete({
      where: {
        id: id
      },
      include: {
        field: true
      }
    });
  }

  async updateEntityPermissionFieldRoles(
    args: UpdateEntityPermissionFieldRolesArgs,
    user: User
  ): Promise<EntityPermissionField> {
    const promises: Promise<any>[] = [];

    const field = await this.prisma.entityPermissionField.findOne({
      where: {
        id: args.data.permissionField.connect.id
      },
      include: {
        permission: {
          include: {
            entityVersion: true
          }
        }
      }
    });

    if (!field) {
      throw new NotFoundException(
        `Cannot find entity permission field ${args.data.permissionField.connect.id}`
      );
    }

    const { entityId, versionNumber } = field.permission.entityVersion;

    if (versionNumber !== CURRENT_VERSION_NUMBER) {
      throw new NotFoundException(
        `Cannot update settings on committed versions. Requested version ${versionNumber}`
      );
    }

    await this.acquireLock({ where: { id: entityId } }, user);

    //add new roles
    if (!isEmpty(args.data.addPermissionRoles)) {
      const createMany = args.data.addPermissionRoles.map(permissionRole => {
        return {
          id: permissionRole.id
        };
      });

      promises.push(
        this.prisma.entityPermissionField.update({
          where: {
            id: args.data.permissionField.connect.id
          },
          data: {
            permissionRoles: {
              connect: createMany
            }
          }
        })
      );
    }

    //delete existing roles
    if (!isEmpty(args.data.deletePermissionRoles)) {
      const deleteMany = args.data.deletePermissionRoles.map(permissionRole => {
        return {
          id: permissionRole.id
        };
      });

      promises.push(
        this.prisma.entityPermissionField.update({
          where: {
            id: args.data.permissionField.connect.id
          },
          data: {
            permissionRoles: {
              disconnect: deleteMany
            }
          }
        })
      );
    }
    await Promise.all(promises);

    return this.prisma.entityPermissionField.findOne({
      where: {
        id: args.data.permissionField.connect.id
      },
      include: {
        field: true,
        permissionRoles: {
          include: {
            appRole: true
          }
        }
      }
    });
  }

  private async validateFieldProperties(
    dataType: EnumDataType,
    properties: JsonObject
  ): Promise<SchemaValidationResult> {
    try {
      const data = properties;
      const schema = getSchemaForDataType(dataType);
      const schemaValidation = await this.jsonSchemaValidationService.validateSchema(
        schema,
        data
      );

      //if schema is not valid - return false, otherwise continue with ret of the checks
      if (!schemaValidation.isValid) {
        return schemaValidation;
      }

      switch (dataType) {
        case EnumDataType.Lookup:
          //check if the actual selected entity exist and can be referenced by this field
          break;

        case (EnumDataType.OptionSet, EnumDataType.MultiSelectOptionSet):
          //check if the actual selected option set exist and can be referenced by this field
          break;

        //todo: add other data type specific checks
        default:
          break;
      }

      return schemaValidation;
    } catch (error) {
      return new SchemaValidationResult(false, error);
    }
  }

  /** Validate name value conforms expected format */
  async createFieldByDisplayName(
    args: CreateOneEntityFieldByDisplayNameArgs,
    user: User
  ): Promise<EntityField> {
    const entity = await this.entity({
      where: args.data.entity.connect
    });

    if (!entity) {
      throw new DataConflictError(
        `Could not find entity where ${JSON.stringify(
          args.data.entity.connect
        )}`
      );
    }

    const createInput = await this.createFieldCreateInputByDisplayName(
      args,
      entity
    );

    const data = {
      ...BASE_FIELD,
      ...args.data,
      ...createInput
    };

<<<<<<< HEAD
    const createFieldArgs =
      data.dataType === EnumDataType.Lookup
        ? {
            data,
            relatedFieldName: camelCase(
              !data.properties.allowMultipleSelection
                ? entity.pluralDisplayName
                : entity.name
            ),
            relatedFieldDisplayName: !data.properties.allowMultipleSelection
              ? entity.pluralDisplayName
              : entity.displayName
          }
        : { data };
=======
    const createFieldArgs: CreateOneEntityFieldArgs = { data };

    // In case created data type is Lookup define related field names according
    // to the entity
    if (data.dataType === EnumDataType.Lookup) {
      const {
        allowMultipleSelection
      } = (data.properties as unknown) as types.Lookup;

      createFieldArgs.relatedFieldName = camelCase(
        !allowMultipleSelection ? entity.pluralDisplayName : entity.name
      );

      createFieldArgs.relatedFieldDisplayName = !allowMultipleSelection
        ? entity.pluralDisplayName
        : entity.displayName;
    }
>>>>>>> 4de127c4

    return this.createField(createFieldArgs, user);
  }

  async createFieldCreateInputByDisplayName(
    args: CreateOneEntityFieldByDisplayNameArgs,
    entity: Entity
  ): Promise<{ name: string; dataType: EnumDataType; properties: JsonObject }> {
    const { displayName } = args.data;
    const lowerCaseName = displayName.toLowerCase();
    const name = camelCase(displayName);
    if (lowerCaseName.includes('date')) {
      return {
        name,
        dataType: EnumDataType.DateTime,
        properties: {
          timeZone: 'localTime',
          dateOnly: false
        }
      };
    } else if (lowerCaseName.includes('description')) {
      return {
        name,
        dataType: EnumDataType.MultiLineText,
        properties: {
          maxLength: 1000
        }
      };
    } else if (lowerCaseName.includes('email')) {
      return {
        name,
        dataType: EnumDataType.Email,
        properties: {}
      };
    } else if (lowerCaseName.includes('status')) {
      return {
        name,
        dataType: EnumDataType.OptionSet,
        properties: {
          options: [{ label: 'Option 1', value: 'Option1' }]
        }
      };
    } else if (lowerCaseName.startsWith('is')) {
      return {
        name,
        dataType: EnumDataType.Boolean,
        properties: {}
      };
    } else {
      // Find an entity with the field's display name
      const relatedEntity = await this.findEntityByNames(name, entity.appId);
      // If found attempt to create a lookup field
      if (relatedEntity) {
<<<<<<< HEAD
        const relatedEntityFieldsWithEntityName = await this.getFields(
          relatedEntity.id,
          {
            where: { name: { equals: camelCase(entity.name) } }
          }
        );
        if (isEmpty(relatedEntityFieldsWithEntityName)) {
          const allowMultipleSelection =
            relatedEntity.pluralDisplayName.toLowerCase() === lowerCaseName;
=======
        // The created field would be multiple selection if its name is equal to
        // the related entity's plural display name
        const allowMultipleSelection =
          relatedEntity.pluralDisplayName.toLowerCase() === lowerCaseName;

        // The related field allow multiple selection should be the opposite of
        // the field's
        const relatedFieldAllowMultipleSelection = !allowMultipleSelection;

        // The related field name should resemble the name of the field's entity
        const relatedFieldName = camelCase(
          relatedFieldAllowMultipleSelection
            ? entity.name
            : entity.pluralDisplayName
        );

        // If there are no existing fields with the desired name, instruct to create a lookup field
        if (
          await this.isFieldNameAvailable(relatedFieldName, relatedEntity.id)
        ) {
>>>>>>> 4de127c4
          return {
            name,
            dataType: EnumDataType.Lookup,
            properties: {
              relatedEntityId: relatedEntity.id,
              allowMultipleSelection
            }
          };
        }
      }
    }
    return {
      name,
      dataType: EnumDataType.SingleLineText,
      properties: {
        maxLength: 1000
      }
    };
  }

  /**
   * Check whether a given field name is available in a give entity
   * @param entityId the entity ID to check name availability in
   * @param name the name to check availability for
   * @returns whether the field name is available in the given entity
   */
  private async isFieldNameAvailable(
    name: string,
    entityId: string
  ): Promise<boolean> {
    const existing = await this.getFields(entityId, { where: { name } });
    return isEmpty(existing);
  }

  /**
   * Find entity by its names (name, displayName and pluralDisplayName) in given app
   * @param name the entity name query
   * @param appId the app identifier to search entity for
   * @returns entity with a name matching the given name in the given app
   */
  private findEntityByNames(name: string, appId: string): Promise<Entity> {
    return this.findFirst({ where: createEntityNamesWhereInput(name, appId) });
  }

  validateFieldMutationArgs(
    args: CreateOneEntityFieldArgs | UpdateOneEntityFieldArgs,
    entity: Entity
  ): void {
    const { data, relatedFieldName, relatedFieldDisplayName } = args;
    if (data.dataType === EnumDataType.Lookup) {
      const { relatedFieldId } = (data.properties as unknown) as types.Lookup;
      if (
        !relatedFieldId &&
        (!relatedFieldName || !relatedFieldDisplayName) &&
        data.properties.relatedEntityId === entity.id
      ) {
        throw new DataConflictError(
          RELATED_FIELD_ID_UNDEFINED_AND_NAMES_UNDEFINED_ERROR_MESSAGE
        );
      }
      if (relatedFieldId && (relatedFieldName || relatedFieldDisplayName)) {
        throw new DataConflictError(
          RELATED_FIELD_ID_DEFINED_NAMES_SHOULD_BE_UNDEFINED_ERROR_MESSAGE
        );
      }
    } else {
      if (relatedFieldName || relatedFieldDisplayName) {
        throw new DataConflictError(
          RELATED_FIELD_NAMES_SHOULD_BE_UNDEFINED_ERROR_MESSAGE
        );
      }
    }
  }

  validateFieldMutationArgs(
    args: CreateOneEntityFieldArgs | UpdateOneEntityFieldArgs,
    entity: Entity
  ): void {
    const { data, relatedFieldName, relatedFieldDisplayName } = args;
    if (data.dataType === EnumDataType.Lookup) {
      const { relatedFieldId } = (data.properties as unknown) as types.Lookup;
      if (
        !relatedFieldId &&
        (!relatedFieldName || !relatedFieldDisplayName) &&
        data.properties.relatedEntityId === entity.id
      ) {
        throw new DataConflictError(
          RELATED_FIELD_ID_UNDEFINED_AND_NAMES_UNDEFINED_ERROR_MESSAGE
        );
      }
      if (relatedFieldId && (relatedFieldName || relatedFieldDisplayName)) {
        throw new DataConflictError(
          RELATED_FIELD_ID_DEFINED_NAMES_SHOULD_BE_UNDEFINED_ERROR_MESSAGE
        );
      }
    } else {
      if (relatedFieldName || relatedFieldDisplayName) {
        throw new DataConflictError(
          RELATED_FIELD_NAMES_SHOULD_BE_UNDEFINED_ERROR_MESSAGE
        );
      }
    }
  }

  async validateFieldData(
    data: EntityFieldCreateInput | EntityFieldUpdateInput,
    entity: Entity
  ): Promise<void> {
    // Validate the field's name
    validateFieldName(data.name);

    // Validate the field's dataType is not a system data type
    if (isSystemDataType(data.dataType as EnumDataType)) {
      throw new DataConflictError(
        `The data type ${data.dataType} cannot be used for non-system fields`
      );
    }

    if (isUserEntity(entity)) {
      // Make sure the field's name is not reserved
      if (isReservedUserEntityFieldName(data.name)) {
        throw new DataConflictError(
          `The field name '${data.name}' is a reserved field name and it cannot be used on the 'user' entity`
        );
      }
      // In case the field data type is Lookup make sure it is not required
      if (data.dataType === EnumDataType.Lookup && data.required) {
        throw new DataConflictError(
          'Fields with data type "Lookup" of the entity "User" must not be marked as required. Please unmark the field as required and try again'
        );
      }
    }

    // Validate the field's properties
    const validationResults = await this.validateFieldProperties(
      EnumDataType[data.dataType],
      data.properties
    );

    if (!validationResults.isValid) {
      throw new ConflictException(
        `Cannot validate the Entity Field Properties. ${validationResults.errorText}`
      );
    }
  }

  async createField(
    args: CreateOneEntityFieldArgs,
    user: User
  ): Promise<EntityField> {
    // Omit entity from received data
    const data = omit(args.data, ['entity']);

    // Get the field's entity and acquire lock to edit it
    const entity = await this.acquireLock(
      { where: args.data.entity.connect },
      user
    );

    // Validate args
    this.validateFieldMutationArgs(args, entity);

    if (args.data.dataType === EnumDataType.Lookup) {
      // If field data type is Lookup add relatedFieldId to field properties
      args.data.properties.relatedFieldId = cuid();
    }

    // Validate data
    await this.validateFieldData(data, entity);

    // Create field ID ahead of time so it can be used in the related field creation
    const fieldId = cuid();

    if (args.data.dataType === EnumDataType.Lookup) {
      // Cast the received properties to Lookup properties type
      const properties = (args.data.properties as unknown) as types.Lookup;

      // Create a related lookup field in the related entity
      await this.createRelatedField(
        properties.relatedFieldId,
        args.relatedFieldName,
        args.relatedFieldDisplayName,
        !properties.allowMultipleSelection,
        properties.relatedEntityId,
        entity.id,
        fieldId,
        user
      );
    }

    // Create entity field
    return this.prisma.entityField.create({
      data: {
        ...data,
        permanentId: fieldId,
        entityVersion: {
          connect: {
            // eslint-disable-next-line @typescript-eslint/naming-convention
            entityId_versionNumber: {
              entityId: entity.id,
              versionNumber: CURRENT_VERSION_NUMBER
            }
          }
        }
      }
    });
  }

  private async createRelatedField(
    id: string,
    name: string,
    displayName: string,
    allowMultipleSelection: boolean,
    entityId: string,
    relatedEntityId: string,
    relatedFieldId: string,
    user: User
  ): Promise<EntityField> {
    // Acquire lock to edit the entity
    await this.acquireLock({ where: { id: entityId } }, user);

    return this.prisma.entityField.create({
      data: {
        ...BASE_FIELD,
        name,
        displayName,
        dataType: EnumDataType.Lookup,
        permanentId: id,
        entityVersion: {
          connect: {
            // eslint-disable-next-line @typescript-eslint/naming-convention
            entityId_versionNumber: {
              entityId,
              versionNumber: CURRENT_VERSION_NUMBER
            }
          }
        },
        properties: {
          allowMultipleSelection,
          relatedEntityId,
          relatedFieldId
        }
      }
    });
  }

  private async deleteRelatedField(
    permanentId: string,
    entityId: string,
    user: User
  ): Promise<void> {
    // Acquire lock to edit the entity
    await this.acquireLock({ where: { id: entityId } }, user);

    // Get field to delete
    const field = await this.getField({ where: { permanentId } });

    // Delete the related field from the database
    await this.prisma.entityField.delete({
      where: {
        // eslint-disable-next-line @typescript-eslint/naming-convention
        entityVersionId_permanentId: {
          permanentId,
          entityVersionId: field.entityVersionId
        }
      }
    });
  }

  async updateField(
    args: UpdateOneEntityFieldArgs,
    user: User
  ): Promise<EntityField> {
    // Get field to update
    const field = await this.getField({
      where: args.where,
      include: { entityVersion: true }
    });

    if (isSystemDataType(field.dataType as EnumDataType)) {
      throw new ConflictException(
        `Cannot update entity field ${field.name} because fields with data type ${field.dataType} cannot be updated`
      );
    }

    // Delete related field in case field data type is changed from lookup
    const shouldDeleteRelated =
      field.dataType === EnumDataType.Lookup &&
      args.data.dataType !== EnumDataType.Lookup;

    // Create related field in case field data type is changed to lookup
    const shouldCreateRelated =
      args.data.dataType === EnumDataType.Lookup &&
      field.dataType !== EnumDataType.Lookup;

    // Change related field in case related entity ID is changed
    const shouldChangeRelated =
      !shouldCreateRelated &&
      !shouldDeleteRelated &&
      args.data.properties.relatedEntityId !==
        ((field.properties as unknown) as types.Lookup)?.relatedEntityId;

    // Get the field's entity
    const entity = await this.acquireLock(
      { where: { id: field.entityVersion.entityId } },
      user
    );

    // Validate args
    this.validateFieldMutationArgs(args, entity);

    // In case related field should be created or changed, assign properties a
    // new related field ID
    if (shouldCreateRelated || shouldChangeRelated) {
      args.data.properties.relatedFieldId = cuid();
    }

    // Validate data
    await this.validateFieldData(args.data, entity);

    /**
     * @todo validate the field was not published - only specific properties of
     * fields that were already published can be updated
     */

    // In case related field should be deleted or changed, delete the existing related field
    if (shouldDeleteRelated || shouldChangeRelated) {
      const properties = (field.properties as unknown) as types.Lookup;
      await this.deleteRelatedField(
        properties.relatedFieldId,
        properties.relatedEntityId,
        user
      );
    }

    // In case related field should be created or changed, create a new related field
    if (shouldCreateRelated || shouldChangeRelated) {
      // Cast the received properties as Lookup properties
      const properties = (args.data.properties as unknown) as types.Lookup;

      // Create related field only if it is not for the same entity
      if (properties.relatedEntityId !== entity.id) {
        await this.createRelatedField(
          properties.relatedFieldId,
          args.relatedFieldName,
          args.relatedFieldDisplayName,
          !properties.allowMultipleSelection,
          properties.relatedEntityId,
          entity.id,
          field.permanentId,
          user
        );
      }
    }

    return this.prisma.entityField.update(
      omit(args, ['relatedFieldName', 'relatedFieldDisplayName'])
    );
  }

  async deleteField(
    args: DeleteEntityFieldArgs,
    user: User
  ): Promise<EntityField | null> {
    const field = await this.getField({
      ...args,
      include: {
        entityVersion: true
      }
    });

    if (!field) {
      throw new NotFoundException(`Cannot find entity field ${args.where.id}`);
    }

    if (isSystemDataType(field.dataType as EnumDataType)) {
      throw new ConflictException(
        `Cannot delete entity field ${field.dataType} because fields with the data type ${field.dataType} cannot be deleted`
      );
    }

    await this.acquireLock(
      { where: { id: field.entityVersion.entityId } },
      user
    );

    if (field.dataType === EnumDataType.Lookup) {
      // Cast the field properties as Lookup properties
      const properties = (field.properties as unknown) as types.Lookup;
      await this.deleteRelatedField(
        properties.relatedFieldId,
        properties.relatedEntityId,
        user
      );
    }

    return this.prisma.entityField.delete(args);
  }

  /**
   * Gets a field according to provided arguments.
   * @param args arguments to find field according to
   * @returns the entity field
   * @throws {NotFoundException} thrown if the field is not found or it relates
   * to a past entity version
   */
  private async getField(args: FindFirstEntityFieldArgs): Promise<EntityField> {
    const field = await this.prisma.entityField.findFirst({
      ...args,
      where: {
        ...args.where,
        entityVersion: {
          versionNumber: CURRENT_VERSION_NUMBER
        }
      }
    });
    if (!field) {
      throw new NotFoundException(
        `Could not find an entity field for: ${JSON.stringify(args.where)}`
      );
    }
    return field;
  }
}

function validateFieldName(name: string): void {
  if (!NAME_REGEX.test(name)) {
    throw new ConflictException(NAME_VALIDATION_ERROR_MESSAGE);
  }
}

function isSystemDataType(dataType: EnumDataType): boolean {
  return SYSTEM_DATA_TYPES.has(dataType);
}

function isReservedUserEntityFieldName(name: string): boolean {
  return USER_ENTITY_FIELDS.includes(name.toLowerCase());
}

function isUserEntity(entity: Entity): boolean {
  return entity.name === USER_ENTITY_NAME;
}

export function createEntityNamesWhereInput(
  name: string,
  appId: string
): EntityWhereInput {
  return {
    appId,
    // eslint-disable-next-line @typescript-eslint/naming-convention
    AND: [
      {
        name: {
          equals: name,
          mode: QueryMode.insensitive
        },
        // eslint-disable-next-line @typescript-eslint/naming-convention
        OR: [
          {
            displayName: {
              equals: name,
              mode: QueryMode.insensitive
            }
          },
          {
            pluralDisplayName: {
              equals: name,
              mode: QueryMode.insensitive
            }
          }
        ]
      }
    ]
  };
}<|MERGE_RESOLUTION|>--- conflicted
+++ resolved
@@ -15,13 +15,9 @@
   EntityVersionWhereInput,
   FindManyEntityArgs,
   QueryMode,
-<<<<<<< HEAD
-  FindFirstEntityFieldArgs
-=======
   FindFirstEntityFieldArgs,
   FindManyEntityFieldArgs,
   EntityWhereInput
->>>>>>> 4de127c4
 } from '@prisma/client';
 import { camelCase } from 'camel-case';
 import head from 'lodash.head';
@@ -1398,22 +1394,6 @@
       ...createInput
     };
 
-<<<<<<< HEAD
-    const createFieldArgs =
-      data.dataType === EnumDataType.Lookup
-        ? {
-            data,
-            relatedFieldName: camelCase(
-              !data.properties.allowMultipleSelection
-                ? entity.pluralDisplayName
-                : entity.name
-            ),
-            relatedFieldDisplayName: !data.properties.allowMultipleSelection
-              ? entity.pluralDisplayName
-              : entity.displayName
-          }
-        : { data };
-=======
     const createFieldArgs: CreateOneEntityFieldArgs = { data };
 
     // In case created data type is Lookup define related field names according
@@ -1431,7 +1411,6 @@
         ? entity.pluralDisplayName
         : entity.displayName;
     }
->>>>>>> 4de127c4
 
     return this.createField(createFieldArgs, user);
   }
@@ -1485,17 +1464,6 @@
       const relatedEntity = await this.findEntityByNames(name, entity.appId);
       // If found attempt to create a lookup field
       if (relatedEntity) {
-<<<<<<< HEAD
-        const relatedEntityFieldsWithEntityName = await this.getFields(
-          relatedEntity.id,
-          {
-            where: { name: { equals: camelCase(entity.name) } }
-          }
-        );
-        if (isEmpty(relatedEntityFieldsWithEntityName)) {
-          const allowMultipleSelection =
-            relatedEntity.pluralDisplayName.toLowerCase() === lowerCaseName;
-=======
         // The created field would be multiple selection if its name is equal to
         // the related entity's plural display name
         const allowMultipleSelection =
@@ -1516,7 +1484,6 @@
         if (
           await this.isFieldNameAvailable(relatedFieldName, relatedEntity.id)
         ) {
->>>>>>> 4de127c4
           return {
             name,
             dataType: EnumDataType.Lookup,
@@ -1559,36 +1526,6 @@
    */
   private findEntityByNames(name: string, appId: string): Promise<Entity> {
     return this.findFirst({ where: createEntityNamesWhereInput(name, appId) });
-  }
-
-  validateFieldMutationArgs(
-    args: CreateOneEntityFieldArgs | UpdateOneEntityFieldArgs,
-    entity: Entity
-  ): void {
-    const { data, relatedFieldName, relatedFieldDisplayName } = args;
-    if (data.dataType === EnumDataType.Lookup) {
-      const { relatedFieldId } = (data.properties as unknown) as types.Lookup;
-      if (
-        !relatedFieldId &&
-        (!relatedFieldName || !relatedFieldDisplayName) &&
-        data.properties.relatedEntityId === entity.id
-      ) {
-        throw new DataConflictError(
-          RELATED_FIELD_ID_UNDEFINED_AND_NAMES_UNDEFINED_ERROR_MESSAGE
-        );
-      }
-      if (relatedFieldId && (relatedFieldName || relatedFieldDisplayName)) {
-        throw new DataConflictError(
-          RELATED_FIELD_ID_DEFINED_NAMES_SHOULD_BE_UNDEFINED_ERROR_MESSAGE
-        );
-      }
-    } else {
-      if (relatedFieldName || relatedFieldDisplayName) {
-        throw new DataConflictError(
-          RELATED_FIELD_NAMES_SHOULD_BE_UNDEFINED_ERROR_MESSAGE
-        );
-      }
-    }
   }
 
   validateFieldMutationArgs(
