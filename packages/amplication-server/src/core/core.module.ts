import { Module } from '@nestjs/common';
import { ExceptionFiltersModule } from 'src/filters/exceptionFilters.module';
import { AccountModule } from './account/account.module';
import { WorkspaceModule } from './workspace/workspace.module';
import { ResourceModule } from './resource/resource.module';
import { UserModule } from './user/user.module';
import { AuthModule } from './auth/auth.module';
import { EntityModule } from './entity/entity.module';
import { PermissionsModule } from './permissions/permissions.module';
import { ConnectorRestApiModule } from './connectorRestApi/connectorRestApi.module';
import { ConnectorRestApiCallModule } from './connectorRestApiCall/connectorRestApiCall.module';
import { EntityPageModule } from './entityPage/entityPage.module';
import { ResourceRoleModule } from './resourceRole/resourceRole.module';
import { BuildModule } from './build/build.module';
import { ActionModule } from './action/action.module';
import { EnvironmentModule } from './environment/environment.module';
import { CommitModule } from './commit/commit.module';
import { MailModule } from './mail/mail.module';
import { ServiceSettingsModule } from './serviceSettings/serviceSettings.module';
import { SubscriptionModule } from './subscription/subscription.module';
import { GitModule } from '@amplication/git-service';
import { GitProviderModule } from './git/git.provider.module';
import { HealthModule } from './health/health.module';

@Module({
  imports: [
    AccountModule,
    WorkspaceModule,
    ResourceModule,
    UserModule,
    AuthModule,
    EntityModule,
    PermissionsModule,
    ExceptionFiltersModule,
    ConnectorRestApiModule,
    ConnectorRestApiCallModule,
    EntityPageModule,
    ResourceRoleModule,
    BuildModule,
    ActionModule,
    EnvironmentModule,
    CommitModule,
<<<<<<< HEAD
    SystemModule,
    ServiceSettingsModule,
=======
    AppSettingsModule,
>>>>>>> 59fcbe6d
    GitModule,
    GitProviderModule,
    CommitModule,
    MailModule,
    SubscriptionModule,
    HealthModule
  ],
  exports: [
    AccountModule,
    WorkspaceModule,
    ResourceModule,
    UserModule,
    AuthModule,
    EntityModule,
    PermissionsModule,
    ConnectorRestApiModule,
    ConnectorRestApiCallModule,
    EntityPageModule,
    ResourceRoleModule,
    BuildModule,
    ActionModule,
    EnvironmentModule,
    CommitModule,
    ServiceSettingsModule,
    GitProviderModule,
    GitModule,
    CommitModule,
    GitModule,
    MailModule,
    SubscriptionModule
  ]
})
export class CoreModule {}<|MERGE_RESOLUTION|>--- conflicted
+++ resolved
@@ -40,12 +40,7 @@
     ActionModule,
     EnvironmentModule,
     CommitModule,
-<<<<<<< HEAD
-    SystemModule,
     ServiceSettingsModule,
-=======
-    AppSettingsModule,
->>>>>>> 59fcbe6d
     GitModule,
     GitProviderModule,
     CommitModule,
