import { Module } from '@nestjs/common';
import { ExceptionFiltersModule } from 'src/filters/exceptionFilters.module';
import { AccountModule } from './account/account.module';
import { WorkspaceModule } from './workspace/workspace.module';
import { AppModule } from './app/app.module';
import { UserModule } from './user/user.module';
import { AuthModule } from './auth/auth.module';
import { EntityModule } from './entity/entity.module';
import { PermissionsModule } from './permissions/permissions.module';
import { ConnectorRestApiModule } from './connectorRestApi/connectorRestApi.module';
import { ConnectorRestApiCallModule } from './connectorRestApiCall/connectorRestApiCall.module';
import { EntityPageModule } from './entityPage/entityPage.module';
import { AppRoleModule } from './appRole/appRole.module';
import { BuildModule } from './build/build.module';
import { ActionModule } from './action/action.module';
import { DeploymentModule } from './deployment/deployment.module';
import { EnvironmentModule } from './environment/environment.module';
import { CommitModule } from './commit/commit.module';
import { SystemModule } from './system/system.module';
import { MailModule } from './mail/mail.module';
import { AppSettingsModule } from './appSettings/appSettings.module';
import { SubscriptionModule } from './subscription/subscription.module';
import { GitModule } from '@amplication/git-service';
import { GitProviderModule } from './git/git.provider.module';
@Module({
  imports: [
    AccountModule,
    WorkspaceModule,
    AppModule,
    UserModule,
    AuthModule,
    EntityModule,
    PermissionsModule,
    ExceptionFiltersModule,
    ConnectorRestApiModule,
    ConnectorRestApiCallModule,
    EntityPageModule,
    AppRoleModule,
    BuildModule,
    ActionModule,
    DeploymentModule,
    EnvironmentModule,
    CommitModule,
    SystemModule,
    AppSettingsModule,
    GitModule,
<<<<<<< HEAD
    GitProviderModule,
    CommitModule
=======
    MailModule,
    SubscriptionModule,
    GitProviderModule
>>>>>>> 81a9b7cb
  ],
  exports: [
    AccountModule,
    WorkspaceModule,
    AppModule,
    UserModule,
    AuthModule,
    EntityModule,
    PermissionsModule,
    ConnectorRestApiModule,
    ConnectorRestApiCallModule,
    EntityPageModule,
    AppRoleModule,
    BuildModule,
    ActionModule,
    DeploymentModule,
    EnvironmentModule,
    CommitModule,
    AppSettingsModule,
<<<<<<< HEAD
    GitProviderModule,
    GitModule,
    CommitModule
=======
    GitModule,
    MailModule,
    SubscriptionModule,
    GitProviderModule
>>>>>>> 81a9b7cb
  ]
})
export class CoreModule {}<|MERGE_RESOLUTION|>--- conflicted
+++ resolved
@@ -44,14 +44,10 @@
     SystemModule,
     AppSettingsModule,
     GitModule,
-<<<<<<< HEAD
     GitProviderModule,
-    CommitModule
-=======
+    CommitModule,
     MailModule,
-    SubscriptionModule,
-    GitProviderModule
->>>>>>> 81a9b7cb
+    SubscriptionModule
   ],
   exports: [
     AccountModule,
@@ -71,16 +67,12 @@
     EnvironmentModule,
     CommitModule,
     AppSettingsModule,
-<<<<<<< HEAD
     GitProviderModule,
     GitModule,
-    CommitModule
-=======
+    CommitModule,
     GitModule,
     MailModule,
-    SubscriptionModule,
-    GitProviderModule
->>>>>>> 81a9b7cb
+    SubscriptionModule
   ]
 })
 export class CoreModule {}