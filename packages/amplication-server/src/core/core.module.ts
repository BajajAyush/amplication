import { Module } from '@nestjs/common';

import { ExceptionFiltersModule } from 'src/filters/exceptionFilters.module';

import { AccountModule } from './account/account.module';
import { WorkspaceModule } from './workspace/workspace.module';
import { AppModule } from './app/app.module';
import { UserModule } from './user/user.module';
import { AuthModule } from './auth/auth.module';
import { EntityModule } from './entity/entity.module';
import { PermissionsModule } from './permissions/permissions.module';
import { ConnectorRestApiModule } from './connectorRestApi/connectorRestApi.module';
import { ConnectorRestApiCallModule } from './connectorRestApiCall/connectorRestApiCall.module';
import { EntityPageModule } from './entityPage/entityPage.module';
import { AppRoleModule } from './appRole/appRole.module';
import { BuildModule } from './build/build.module';
import { ActionModule } from './action/action.module';
import { DeploymentModule } from './deployment/deployment.module';
import { EnvironmentModule } from './environment/environment.module';
import { CommitModule } from './commit/commit.module';
import { SystemModule } from './system/system.module';
import { GithubModule } from './github/github.module';
import { MailModule } from './mail/mail.module';
import { AppSettingsModule } from './appSettings/appSettings.module';
<<<<<<< HEAD
import { SubscriptionModule } from './subscription/subscription.module';
=======
import { GitModule } from './git/git.module';
>>>>>>> f11e22d9
@Module({
  imports: [
    AccountModule,
    WorkspaceModule,
    AppModule,
    UserModule,
    AuthModule,
    EntityModule,
    PermissionsModule,
    ExceptionFiltersModule,
    ConnectorRestApiModule,
    ConnectorRestApiCallModule,
    EntityPageModule,
    AppRoleModule,
    BuildModule,
    ActionModule,
    DeploymentModule,
    EnvironmentModule,
    CommitModule,
    SystemModule,
    GithubModule,
<<<<<<< HEAD
    MailModule,
    AppSettingsModule,
    SubscriptionModule
=======
    AppSettingsModule,
    GitModule
>>>>>>> f11e22d9
  ],
  exports: [
    AccountModule,
    WorkspaceModule,
    AppModule,
    UserModule,
    AuthModule,
    EntityModule,
    PermissionsModule,
    ConnectorRestApiModule,
    ConnectorRestApiCallModule,
    EntityPageModule,
    AppRoleModule,
    BuildModule,
    ActionModule,
    DeploymentModule,
    EnvironmentModule,
    CommitModule,
    GithubModule,
<<<<<<< HEAD
    MailModule,
    AppSettingsModule,
    SubscriptionModule
=======
    AppSettingsModule,
    GitModule
>>>>>>> f11e22d9
  ]
})
export class CoreModule {}<|MERGE_RESOLUTION|>--- conflicted
+++ resolved
@@ -22,11 +22,8 @@
 import { GithubModule } from './github/github.module';
 import { MailModule } from './mail/mail.module';
 import { AppSettingsModule } from './appSettings/appSettings.module';
-<<<<<<< HEAD
 import { SubscriptionModule } from './subscription/subscription.module';
-=======
 import { GitModule } from './git/git.module';
->>>>>>> f11e22d9
 @Module({
   imports: [
     AccountModule,
@@ -48,14 +45,10 @@
     CommitModule,
     SystemModule,
     GithubModule,
-<<<<<<< HEAD
-    MailModule,
-    AppSettingsModule,
-    SubscriptionModule
-=======
     AppSettingsModule,
     GitModule
->>>>>>> f11e22d9
+    MailModule,
+    SubscriptionModule
   ],
   exports: [
     AccountModule,
@@ -75,14 +68,10 @@
     EnvironmentModule,
     CommitModule,
     GithubModule,
-<<<<<<< HEAD
-    MailModule,
-    AppSettingsModule,
-    SubscriptionModule
-=======
     AppSettingsModule,
     GitModule
->>>>>>> f11e22d9
+    MailModule,
+    SubscriptionModule
   ]
 })
 export class CoreModule {}