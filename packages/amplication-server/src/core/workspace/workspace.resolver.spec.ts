import { Test, TestingModule } from '@nestjs/testing';
import { gql } from 'apollo-server-express';
import {
  ApolloServerTestClient,
  createTestClient
} from 'apollo-server-testing';
import { GqlAuthGuard } from 'src/guards/gql-auth.guard';
import { INestApplication } from '@nestjs/common';
import { GraphQLModule } from '@nestjs/graphql';
import { WINSTON_MODULE_PROVIDER } from 'nest-winston';
import { ConfigService } from '@nestjs/config';
import { mockGqlAuthGuardCanActivate } from '../../../test/gql-auth-mock';
import { WorkspaceService } from './workspace.service';
import { WorkspaceResolver } from './workspace.resolver';
import { App, Workspace, User } from 'src/models';
import { Invitation } from './dto/Invitation';
import { AppService } from '../app/app.service';

const EXAMPLE_USER_ID = 'exampleUserId';
const EXAMPLE_WORKSPACE_ID = 'exampleWorkspaceId';
const EXAMPLE_WORKSPACE_NAME = 'exampleWorkspaceName';

const EXAMPLE_APP_ID = 'exampleAppId';
const EXAMPLE_APP_NAME = 'exampleAppName';
const EXAMPLE_APP_DESCRIPTION = 'exampleAppDescription';

const EXAMPLE_EMAIL = 'exampleEmail';
// const timeNow = new Date();

const EXAMPLE_USER: User = {
  id: EXAMPLE_USER_ID,
  createdAt: new Date(),
  updatedAt: new Date(),
  isOwner: true
};

const EXAMPLE_WORKSPACE: Workspace = {
  id: EXAMPLE_WORKSPACE_ID,
  name: EXAMPLE_WORKSPACE_NAME,
  createdAt: new Date(),
  updatedAt: new Date()
};

const EXAMPLE_INVITATION: Invitation = {
  id: EXAMPLE_APP_ID,
  email: 'example@email.com',
  createdAt: new Date(),
  updatedAt: new Date()
};

const EXAMPLE_APP: App = {
  id: EXAMPLE_APP_ID,
  name: EXAMPLE_APP_NAME,
  description: EXAMPLE_APP_DESCRIPTION,
  createdAt: new Date(),
  updatedAt: new Date()
};

const GET_WORKSPACE_QUERY = gql`
  query($id: String!) {
    workspace(where: { id: $id }) {
      id
      name
      createdAt
      updatedAt
    }
  }
`;

const GET_APPS_QUERY = gql`
  query($id: String!) {
    workspace(where: { id: $id }) {
      apps {
        id
        name
        description
        createdAt
        updatedAt
      }
    }
  }
`;

const DELETE_WORKSPACE_MUTATION = gql`
  mutation($id: String!) {
    deleteWorkspace(where: { id: $id }) {
      id
      name
      createdAt
      updatedAt
    }
  }
`;

const UPDATE_WORKSPACE_MUTATION = gql`
  mutation($id: String!) {
    updateWorkspace(data: {}, where: { id: $id }) {
      id
      name
      createdAt
      updatedAt
    }
  }
`;

const INVITE_USER_MUTATION = gql`
  mutation($email: String!) {
    inviteUser(data: { email: $email }) {
      id
      email
      createdAt
      updatedAt
    }
  }
`;

const workspaceServiceGetWorkspaceMock = jest.fn(() => EXAMPLE_WORKSPACE);
const workspaceServiceDeleteWorkspaceMock = jest.fn(() => EXAMPLE_WORKSPACE);
const workspaceServiceUpdateWorkspaceMock = jest.fn(() => EXAMPLE_WORKSPACE);
const workspaceServiceInviteUserMock = jest.fn(() => EXAMPLE_INVITATION);
const appServiceAppsMock = jest.fn(() => [EXAMPLE_APP]);

const mockCanActivate = jest.fn(mockGqlAuthGuardCanActivate(EXAMPLE_USER));

describe('WorkspaceResolver', () => {
  let app: INestApplication;
  let apolloClient: ApolloServerTestClient;

  beforeEach(async () => {
    jest.clearAllMocks();
    const moduleFixture: TestingModule = await Test.createTestingModule({
      providers: [
        WorkspaceResolver,
        {
          provide: WorkspaceService,
          useClass: jest.fn(() => ({
            getWorkspace: workspaceServiceGetWorkspaceMock,
            deleteWorkspace: workspaceServiceDeleteWorkspaceMock,
            updateWorkspace: workspaceServiceUpdateWorkspaceMock,
            inviteUser: workspaceServiceInviteUserMock
          }))
        },
        {
          provide: AppService,
          useClass: jest.fn(() => ({
            apps: appServiceAppsMock
          }))
        },
        {
          provide: WINSTON_MODULE_PROVIDER,
          useClass: jest.fn(() => ({
            error: jest.fn()
          }))
        },
        {
          provide: ConfigService,
          useClass: jest.fn(() => ({
            get: jest.fn()
          }))
        }
      ],
      imports: [GraphQLModule.forRoot({ autoSchemaFile: true })]
    })
      .overrideGuard(GqlAuthGuard)
      .useValue({ canActivate: mockCanActivate })
      .compile();

    app = moduleFixture.createNestApplication();
    await app.init();
    const graphqlModule = moduleFixture.get(GraphQLModule) as any;
    apolloClient = createTestClient(graphqlModule.apolloServer);
  });

  it('should get an workspace', async () => {
    const res = await apolloClient.query({
      query: GET_WORKSPACE_QUERY,
      variables: { id: EXAMPLE_WORKSPACE_ID }
    });
    expect(res.errors).toBeUndefined();
<<<<<<< HEAD
    expect(res.data).toEqual({
      workspace: {
        ...EXAMPLE_WORKSPACE,
        createdAt: expect.any(Date),
        updatedAt: expect.any(Date)
      }
    });
=======
    expect(res.data.workspace.id).toEqual(EXAMPLE_WORKSPACE.id);
    expect(res.data.workspace.name).toEqual(EXAMPLE_WORKSPACE.name);
>>>>>>> 3d61d2e4
    expect(workspaceServiceGetWorkspaceMock).toBeCalledTimes(1);
    expect(workspaceServiceGetWorkspaceMock).toBeCalledWith({
      where: { id: EXAMPLE_WORKSPACE_ID }
    });
  });

  it('should get an workspace apps', async () => {
    const res = await apolloClient.query({
      query: GET_APPS_QUERY,
      variables: { id: EXAMPLE_WORKSPACE_ID }
    });
    expect(res.errors).toBeUndefined();
    expect(res.data).toEqual({
      workspace: {
        apps: [
          {
            ...EXAMPLE_APP,
            createdAt: expect.any(Date),
            updatedAt: expect.any(Date)
          }
        ]
      }
    });
    expect(appServiceAppsMock).toBeCalledTimes(1);
    expect(appServiceAppsMock).toBeCalledWith({
      where: { workspace: { id: EXAMPLE_WORKSPACE_ID } }
    });
  });

  it('should delete an workspace', async () => {
    const res = await apolloClient.mutate({
      mutation: DELETE_WORKSPACE_MUTATION,
      variables: { id: EXAMPLE_WORKSPACE_ID }
    });
    expect(res.errors).toBeUndefined();
    expect(res.data).toEqual({
      deleteWorkspace: {
        ...EXAMPLE_WORKSPACE,
        createdAt: expect.any(Date),
        updatedAt: expect.any(Date)
      }
    });
    expect(workspaceServiceDeleteWorkspaceMock).toBeCalledTimes(1);
    expect(workspaceServiceDeleteWorkspaceMock).toBeCalledWith({
      where: { id: EXAMPLE_WORKSPACE_ID }
    });
  });

  it('should update an workspace', async () => {
    const res = await apolloClient.mutate({
      mutation: UPDATE_WORKSPACE_MUTATION,
      variables: { id: EXAMPLE_WORKSPACE_ID }
    });
    expect(res.errors).toBeUndefined();
    expect(res.data).toEqual({
      updateWorkspace: {
        ...EXAMPLE_WORKSPACE,
        createdAt: expect.any(Date),
        updatedAt: expect.any(Date)
      }
    });
    expect(workspaceServiceUpdateWorkspaceMock).toBeCalledTimes(1);
    expect(workspaceServiceUpdateWorkspaceMock).toBeCalledWith({
      data: {},
      where: { id: EXAMPLE_WORKSPACE_ID }
    });
  });

  it('should invite a user', async () => {
    const res = await apolloClient.mutate({
      mutation: INVITE_USER_MUTATION,
      variables: { email: EXAMPLE_EMAIL }
    });
    expect(res.errors).toBeUndefined();
    expect(res.data).toEqual({
      inviteUser: {
        ...EXAMPLE_INVITATION,
        createdAt: expect.any(Date),
        updatedAt: expect.any(Date)
      }
    });
    expect(workspaceServiceInviteUserMock).toBeCalledTimes(1);
    expect(workspaceServiceInviteUserMock).toBeCalledWith(EXAMPLE_USER, {
      data: { email: EXAMPLE_EMAIL }
    });
  });
});<|MERGE_RESOLUTION|>--- conflicted
+++ resolved
@@ -25,7 +25,6 @@
 const EXAMPLE_APP_DESCRIPTION = 'exampleAppDescription';
 
 const EXAMPLE_EMAIL = 'exampleEmail';
-// const timeNow = new Date();
 
 const EXAMPLE_USER: User = {
   id: EXAMPLE_USER_ID,
@@ -177,18 +176,8 @@
       variables: { id: EXAMPLE_WORKSPACE_ID }
     });
     expect(res.errors).toBeUndefined();
-<<<<<<< HEAD
-    expect(res.data).toEqual({
-      workspace: {
-        ...EXAMPLE_WORKSPACE,
-        createdAt: expect.any(Date),
-        updatedAt: expect.any(Date)
-      }
-    });
-=======
     expect(res.data.workspace.id).toEqual(EXAMPLE_WORKSPACE.id);
     expect(res.data.workspace.name).toEqual(EXAMPLE_WORKSPACE.name);
->>>>>>> 3d61d2e4
     expect(workspaceServiceGetWorkspaceMock).toBeCalledTimes(1);
     expect(workspaceServiceGetWorkspaceMock).toBeCalledWith({
       where: { id: EXAMPLE_WORKSPACE_ID }
