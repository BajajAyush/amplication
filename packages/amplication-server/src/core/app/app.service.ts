import { GitService } from '@amplication/git-service';
import { Injectable } from '@nestjs/common';
import { isEmpty } from 'lodash';
import { GitRepository, PrismaService } from '@amplication/prisma-db';
import { pascalCase } from 'pascal-case';
import pluralize from 'pluralize';
import { FindOneArgs } from 'src/dto';
import { EnumDataType } from 'src/enums/EnumDataType';
import { QueryMode } from 'src/enums/QueryMode';
import { Commit, User, Workspace } from 'src/models';
import { validateHTMLColorHex } from 'validate-color';
import { prepareDeletedItemName } from '../../util/softDelete';
import { BlockService } from '../block/block.service';
import { BuildService } from '../build/build.service'; // eslint-disable-line import/no-cycle
import { USER_ENTITY_NAME } from '../entity/constants';
import { EntityService } from '../entity/entity.service';
import { EnvironmentService } from '../environment/environment.service';
import {
  AppCreateWithEntitiesInput,
  CreateCommitArgs,
  CreateOneAppArgs,
  DiscardPendingChangesArgs,
  FindManyAppArgs,
  FindPendingChangesArgs,
  PendingChange,
  UpdateOneAppArgs
} from './dto';
import { InvalidColorError } from './InvalidColorError';
import { ReservedEntityNameError } from './ReservedEntityNameError';
import {
  createSampleAppEntities,
  CREATE_SAMPLE_ENTITIES_COMMIT_MESSAGE,
  SAMPLE_APP_DATA
} from './sampleApp';
import { AppSettingsService } from '../appSettings/appSettings.service';

const USER_APP_ROLE = {
  name: 'user',
  displayName: 'User'
};

export const DEFAULT_ENVIRONMENT_NAME = 'Sandbox environment';
export const INITIAL_COMMIT_MESSAGE = 'Initial Commit';

export const DEFAULT_APP_COLOR = '#20A4F3';
export const DEFAULT_APP_DATA = {
  color: DEFAULT_APP_COLOR
};

export const INVALID_APP_ID = 'Invalid appId';

@Injectable()
export class AppService {
  constructor(
    private readonly prisma: PrismaService,
    private entityService: EntityService,
    private blockService: BlockService,
    private environmentService: EnvironmentService,
<<<<<<< HEAD
    private buildService: BuildService
=======
    private buildService: BuildService,
    private appSettingsService: AppSettingsService,
    private readonly gitService: GitService
>>>>>>> 7f3ee963
  ) {}

  /**
   * Create app in the user's workspace, with the built-in "user" role
   */
  async createApp(args: CreateOneAppArgs, user: User): Promise<App> {
    const { color } = args.data;
    if (color && !validateHTMLColorHex(color)) {
      throw new InvalidColorError(color);
    }

    const app = await this.prisma.app.create({
      data: {
        ...DEFAULT_APP_DATA,
        ...args.data,
        workspace: {
          connect: {
            id: user.workspace?.id
          }
        },
        roles: {
          create: USER_APP_ROLE
        },
        project: {
          create: {
            name: `project-${args.data.name}`,
            workspaceId: user.workspace?.id
          }
        }
      }
    });

    await this.entityService.createDefaultEntities(app.id, user);

    await this.environmentService.createDefaultEnvironment(app.id);

    await this.appSettingsService.createDefaultAppSettings(app.id, user);

    try {
      await this.commit(
        {
          data: {
            app: {
              connect: {
                id: app.id
              }
            },
            message: INITIAL_COMMIT_MESSAGE,
            user: {
              connect: {
                id: user.id
              }
            }
          }
        },
        true
      );
    } catch {} //ignore - return the new app and the message will be available on the build log

    return app;
  }

  /**
   * Create sample app
   * @param user the user to associate the created app with
   */
  async createSampleApp(user: User): Promise<App> {
    const app = await this.createApp(
      {
        data: SAMPLE_APP_DATA
      },
      user
    );

    const userEntity = await this.entityService.findFirst({
      where: { name: USER_ENTITY_NAME, appId: app.id },
      select: { id: true }
    });

    const sampleAppData = createSampleAppEntities(userEntity.id);

    await this.entityService.bulkCreateEntities(
      app.id,
      user,
      sampleAppData.entities
    );
    await this.entityService.bulkCreateFields(
      user,
      userEntity.id,
      sampleAppData.userEntityFields
    );

    await this.commit({
      data: {
        app: {
          connect: {
            id: app.id
          }
        },
        message: CREATE_SAMPLE_ENTITIES_COMMIT_MESSAGE,
        user: {
          connect: {
            id: user.id
          }
        }
      }
    });

    return app;
  }

  /**
   * Create an app with entities and field in one transaction, based only on entities and fields names
   * @param user the user to associate the created app with
   */
  async createAppWithEntities(
    data: AppCreateWithEntitiesInput,
    user: User
  ): Promise<App> {
    if (
      data.entities.find(
        entity => entity.name.toLowerCase() === USER_ENTITY_NAME.toLowerCase()
      )
    ) {
      throw new ReservedEntityNameError(USER_ENTITY_NAME);
    }

    const existingApps = await this.prisma.app.findMany({
      where: {
        name: {
          mode: QueryMode.Insensitive,
          startsWith: data.app.name
        },
        workspaceId: user.workspace.id,
        deletedAt: null
      },
      select: {
        name: true
      }
    });

    const appName = data.app.name;
    let index = 1;
    while (
      existingApps.find(app => {
        return app.name.toLowerCase() === data.app.name.toLowerCase();
      })
    ) {
      data.app.name = `${appName}-${index}`;
      index += 1;
    }

    const app = await this.createApp(
      {
        data: data.app
      },
      user
    );

    const newEntities: {
      [index: number]: { entityId: string; name: string };
    } = {};

    for (const { entity, index } of data.entities.map((entity, index) => ({
      index,
      entity
    }))) {
      const displayName = entity.name.trim();

      const pluralDisplayName = pluralize(displayName);
      const singularDisplayName = pluralize.singular(displayName);
      const name = pascalCase(singularDisplayName);

      const newEntity = await this.entityService.createOneEntity(
        {
          data: {
            app: {
              connect: {
                id: app.id
              }
            },
            displayName: displayName,
            name: name,
            pluralDisplayName: pluralDisplayName
          }
        },
        user
      );

      newEntities[index] = {
        entityId: newEntity.id,
        name: newEntity.name
      };

      for (const entityField of entity.fields) {
        await this.entityService.createFieldByDisplayName(
          {
            data: {
              entity: {
                connect: {
                  id: newEntity.id
                }
              },
              displayName: entityField.name,
              dataType: entityField.dataType
            }
          },
          user
        );
      }
    }

    //after all entities were created, create the relation fields
    for (const { entity, index } of data.entities.map((entity, index) => ({
      index,
      entity
    }))) {
      if (entity.relationsToEntityIndex) {
        for (const relationToIndex of entity.relationsToEntityIndex) {
          await this.entityService.createFieldByDisplayName(
            {
              data: {
                entity: {
                  connect: {
                    id: newEntities[index].entityId
                  }
                },
                displayName: newEntities[relationToIndex].name,
                dataType: EnumDataType.Lookup
              }
            },
            user
          );
        }
      }
    }
    // do not commit if there are no entities
    if (!isEmpty(data.entities)) {
      try {
        await this.commit({
          data: {
            app: {
              connect: {
                id: app.id
              }
            },
            message: data.commitMessage,
            user: {
              connect: {
                id: user.id
              }
            }
          }
        });
      } catch {} //ignore - return the new app and the message will be available on the build log
    }

    return app;
  }

  async app(args: FindOneArgs): Promise<App | null> {
    return this.prisma.app.findFirst({
      where: {
        id: args.where.id,
        deletedAt: null
      }
    });
  }

  async apps(args: FindManyAppArgs): Promise<App[]> {
    return this.prisma.app.findMany({
      ...args,
      where: {
        ...args.where,
        deletedAt: null
      }
    });
  }

  async deleteApp(args: FindOneArgs): Promise<App | null> {
    const app = await this.prisma.app.findUnique({
      where: {
        id: args.where.id
      }
    });

    if (isEmpty(app)) {
      throw new Error(INVALID_APP_ID);
    }

    const gitRepo = await this.prisma.gitRepository.findUnique({
      where: {
        appId: app.id
      }
    });

    if (gitRepo) {
      await this.prisma.gitRepository.delete({
        where: {
          id: gitRepo.id
        }
      });
    }

    const project = await this.prisma.app.findUnique(args).project();

    await this.prisma.project.update({
      where: { id: project.id },
      data: {
        name: prepareDeletedItemName(project.name, project.id),
        deletedAt: new Date()
      }
    });

    return this.prisma.app.update({
      where: args.where,
      data: {
        name: prepareDeletedItemName(app.name, app.id),
        deletedAt: new Date()
      }
    });
  }

  async updateApp(args: UpdateOneAppArgs): Promise<App | null> {
    const app = await this.app({
      where: {
        id: args.where.id
      }
    });

    if (isEmpty(app)) {
      throw new Error(INVALID_APP_ID);
    }

    return this.prisma.app.update(args);
  }

  /**
   * Gets all the resources changed since the last commit in the app
   */
  async getPendingChanges(
    args: FindPendingChangesArgs,
    user: User
  ): Promise<PendingChange[]> {
    const appId = args.where.app.id;

    const app = await this.prisma.app.findMany({
      where: {
        id: appId,
        deletedAt: null,
        workspace: {
          users: {
            some: {
              id: user.id
            }
          }
        }
      }
    });

    if (isEmpty(app)) {
      throw new Error(`Invalid userId or appId`);
    }

    const [changedEntities, changedBlocks] = await Promise.all([
      this.entityService.getChangedEntities(appId, user.id),
      this.blockService.getChangedBlocks(appId, user.id)
    ]);

    return [...changedEntities, ...changedBlocks];
  }

  async commit(
    args: CreateCommitArgs,
    skipPublish?: boolean
  ): Promise<Commit | null> {
    const userId = args.data.user.connect.id;
    const appId = args.data.app.connect.id;

    const app = await this.prisma.app.findMany({
      where: {
        id: appId,
        deletedAt: null,
        workspace: {
          users: {
            some: {
              id: userId
            }
          }
        }
      }
    });

    if (isEmpty(app)) {
      throw new Error(`Invalid userId or appId`);
    }

    const [changedEntities, changedBlocks] = await Promise.all([
      this.entityService.getChangedEntities(appId, userId),
      this.blockService.getChangedBlocks(appId, userId)
    ]);

    /**@todo: consider discarding locked objects that have no actual changes */

    const commit = await this.prisma.commit.create(args);

    await Promise.all(
      changedEntities.flatMap(change => {
        const versionPromise = this.entityService.createVersion({
          data: {
            commit: {
              connect: {
                id: commit.id
              }
            },
            entity: {
              connect: {
                id: change.resourceId
              }
            }
          }
        });

        const releasePromise = this.entityService.releaseLock(
          change.resourceId
        );

        return [
          versionPromise.then(() => null),
          releasePromise.then(() => null)
        ];
      })
    );

    await Promise.all(
      changedBlocks.flatMap(change => {
        const versionPromise = this.blockService.createVersion({
          data: {
            commit: {
              connect: {
                id: commit.id
              }
            },
            block: {
              connect: {
                id: change.resourceId
              }
            }
          }
        });

        const releasePromise = this.blockService.releaseLock(change.resourceId);

        return [
          versionPromise.then(() => null),
          releasePromise.then(() => null)
        ];
      })
    );

    /**@todo: use a transaction for all data updates  */
    //await this.prisma.$transaction(allPromises);

    await this.buildService.create(
      {
        data: {
          app: {
            connect: {
              id: appId
            }
          },
          commit: {
            connect: {
              id: commit.id
            }
          },
          createdBy: {
            connect: {
              id: userId
            }
          },
          message: args.data.message
        }
      },
      skipPublish
    );

    return commit;
  }

  async discardPendingChanges(
    args: DiscardPendingChangesArgs
  ): Promise<boolean | null> {
    const userId = args.data.user.connect.id;
    const appId = args.data.app.connect.id;

    const app = await this.prisma.app.findMany({
      where: {
        id: appId,
        deletedAt: null,
        workspace: {
          users: {
            some: {
              id: userId
            }
          }
        }
      }
    });

    if (isEmpty(app)) {
      throw new Error(`Invalid userId or appId`);
    }

    const [changedEntities, changedBlocks] = await Promise.all([
      this.entityService.getChangedEntities(appId, userId),
      this.blockService.getChangedBlocks(appId, userId)
    ]);

    if (isEmpty(changedEntities) && isEmpty(changedBlocks)) {
      throw new Error(
        `There are no pending changes for user ${userId} in app ${appId}`
      );
    }

    const entityPromises = changedEntities.map(change => {
      return this.entityService.discardPendingChanges(
        change.resourceId,
        userId
      );
    });
    const blockPromises = changedBlocks.map(change => {
      return this.blockService.discardPendingChanges(change.resourceId, userId);
    });

    await Promise.all(blockPromises);
    await Promise.all(entityPromises);

    /**@todo: use a transaction for all data updates  */
    //await this.prisma.$transaction(allPromises);

    return true;
  }

  async reportSyncMessage(appId: string, message: string): Promise<App> {
    const app = await this.app({
      where: {
        id: appId
      }
    });

    if (isEmpty(app)) {
      throw new Error(INVALID_APP_ID);
    }

    //directly update with prisma since we don't want to expose these fields for regular updates
    return this.prisma.app.update({
      where: {
        id: appId
      },
      data: {
        githubLastMessage: message,
        githubLastSync: new Date()
      }
    });
  }

  async gitRepository(appId: string): Promise<GitRepository | null> {
    return await this.prisma.gitRepository.findUnique({
      where: {
        appId: appId
      },
      include: {
        gitOrganization: true
      }
    });
  }

  async workspace(appId: string): Promise<Workspace> {
    return await this.prisma.app
      .findUnique({ where: { id: appId } })
      .workspace();
  }
}<|MERGE_RESOLUTION|>--- conflicted
+++ resolved
@@ -56,13 +56,7 @@
     private entityService: EntityService,
     private blockService: BlockService,
     private environmentService: EnvironmentService,
-<<<<<<< HEAD
     private buildService: BuildService
-=======
-    private buildService: BuildService,
-    private appSettingsService: AppSettingsService,
-    private readonly gitService: GitService
->>>>>>> 7f3ee963
   ) {}
 
   /**
