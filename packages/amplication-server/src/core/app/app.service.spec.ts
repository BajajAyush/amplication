--- conflicted
+++ resolved
@@ -37,11 +37,8 @@
 import { EnumDataType } from 'src/enums/EnumDataType';
 import { ReservedEntityNameError } from './ReservedEntityNameError';
 import { QueryMode } from 'src/enums/QueryMode';
-<<<<<<< HEAD
 import { prepareDeletedItemName } from '../../util/softDelete';
-=======
 import { EnumBlockType } from 'src/enums/EnumBlockType';
->>>>>>> 573c3817
 
 const EXAMPLE_MESSAGE = 'exampleMessage';
 const EXAMPLE_APP_ID = 'exampleAppId';
