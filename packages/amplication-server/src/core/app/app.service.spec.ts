import { Test, TestingModule } from '@nestjs/testing';
import cuid from 'cuid';
import {
  AppService,
<<<<<<< HEAD
  INITIAL_COMMIT_MESSAGE,
  DEFAULT_APP_COLOR,
  DEFAULT_APP_DATA
=======
  DEFAULT_APP_COLOR,
  DEFAULT_ENVIRONMENT_NAME
>>>>>>> 73c57585
} from './app.service';
import { PrismaService } from 'nestjs-prisma';
import { EntityService } from '../entity/entity.service';
import { App } from 'src/models/App';
import { User } from 'src/models/User';
import { Entity } from 'src/models/Entity';
import { PendingChange } from './dto/PendingChange';
import { EntityVersion, Commit } from 'src/models';
import { EnumPendingChangeAction, EnumPendingChangeResourceType } from './dto';
import {
  createSampleAppEntities,
  CREATE_SAMPLE_ENTITIES_COMMIT_MESSAGE,
  SAMPLE_APP_DATA
} from './sampleApp';
import { USER_ENTITY_NAME } from '../entity/constants';
import { InvalidColorError } from './InvalidColorError';

const EXAMPLE_MESSAGE = 'exampleMessage';
const EXAMPLE_APP_ID = 'exampleAppId';
const EXAMPLE_APP_NAME = 'exampleAppName';
const EXAMPLE_APP_DESCRIPTION = 'exampleAppName';
const INVALID_COLOR = 'INVALID_COLOR';

const EXAMPLE_CUID = 'EXAMPLE_CUID';

const EXAMPLE_APP: App = {
  ...DEFAULT_APP_DATA,
  id: EXAMPLE_APP_ID,
  createdAt: new Date(),
  updatedAt: new Date(),
  name: EXAMPLE_APP_NAME,
  description: EXAMPLE_APP_DESCRIPTION
};

const EXAMPLE_USER_ID = 'exampleUserId';
const EXAMPLE_USER_APP_ROLE = {
  name: 'user',
  displayName: 'User'
};

const EXAMPLE_USER: User = {
  id: EXAMPLE_USER_ID,
  createdAt: new Date(),
  updatedAt: new Date()
};

const EXAMPLE_ENTITY_ID = 'exampleEntityId';
const EXAMPLE_ENTITY_NAME = 'exampleEntityName';
const EXAMPLE_ENTITY_DISPLAY_NAME = 'exampleEntityDisplayName';
const EXAMPLE_ENTITY_PLURAL_DISPLAY_NAME = 'exampleEntityPluralDisplayName';

const EXAMPLE_ENTITY: Entity = {
  id: EXAMPLE_ENTITY_ID,
  createdAt: new Date(),
  updatedAt: new Date(),
  appId: EXAMPLE_APP_ID,
  name: EXAMPLE_ENTITY_NAME,
  displayName: EXAMPLE_ENTITY_DISPLAY_NAME,
  pluralDisplayName: EXAMPLE_ENTITY_PLURAL_DISPLAY_NAME
};

const EXAMPLE_CHANGED_ENTITY: PendingChange = {
  resourceId: EXAMPLE_ENTITY_ID,
  action: EnumPendingChangeAction.Create,
  resourceType: EnumPendingChangeResourceType.Entity,
  versionNumber: 1,
  resource: EXAMPLE_ENTITY
};

const EXAMPLE_ENTITY_VERSION_ID = 'exampleEntityVersionId';
const EXAMPLE_VERSION_NUMBER = 0;

const EXAMPLE_ENTITY_VERSION: EntityVersion = {
  id: EXAMPLE_ENTITY_VERSION_ID,
  createdAt: new Date(),
  updatedAt: new Date(),
  entityId: EXAMPLE_ENTITY_ID,
  versionNumber: EXAMPLE_VERSION_NUMBER,
  name: EXAMPLE_ENTITY_NAME,
  displayName: EXAMPLE_ENTITY_DISPLAY_NAME,
  pluralDisplayName: EXAMPLE_ENTITY_PLURAL_DISPLAY_NAME
};

const EXAMPLE_COMMIT_ID = 'exampleCommitId';

const EXAMPLE_COMMIT: Commit = {
  id: EXAMPLE_COMMIT_ID,
  createdAt: new Date(),
  userId: EXAMPLE_USER_ID,
  message: EXAMPLE_MESSAGE
};

const prismaAppCreateMock = jest.fn(() => {
  return EXAMPLE_APP;
});
const prismaAppFindOneMock = jest.fn(() => {
  return EXAMPLE_APP;
});
const prismaAppFindManyMock = jest.fn(() => {
  return [EXAMPLE_APP];
});
const prismaAppDeleteMock = jest.fn(() => {
  return EXAMPLE_APP;
});
const prismaAppUpdateMock = jest.fn(() => {
  return EXAMPLE_APP;
});
const prismaEntityFindManyMock = jest.fn(() => {
  return [EXAMPLE_ENTITY];
});
const prismaCommitCreateMock = jest.fn(() => {
  return EXAMPLE_COMMIT;
});
const entityServiceCreateVersionMock = jest.fn(() => {
  return EXAMPLE_ENTITY_VERSION;
});
const entityServiceReleaseLockMock = jest.fn(() => {
  return EXAMPLE_ENTITY;
});

const entityServiceGetChangedEntitiesMock = jest.fn(() => {
  return [EXAMPLE_CHANGED_ENTITY];
});

<<<<<<< HEAD
const USER_ENTITY_MOCK = {
  id: 'USER_ENTITY_MOCK_ID'
};

const entityServiceCreateDefaultEntitiesMock = jest.fn();
const entityServiceFindFirstMock = jest.fn(() => USER_ENTITY_MOCK);
const entityServiceBulkCreateEntities = jest.fn();

jest.mock('cuid');

const EXAMPLE_CUID = 'EXAMPLE_CUID';

// eslint-disable-next-line
// @ts-ignore
cuid.mockImplementation(() => EXAMPLE_CUID);
=======
const entityServiceCreateDefaultEntitiesMock = jest.fn(() => {
  return;
});
>>>>>>> 73c57585

jest.mock('cuid');
// eslint-disable-next-line
// @ts-ignore
cuid.mockImplementation(() => EXAMPLE_CUID);

describe('AppService', () => {
  let service: AppService;

  beforeEach(async () => {
    jest.clearAllMocks();
    const module: TestingModule = await Test.createTestingModule({
      providers: [
        AppService,
        {
          provide: PrismaService,
          useClass: jest.fn().mockImplementation(() => ({
            app: {
              create: prismaAppCreateMock,
              findOne: prismaAppFindOneMock,
              findMany: prismaAppFindManyMock,
              delete: prismaAppDeleteMock,
              update: prismaAppUpdateMock
            },
            entity: {
              findMany: prismaEntityFindManyMock
            },
            commit: {
              create: prismaCommitCreateMock
            }
          }))
        },
        {
          provide: EntityService,
          useClass: jest.fn().mockImplementation(() => ({
            createVersion: entityServiceCreateVersionMock,
            releaseLock: entityServiceReleaseLockMock,
            createDefaultEntities: entityServiceCreateDefaultEntitiesMock,
<<<<<<< HEAD
            getChangedEntities: entityServiceGetChangedEntitiesMock,
            findFirst: entityServiceFindFirstMock,
            bulkCreateEntities: entityServiceBulkCreateEntities
=======
            getChangedEntities: entityServiceGetChangedEntitiesMock
>>>>>>> 73c57585
          }))
        }
      ]
    }).compile();

    service = module.get<AppService>(AppService);
  });

  it('should be defined', () => {
    expect(service).toBeDefined();
  });

  it('should create an app', async () => {
    const createAppArgs = {
      args: {
        data: {
          name: EXAMPLE_APP_NAME,
          description: EXAMPLE_APP_DESCRIPTION,
          color: DEFAULT_APP_COLOR
        }
      },
      user: EXAMPLE_USER
    };
    const prismaAppCreateAppArgs = {
      data: {
        ...createAppArgs.args.data,
        organization: {
          connect: {
            id: createAppArgs.user.organization?.id
          }
        },
        roles: {
          create: EXAMPLE_USER_APP_ROLE
        },
        environments: {
          create: {
            name: DEFAULT_ENVIRONMENT_NAME,
            address: cuid()
          }
        }
      }
    };
    const commitArgs = {
      data: {
        message: INITIAL_COMMIT_MESSAGE,
        app: { connect: { id: EXAMPLE_APP_ID } },
        user: { connect: { id: EXAMPLE_USER_ID } }
      }
    };
    const findManyArgs = {
      where: {
        id: EXAMPLE_APP_ID,
        organization: {
          users: {
            some: {
              id: EXAMPLE_USER_ID
            }
          }
        }
      }
    };
    const createVersionArgs = {
      data: {
        commit: {
          connect: {
            id: EXAMPLE_COMMIT_ID
          }
        },
        entity: {
          connect: {
            id: EXAMPLE_ENTITY_ID
          }
        }
      }
    };
    const changedEntitiesArgs = {
      appId: EXAMPLE_APP_ID,
      userId: EXAMPLE_USER_ID
    };
    expect(
      await service.createApp(createAppArgs.args, createAppArgs.user)
    ).toEqual(EXAMPLE_APP);
    expect(prismaAppCreateMock).toBeCalledTimes(1);
<<<<<<< HEAD
    expect(prismaAppCreateMock).toBeCalledWith(prismaAppCreateAppArgs);
=======
    expect(prismaAppCreateMock).toBeCalledWith(returnArgs);
>>>>>>> 73c57585
    expect(entityServiceCreateDefaultEntitiesMock).toBeCalledTimes(1);
    expect(entityServiceCreateDefaultEntitiesMock).toBeCalledWith(
      EXAMPLE_APP_ID,
      EXAMPLE_USER
    );
    expect(prismaAppFindManyMock).toBeCalledTimes(1);
    expect(prismaAppFindManyMock).toHaveBeenCalledWith(findManyArgs);
    expect(prismaCommitCreateMock).toBeCalledTimes(1);
    expect(prismaCommitCreateMock).toBeCalledWith(commitArgs);
    expect(prismaCommitCreateMock).toBeCalledTimes(1);
    expect(entityServiceCreateVersionMock).toBeCalledTimes(1);
    expect(entityServiceCreateVersionMock).toBeCalledWith(createVersionArgs);
    expect(entityServiceReleaseLockMock).toBeCalledTimes(1);
    expect(entityServiceReleaseLockMock).toBeCalledWith(EXAMPLE_ENTITY_ID);
    expect(entityServiceGetChangedEntitiesMock).toBeCalledTimes(1);
    expect(entityServiceGetChangedEntitiesMock).toBeCalledWith(
      changedEntitiesArgs.appId,
      changedEntitiesArgs.userId
    );
  });

  it('should fail to create app for invalid color', async () => {
    const createAppArgs = {
      args: {
        data: {
          name: EXAMPLE_APP_NAME,
          description: EXAMPLE_APP_DESCRIPTION,
          color: INVALID_COLOR
        }
      },
      user: EXAMPLE_USER
    };
    await expect(
      service.createApp(createAppArgs.args, createAppArgs.user)
    ).rejects.toThrow(new InvalidColorError(INVALID_COLOR));
  });

  it('should create a sample app', async () => {
    const prismaAppCreateAppArgs = {
      data: {
        ...DEFAULT_APP_DATA,
        ...SAMPLE_APP_DATA,
        organization: {
          connect: {
            id: EXAMPLE_USER.organization?.id
          }
        },
        roles: {
          create: EXAMPLE_USER_APP_ROLE
        }
      }
    };
    const initialCommitArgs = {
      data: {
        message: INITIAL_COMMIT_MESSAGE,
        app: { connect: { id: EXAMPLE_APP_ID } },
        user: { connect: { id: EXAMPLE_USER_ID } }
      }
    };
    const createSampleEntitiesCommitArgs = {
      data: {
        message: CREATE_SAMPLE_ENTITIES_COMMIT_MESSAGE,
        app: { connect: { id: EXAMPLE_APP_ID } },
        user: { connect: { id: EXAMPLE_USER_ID } }
      }
    };
    const findManyArgs = {
      where: {
        id: EXAMPLE_APP_ID,
        organization: {
          users: {
            some: {
              id: EXAMPLE_USER_ID
            }
          }
        }
      }
    };
    const createVersionArgs = {
      data: {
        commit: {
          connect: {
            id: EXAMPLE_COMMIT_ID
          }
        },
        entity: {
          connect: {
            id: EXAMPLE_ENTITY_ID
          }
        }
      }
    };
    const changedEntitiesArgs = {
      appId: EXAMPLE_APP_ID,
      userId: EXAMPLE_USER_ID
    };
    await expect(service.createSampleApp(EXAMPLE_USER)).resolves.toEqual(
      EXAMPLE_APP
    );
    expect(prismaAppCreateMock).toBeCalledTimes(1);
    expect(prismaAppCreateMock).toBeCalledWith(prismaAppCreateAppArgs);
    expect(entityServiceFindFirstMock).toBeCalledTimes(1);
    expect(entityServiceFindFirstMock).toBeCalledWith({
      where: { name: USER_ENTITY_NAME },
      select: { id: true }
    });
    expect(entityServiceBulkCreateEntities).toBeCalledWith(
      EXAMPLE_APP_ID,
      EXAMPLE_USER,
      createSampleAppEntities(USER_ENTITY_MOCK.id)
    );
    expect(prismaAppFindManyMock).toBeCalledTimes(2);
    expect(prismaAppFindManyMock.mock.calls).toEqual([
      [findManyArgs],
      [findManyArgs]
    ]);
    expect(prismaCommitCreateMock).toBeCalledTimes(2);
    expect(prismaCommitCreateMock.mock.calls).toEqual([
      [initialCommitArgs],
      [createSampleEntitiesCommitArgs]
    ]);
    expect(entityServiceCreateVersionMock).toBeCalledTimes(2);
    expect(entityServiceCreateVersionMock.mock.calls).toEqual([
      [createVersionArgs],
      [createVersionArgs]
    ]);
    expect(entityServiceReleaseLockMock).toBeCalledTimes(2);
    expect(entityServiceReleaseLockMock.mock.calls).toEqual([
      [EXAMPLE_ENTITY_ID],
      [EXAMPLE_ENTITY_ID]
    ]);
    expect(entityServiceGetChangedEntitiesMock).toBeCalledTimes(2);
    expect(entityServiceGetChangedEntitiesMock.mock.calls).toEqual([
      [changedEntitiesArgs.appId, changedEntitiesArgs.userId],
      [changedEntitiesArgs.appId, changedEntitiesArgs.userId]
    ]);
  });

  it('should find an app', async () => {
    const args = { where: { id: EXAMPLE_APP_ID } };
    expect(await service.app(args)).toEqual(EXAMPLE_APP);
    expect(prismaAppFindOneMock).toBeCalledTimes(1);
    expect(prismaAppFindOneMock).toBeCalledWith(args);
  });

  it('should find many apps', async () => {
    const args = { where: { id: EXAMPLE_APP_ID } };
    expect(await service.apps(args)).toEqual([EXAMPLE_APP]);
    expect(prismaAppFindManyMock).toBeCalledTimes(1);
    expect(prismaAppFindManyMock).toBeCalledWith(args);
  });

  it('should delete an app', async () => {
    const args = { where: { id: EXAMPLE_APP_ID } };
    expect(await service.deleteApp(args)).toEqual(EXAMPLE_APP);
    expect(prismaAppDeleteMock).toBeCalledTimes(1);
    expect(prismaAppDeleteMock).toBeCalledWith(args);
  });

  it('should update an app', async () => {
    const args = {
      data: { name: EXAMPLE_APP_NAME },
      where: { id: EXAMPLE_APP_ID }
    };
    expect(await service.updateApp(args)).toEqual(EXAMPLE_APP);
    expect(prismaAppUpdateMock).toBeCalledTimes(1);
    expect(prismaAppUpdateMock).toBeCalledWith(args);
  });

  it('should commit', async () => {
    const args = {
      data: {
        message: EXAMPLE_MESSAGE,
        app: { connect: { id: EXAMPLE_APP_ID } },
        user: { connect: { id: EXAMPLE_USER_ID } }
      }
    };
    const findManyArgs = {
      where: {
        id: EXAMPLE_APP_ID,
        organization: {
          users: {
            some: {
              id: EXAMPLE_USER_ID
            }
          }
        }
      }
    };

    const createVersionArgs = {
      data: {
        commit: {
          connect: {
            id: EXAMPLE_COMMIT_ID
          }
        },
        entity: {
          connect: {
            id: EXAMPLE_ENTITY_ID
          }
        }
      }
    };
    const changedEntitiesArgs = {
      appId: EXAMPLE_APP_ID,
      userId: EXAMPLE_USER_ID
    };
    expect(await service.commit(args)).toEqual(EXAMPLE_COMMIT);
    expect(prismaAppFindManyMock).toBeCalledTimes(1);
    expect(prismaAppFindManyMock).toBeCalledWith(findManyArgs);

    expect(prismaCommitCreateMock).toBeCalledTimes(1);
    expect(prismaCommitCreateMock).toBeCalledWith(args);
    expect(entityServiceCreateVersionMock).toBeCalledTimes(1);
    expect(entityServiceCreateVersionMock).toBeCalledWith(createVersionArgs);
    expect(entityServiceReleaseLockMock).toBeCalledTimes(1);
    expect(entityServiceReleaseLockMock).toBeCalledWith(EXAMPLE_ENTITY_ID);

    expect(entityServiceGetChangedEntitiesMock).toBeCalledTimes(1);
    expect(entityServiceGetChangedEntitiesMock).toBeCalledWith(
      changedEntitiesArgs.appId,
      changedEntitiesArgs.userId
    );
  });
});<|MERGE_RESOLUTION|>--- conflicted
+++ resolved
@@ -2,14 +2,10 @@
 import cuid from 'cuid';
 import {
   AppService,
-<<<<<<< HEAD
   INITIAL_COMMIT_MESSAGE,
   DEFAULT_APP_COLOR,
+  DEFAULT_ENVIRONMENT_NAME,
   DEFAULT_APP_DATA
-=======
-  DEFAULT_APP_COLOR,
-  DEFAULT_ENVIRONMENT_NAME
->>>>>>> 73c57585
 } from './app.service';
 import { PrismaService } from 'nestjs-prisma';
 import { EntityService } from '../entity/entity.service';
@@ -134,7 +130,6 @@
   return [EXAMPLE_CHANGED_ENTITY];
 });
 
-<<<<<<< HEAD
 const USER_ENTITY_MOCK = {
   id: 'USER_ENTITY_MOCK_ID'
 };
@@ -143,18 +138,9 @@
 const entityServiceFindFirstMock = jest.fn(() => USER_ENTITY_MOCK);
 const entityServiceBulkCreateEntities = jest.fn();
 
-jest.mock('cuid');
-
-const EXAMPLE_CUID = 'EXAMPLE_CUID';
-
-// eslint-disable-next-line
-// @ts-ignore
-cuid.mockImplementation(() => EXAMPLE_CUID);
-=======
 const entityServiceCreateDefaultEntitiesMock = jest.fn(() => {
   return;
 });
->>>>>>> 73c57585
 
 jest.mock('cuid');
 // eslint-disable-next-line
@@ -193,13 +179,9 @@
             createVersion: entityServiceCreateVersionMock,
             releaseLock: entityServiceReleaseLockMock,
             createDefaultEntities: entityServiceCreateDefaultEntitiesMock,
-<<<<<<< HEAD
             getChangedEntities: entityServiceGetChangedEntitiesMock,
             findFirst: entityServiceFindFirstMock,
             bulkCreateEntities: entityServiceBulkCreateEntities
-=======
-            getChangedEntities: entityServiceGetChangedEntitiesMock
->>>>>>> 73c57585
           }))
         }
       ]
@@ -283,11 +265,7 @@
       await service.createApp(createAppArgs.args, createAppArgs.user)
     ).toEqual(EXAMPLE_APP);
     expect(prismaAppCreateMock).toBeCalledTimes(1);
-<<<<<<< HEAD
     expect(prismaAppCreateMock).toBeCalledWith(prismaAppCreateAppArgs);
-=======
-    expect(prismaAppCreateMock).toBeCalledWith(returnArgs);
->>>>>>> 73c57585
     expect(entityServiceCreateDefaultEntitiesMock).toBeCalledTimes(1);
     expect(entityServiceCreateDefaultEntitiesMock).toBeCalledWith(
       EXAMPLE_APP_ID,
