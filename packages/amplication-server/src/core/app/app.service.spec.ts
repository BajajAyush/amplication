--- conflicted
+++ resolved
@@ -1,10 +1,6 @@
 import { Test, TestingModule } from '@nestjs/testing';
-<<<<<<< HEAD
 import cuid from 'cuid';
-import { AppService, INITIAL_COMMIT_MESSAGE } from './app.service';
-=======
-import { AppService, DEFAULT_APP_COLOR } from './app.service';
->>>>>>> bcef1413
+import { AppService, INITIAL_COMMIT_MESSAGE, DEFAULT_APP_COLOR } from './app.service';
 import { PrismaService } from 'nestjs-prisma';
 import { EntityService } from '../entity/entity.service';
 import { App } from 'src/models/App';
