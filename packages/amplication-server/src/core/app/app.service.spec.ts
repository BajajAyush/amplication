--- conflicted
+++ resolved
@@ -111,7 +111,7 @@
   return [EXAMPLE_ENTITY];
 });
 
-const prismaEntityServiceGetChangedEntitiesMock = jest.fn(() => {
+const entityServiceGetChangedEntitiesMock = jest.fn(() => {
   return [EXAMPLE_CHANGED_ENTITY];
 });
 
@@ -144,15 +144,10 @@
         {
           provide: EntityService,
           useClass: jest.fn().mockImplementation(() => ({
-<<<<<<< HEAD
             createVersion: entityServiceCreateVersionMock,
             releaseLock: entityServiceReleaseLockMock,
-            createInitialEntities: entityServiceCreateInitialEntitiesMock
-=======
-            createVersion: prismaEntityServiceCreateVersionMock,
-            releaseLock: prismaEntityServiceReleaseLockMock,
-            getChangedEntities: prismaEntityServiceGetChangedEntitiesMock
->>>>>>> 0e601559
+            createInitialEntities: entityServiceCreateInitialEntitiesMock,
+            getChangedEntities: entityServiceGetChangedEntitiesMock
           }))
         }
       ]
