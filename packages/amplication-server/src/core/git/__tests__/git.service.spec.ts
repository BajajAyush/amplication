--- conflicted
+++ resolved
@@ -5,12 +5,7 @@
   GitServiceFactory
 } from '@amplication/git-service';
 import { Test, TestingModule } from '@nestjs/testing';
-<<<<<<< HEAD
-import { GitRepository } from '@prisma/client';
 import { PrismaService } from '@amplication/prisma-db';
-=======
-import { PrismaService } from 'nestjs-prisma';
->>>>>>> 339057b4
 import { App } from 'src/models/App';
 import { EnumGitProvider } from '../dto/enums/EnumGitProvider';
 import { RemoteGitRepositoriesWhereUniqueInput } from '../dto/inputs/RemoteGitRepositoriesWhereUniqueInput';
