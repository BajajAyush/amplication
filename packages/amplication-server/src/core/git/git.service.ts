--- conflicted
+++ resolved
@@ -32,15 +32,6 @@
     });
   }
 
-<<<<<<< HEAD
-  async getGitOrganizationName(args: BaseGitArgs): Promise<string> {
-    const { gitOrganizationId, sourceControlService } = args;
-    const service = await this.gitServiceFactory.getService(sourceControlService);
-    const organization = await service.getGitOrganization(gitOrganizationId); 
-    return organization.name;
-  }
-=======
->>>>>>> 34a0b943
 
   async createGitOrganization(
     args: CreateGitOrganizationArgs
