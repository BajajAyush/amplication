import { Injectable } from '@nestjs/common';
import { isEmpty } from 'lodash';
import { PrismaService } from 'nestjs-prisma';
import { FindOneArgs } from 'src/dto';
import { AmplicationError } from 'src/errors/AmplicationError';
import { App } from 'src/models/App';
import { GitOrganization } from 'src/models/GitOrganization';
import { GIT_REPOSITORY_EXIST, INVALID_GIT_REPOSITORY_ID } from './constants';
import { CreateGitOrganizationArgs } from './dto/args/CreateGitOrganizationArgs';
import { DeleteGitOrganizationArgs } from './dto/args/DeleteGitOrganizationArgs';
import { DeleteGitRepositoryArgs } from './dto/args/DeleteGitRepositoryArgs';
import { GetGitInstallationUrlArgs } from './dto/args/GetGitInstallationUrlArgs';
import { GitOrganizationFindManyArgs } from './dto/args/GitOrganizationFindManyArgs';
import { ConnectGitRepositoryInput } from './dto/inputs/ConnectGitRepositoryInput';
import { CreateGitRepositoryInput } from './dto/inputs/CreateGitRepositoryInput';
import { RemoteGitRepositoriesWhereUniqueInput } from './dto/inputs/RemoteGitRepositoriesWhereUniqueInput';
import { RemoteGitRepository } from './dto/objects/RemoteGitRepository';
import { GitServiceFactory } from './utils/GitServiceFactory/GitServiceFactory';
@Injectable()
export class GitService {
  constructor(
    private readonly gitServiceFactory: GitServiceFactory,
    private readonly prisma: PrismaService
  ) {}

  async getReposOfOrganization(
    args: RemoteGitRepositoriesWhereUniqueInput
  ): Promise<RemoteGitRepository[]> {
    const { gitProvider, gitOrganizationId } = args;
    const service = this.gitServiceFactory.getService(gitProvider);
    const installationId = await this.getInstallationIdByGitOrganizationId(
      gitOrganizationId
    );
    return await service.getOrganizationRepos(installationId);
  }
  async createGitRepository(args: CreateGitRepositoryInput): Promise<App> {
    const provider = this.gitServiceFactory.getService(args.gitProvider);
    const installationId = await this.getInstallationIdByGitOrganizationId(
      args.gitOrganizationId
    );
    await provider.createRepo({
      installationId: installationId.toString(),
      name: args.name
    });
    const app = await this.connectAppGitRepository({ ...args });

    return app;
  }

  async deleteGitRepository(args: DeleteGitRepositoryArgs): Promise<App> {
    const gitRepository = await this.prisma.gitRepository.findUnique({
      where: {
        id: args.gitRepositoryId
      }
    });
    if (isEmpty(gitRepository)) {
      throw new AmplicationError(INVALID_GIT_REPOSITORY_ID);
    }
    await this.prisma.gitRepository.delete({
      where: {
        id: args.gitRepositoryId
      }
    });
    return await this.prisma.app.findUnique({
      where: { id: gitRepository.appId }
    });
  }

  async connectAppGitRepository({
    appId,
    name,
    gitOrganizationId
  }: ConnectGitRepositoryInput): Promise<App> {
    const gitRepo = await this.prisma.gitRepository.findUnique({
      where: { appId }
    });

    if (gitRepo) {
      throw new AmplicationError(GIT_REPOSITORY_EXIST);
    }

    await this.prisma.gitRepository.create({
      data: {
        name: name,
        app: { connect: { id: appId } },
        gitOrganization: { connect: { id: gitOrganizationId } }
      }
    });

    return await this.prisma.app.findUnique({
      where: {
        id: appId
      }
    });
  }
  async createGitOrganization(
    args: CreateGitOrganizationArgs
  ): Promise<GitOrganization> {
    const { gitProvider, installationId } = args.data;
    const service = this.gitServiceFactory.getService(gitProvider);

    const gitOrganizationName = await service.getGitOrganizationName(
      args.data.installationId
    );

    const gitOrganization = await this.prisma.gitOrganization.findFirst({
      where: {
        name: gitOrganizationName,
        installationId,
<<<<<<< HEAD
        gitProvider
=======
        provider: gitProvider
>>>>>>> 6ab2c330
      }
    });

    if (gitOrganization) {
      return await this.prisma.gitOrganization.update({
        where: {
          id: gitOrganization.id
        },
        data: {
          ...args.data,
          installationId: args.data.installationId,
          name: gitOrganizationName
        }
      });
    }

    return await this.prisma.gitOrganization.create({
      data: {
        ...args.data,
        installationId: args.data.installationId,
        name: gitOrganizationName,
        provider: gitProvider
      }
    });
  }

  async getGitOrganizations(
    args: GitOrganizationFindManyArgs
  ): Promise<GitOrganization[]> {
    return await this.prisma.gitOrganization.findMany(args);
  }

  async getGitOrganization(args: FindOneArgs): Promise<GitOrganization> {
    return await this.prisma.gitOrganization.findUnique(args);
  }

  async getGitInstallationUrl(
    args: GetGitInstallationUrlArgs
  ): Promise<string> {
    const { gitProvider, workspaceId } = args.data;
    const service = this.gitServiceFactory.getService(gitProvider);
    return await service.getGitInstallationUrl(workspaceId);
  }

  async deleteGitOrganization(
    args: DeleteGitOrganizationArgs
  ): Promise<boolean> {
    const { gitProvider, gitOrganizationId } = args;
    const service = this.gitServiceFactory.getService(gitProvider);
    const installationId = await this.getInstallationIdByGitOrganizationId(
      gitOrganizationId
    );
    await service.deleteGitOrganization(installationId);
    await this.prisma.gitOrganization.delete({
      where: {
        id: gitOrganizationId
      }
    });
    return true;
  }

  private async getInstallationIdByGitOrganizationId(
    gitOrganizationId: string
  ): Promise<number | null> {
    return parseInt(
      (
        await this.prisma.gitOrganization.findUnique({
          where: {
            id: gitOrganizationId
          }
        })
      ).installationId
    );
  }
}<|MERGE_RESOLUTION|>--- conflicted
+++ resolved
@@ -107,11 +107,7 @@
       where: {
         name: gitOrganizationName,
         installationId,
-<<<<<<< HEAD
-        gitProvider
-=======
         provider: gitProvider
->>>>>>> 6ab2c330
       }
     });
 
