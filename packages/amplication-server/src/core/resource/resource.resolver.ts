--- conflicted
+++ resolved
@@ -92,12 +92,6 @@
     AuthorizableOriginParameter.ProjectId,
     'data.project.connect.id'
   )
-<<<<<<< HEAD
-  async createService(
-    @Args() args: CreateOneResourceArgs,
-    @UserEntity() user: User
-  ): Promise<Resource> {
-=======
   async createMessageBroker(
     @Args() args: CreateOneResourceArgs,
     @UserEntity() user: User
@@ -115,7 +109,6 @@
     @Args() args: CreateOneResourceArgs,
     @UserEntity() user: User
   ): Promise<Resource> {
->>>>>>> e0c2c93f
     return this.resourceService.createService(args, user);
   }
 
