--- conflicted
+++ resolved
@@ -1,11 +1,6 @@
 import { Field, ObjectType, Int } from '@nestjs/graphql';
-<<<<<<< HEAD
-import { IBlock } from 'src/models';
+import { IBlock } from '../../../models';
 import { JsonValue } from 'type-fest';
-=======
-import { IBlock } from '../../../models';
-import { JsonValue } from 'type-fest/source/basic';
->>>>>>> 0eca64ab
 import { AdminUISettings } from './AdminUISettings';
 import { EnumAuthProviderType } from './EnumAuthenticationProviderType';
 import { ServerSettings } from './ServerSettings';
