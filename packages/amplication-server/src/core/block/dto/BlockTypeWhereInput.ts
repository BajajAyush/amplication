--- conflicted
+++ resolved
@@ -1,10 +1,6 @@
 import { Field, InputType } from '@nestjs/graphql';
-<<<<<<< HEAD
-import { ResourceWhereInput } from 'src/core/resource/dto';
-import { WhereUniqueInput, DateTimeFilter, StringFilter } from 'src/dto';
-=======
+import { ResourceWhereInput } from '../../resource/dto';
 import { WhereUniqueInput, DateTimeFilter, StringFilter } from '../../../dto';
->>>>>>> 0f1714c4
 
 @InputType({
   isAbstract: true
