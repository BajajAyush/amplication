--- conflicted
+++ resolved
@@ -64,13 +64,8 @@
   }
 
   //resolve the parentBlock property as a generic block
-<<<<<<< HEAD
-  @ResolveProperty('parentBlock', () => Block, { nullable: true })
-  async parentBlock(@Parent() block: Block): Promise<Block> {
-=======
   @ResolveField(() => Block, { nullable: true })
-  async parentBlock(@Parent() block: Block<any>) {
->>>>>>> ef6d4318
+  async parentBlock(@Parent() block: Block) {
     return this.blockService.getParentBlock(block);
   }
 }