import { Args, Mutation, Query, Resolver } from '@nestjs/graphql';
import { IBlock, User } from 'src/models';
import { FindOneArgs } from 'src/dto';
import { AuthorizeContext } from 'src/decorators/authorizeContext.decorator';
import { AuthorizableOriginParameter } from 'src/enums/AuthorizableOriginParameter';
import { BlockTypeService } from './blockType.service';
import {
  FindManyBlockArgs,
  CreateBlockArgs,
  UpdateBlockArgs
} from '../block/dto';
import { UserEntity } from 'src/decorators/user.decorator';

type Constructor<T> = {
  new (...args: any): T;
};

// eslint-disable-next-line @typescript-eslint/naming-convention
export function BlockTypeResolver<
  T extends IBlock,
  FindManyArgs extends FindManyBlockArgs,
  CreateArgs extends CreateBlockArgs,
  UpdateArgs extends UpdateBlockArgs
>(
  classRef: Constructor<T>,
  findManyName: string,
  findManyArgsRef: Constructor<FindManyArgs>,
  createName: string,
  createArgsRef: Constructor<CreateArgs>,
  updateName: string,
  updateArgsRef: Constructor<UpdateArgs>
): any {
  @Resolver({ isAbstract: true })
  abstract class BaseResolverHost {
    abstract service: BlockTypeService<T, FindManyArgs, CreateArgs, UpdateArgs>;

    @Query(() => classRef, {
      name: classRef.name,
      nullable: true
    })
    @AuthorizeContext(AuthorizableOriginParameter.BlockId, 'where.id')
    async findOne(@Args() args: FindOneArgs): Promise<T | null> {
      return this.service.findOne(args);
    }

    @Query(() => [classRef], {
      name: findManyName,
      nullable: false
    })
<<<<<<< HEAD
    @AuthorizeContext(
      AuthorizableResourceParameter.ResourceId,
      'where.resource.id'
    )
=======
    @AuthorizeContext(AuthorizableOriginParameter.AppId, 'where.app.id')
>>>>>>> 373c2aeb
    async findMany(
      @Args({ type: () => findManyArgsRef }) args: FindManyArgs
    ): Promise<T[]> {
      return this.service.findMany(args);
    }

    @Mutation(() => classRef, {
      name: createName,
      nullable: false
    })
<<<<<<< HEAD
    @AuthorizeContext(
      AuthorizableResourceParameter.ResourceId,
      'data.resource.connect.id'
    )
=======
    @AuthorizeContext(AuthorizableOriginParameter.AppId, 'data.app.connect.id')
>>>>>>> 373c2aeb
    async [createName](
      @Args({ type: () => createArgsRef }) args: CreateArgs,
      @UserEntity() user: User
    ): Promise<T> {
      return this.service.create(args, user);
    }

    @Mutation(() => classRef, {
      name: updateName,
      nullable: false
    })
    @AuthorizeContext(AuthorizableOriginParameter.BlockId, 'where.id')
    async [updateName](
      @Args({ type: () => updateArgsRef }) args: UpdateArgs,
      @UserEntity() user: User
    ): Promise<T> {
      return this.service.update(args, user);
    }
  }
  return BaseResolverHost;
}<|MERGE_RESOLUTION|>--- conflicted
+++ resolved
@@ -47,14 +47,10 @@
       name: findManyName,
       nullable: false
     })
-<<<<<<< HEAD
     @AuthorizeContext(
-      AuthorizableResourceParameter.ResourceId,
+      AuthorizableOriginParameter.ResourceId,
       'where.resource.id'
     )
-=======
-    @AuthorizeContext(AuthorizableOriginParameter.AppId, 'where.app.id')
->>>>>>> 373c2aeb
     async findMany(
       @Args({ type: () => findManyArgsRef }) args: FindManyArgs
     ): Promise<T[]> {
@@ -65,14 +61,7 @@
       name: createName,
       nullable: false
     })
-<<<<<<< HEAD
-    @AuthorizeContext(
-      AuthorizableResourceParameter.ResourceId,
-      'data.resource.connect.id'
-    )
-=======
-    @AuthorizeContext(AuthorizableOriginParameter.AppId, 'data.app.connect.id')
->>>>>>> 373c2aeb
+    @AuthorizeContext(AuthorizableOriginParameter.ResourceId, 'data.resource.connect.id')
     async [createName](
       @Args({ type: () => createArgsRef }) args: CreateArgs,
       @UserEntity() user: User
