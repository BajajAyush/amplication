--- conflicted
+++ resolved
@@ -3,10 +3,8 @@
 export const BASE_BUILDS_FOLDER = 'BASE_BUILDS_FOLDER';
 export const GENERATE_PULL_REQUEST_TOPIC = 'GENERATE_PULL_REQUEST_TOPIC';
 export const CHECK_USER_ACCESS_TOPIC = 'CHECK_USER_ACCESS_TOPIC';
-<<<<<<< HEAD
 export const BUILD_STATUS_TOPIC = 'BUILD_STATUS_TOPIC';
 export const GET_BUILD_BY_RUN_ID_TOPIC = 'GET_BUILD_BY_RUN_ID_TOPIC';
-=======
 export const DOT_AMPLICATION_FOLDER = join(
   process.cwd(),
   '..',
@@ -17,5 +15,4 @@
   DOT_AMPLICATION_FOLDER,
   'storage',
   'builds'
-);
->>>>>>> a5f12a57
+);