# ------------------------------------------------------
# THIS FILE WAS AUTOMATICALLY GENERATED (DO NOT MODIFY)
# ------------------------------------------------------

type Auth {
  """JWT Bearer token"""
  token: String!
}

type AdminUISettings {
  generateAdminUI: Boolean!
  adminUIPath: String!
}

type AuthorizeResourceWithGitResult {
  """"""
  url: String!
}

type Query {
  account: Account!
  workspaces: [Workspace!]!
  workspace(where: WhereUniqueInput!): Workspace
  currentWorkspace: Workspace
  workspaceMembers: [WorkspaceMember!]
  projects(where: ProjectWhereInput, orderBy: ProjectOrderByInput, skip: Int, take: Int): [Project!]!
  project(where: WhereUniqueInput!): Project
  resource(where: WhereUniqueInput!): Resource
  resources(where: ResourceWhereInput, orderBy: ResourceOrderByInput, skip: Int, take: Int): [Resource!]!
  pendingChanges(where: PendingChangesFindInput!): [PendingChange!]!
  entity(where: WhereUniqueInput!): Entity
  entities(where: EntityWhereInput, orderBy: EntityOrderByInput, skip: Int, take: Int): [Entity!]!
  serviceSettings(where: WhereUniqueInput!): ServiceSettings!
  blocks(where: BlockWhereInput, orderBy: BlockOrderByInput, skip: Int, take: Int): [Block!]!
  block(where: WhereUniqueInput!): Block!
  builds(where: BuildWhereInput, orderBy: BuildOrderByInput, take: Int, skip: Int): [Build!]!
  build(where: WhereUniqueInput!): Build!
  resourceRole(where: WhereUniqueInput!, version: Float): ResourceRole
  resourceRoles(where: ResourceRoleWhereInput, orderBy: ResourceRoleOrderByInput, skip: Int, take: Int): [ResourceRole!]!
  action(where: WhereUniqueInput!): Action!
  commit(where: CommitWhereUniqueInput!): Commit
  commits(where: CommitWhereInput, orderBy: CommitOrderByInput, cursor: CommitWhereUniqueInput, take: Int, skip: Int): [Commit!]
  me: User!
  userApiTokens: [ApiToken!]!
  ConnectorRestApi(where: WhereUniqueInput!): ConnectorRestApi
  ConnectorRestApis(where: ConnectorRestApiWhereInput, orderBy: ConnectorRestApiOrderByInput, skip: Int, take: Int): [ConnectorRestApi!]!
  ConnectorRestApiCall(where: WhereUniqueInput!): ConnectorRestApiCall
  ConnectorRestApiCalls(where: ConnectorRestApiCallWhereInput, orderBy: ConnectorRestApiCallOrderByInput, skip: Int, take: Int): [ConnectorRestApiCall!]!
  EntityPage(where: WhereUniqueInput!): EntityPage
  EntityPages(where: EntityPageWhereInput, orderBy: EntityPageOrderByInput, skip: Int, take: Int): [EntityPage!]!
  gitOrganization(where: WhereUniqueInput!): GitOrganization!
  remoteGitRepositories(where: RemoteGitRepositoriesWhereUniqueInput!): [RemoteGitRepository!]!
  gitOrganizations(where: GitOrganizationWhereInput, skip: Float, take: Float): [GitOrganization!]!
}

type Account {
  id: String!
  createdAt: DateTime!
  updatedAt: DateTime!
  email: String!
  firstName: String!
  lastName: String!
  password: String!
  githubId: String
}

"""
A date-time string at UTC, such as 2019-12-03T09:54:33Z, compliant with the date-time format.
"""
scalar DateTime

type Workspace {
  id: String!
  createdAt: DateTime!
  updatedAt: DateTime!
  name: String!
  projects: [Project!]!
  gitOrganizations: [GitOrganization!]
  users: [User!]!
  subscription: Subscription
}

type Project {
  id: String!
  name: String!
  resources: [Resource!]
  createdAt: DateTime!
  updatedAt: DateTime!
}

type Resource {
  id: String!
  createdAt: DateTime!
  updatedAt: DateTime!
<<<<<<< HEAD
=======
  project: Project
>>>>>>> 8b9fe506
  projectId: String
  gitRepository: GitRepository
  gitRepositoryId: String
  name: String!
  description: String!
  color: String!
  entities(where: EntityWhereInput, orderBy: EntityOrderByInput, skip: Int, take: Int): [Entity!]!
  environments: [Environment!]!
  builds(where: BuildWhereInput, orderBy: BuildOrderByInput, take: Int, skip: Int): [Build!]!
  githubLastMessage: String
  githubLastSync: DateTime
  resourceType: EnumResourceType!
<<<<<<< HEAD
  project: Project!
=======
>>>>>>> 8b9fe506
}

type GitRepository {
  id: String!
  gitOrganizationId: String!
  gitOrganization: GitOrganization!
  name: String!
  createdAt: DateTime
  updatedAt: DateTime
}

type GitOrganization {
  id: String!
  provider: EnumGitProvider!
  name: String!
  installationId: String!
  createdAt: DateTime!
  updatedAt: DateTime!
  type: EnumGitOrganizationType!
}

enum EnumGitProvider {
  Github
}

enum EnumGitOrganizationType {
  User
  Organization
}

type Entity {
  id: String!
  createdAt: DateTime!
  updatedAt: DateTime!
  resource: Resource
  resourceId: String!
  name: String!
  displayName: String!
  pluralDisplayName: String!
  description: String
  versions(where: EntityVersionWhereInput, orderBy: EntityVersionOrderByInput, skip: Int, take: Int): [EntityVersion!]
  fields(where: EntityFieldWhereInput, orderBy: EntityFieldOrderByInput, skip: Int, take: Int): [EntityField!]
  permissions: [EntityPermission!]
  lockedByUserId: String
  lockedByUser: User
  lockedAt: DateTime
}

type EntityVersion {
  id: String!
  createdAt: DateTime!
  updatedAt: DateTime!
  entityId: String!
  entity: Entity!
  versionNumber: Int!
  name: String!
  displayName: String!
  pluralDisplayName: String!
  description: String
  commit: Commit
  fields(where: EntityFieldWhereInput, orderBy: EntityFieldOrderByInput, skip: Int, take: Int): [EntityField!]!
  permissions: [EntityPermission!]
}

type Commit {
  id: String!
  createdAt: DateTime!
  userId: String!
  user: User
  message: String!
  builds(where: BuildWhereInput, orderBy: BuildOrderByInput, take: Int, skip: Int): [Build!]
  changes: [PendingChange!]
}

type User {
  id: String!
  createdAt: DateTime!
  updatedAt: DateTime!
  account: Account
  workspace: Workspace
  userRoles: [UserRole!]
  isOwner: Boolean!
}

type UserRole {
  id: String!
  createdAt: DateTime!
  updatedAt: DateTime!
  role: Role!
}

enum Role {
  Admin
  User
  OrganizationAdmin
  ProjectAdmin
}

type Build {
  id: String!
  createdAt: DateTime!
  resource: Resource!
  resourceId: String!
  createdBy: User!
  userId: String!
  status: EnumBuildStatus
  archiveURI: String!
  version: String!
  message: String!
  actionId: String!
  action: Action
  commit: Commit!
  commitId: String!
}

enum EnumBuildStatus {
  Running
  Completed
  Failed
  Invalid
}

type Action {
  id: String!
  createdAt: DateTime!
  steps: [ActionStep!]
}

type ActionStep {
  id: String!
  createdAt: DateTime!
  name: String!
  message: String!
  status: EnumActionStepStatus!
  completedAt: DateTime
  logs: [ActionLog!]
}

enum EnumActionStepStatus {
  Waiting
  Running
  Failed
  Success
}

type ActionLog {
  id: String!
  createdAt: DateTime!
  message: String!
  meta: JSONObject!
  level: EnumActionLogLevel!
}

"""
The `JSONObject` scalar type represents JSON objects as specified by [ECMA-404](http://www.ecma-international.org/publications/files/ECMA-ST/ECMA-404.pdf).
"""
scalar JSONObject @specifiedBy(url: "http://www.ecma-international.org/publications/files/ECMA-ST/ECMA-404.pdf")

enum EnumActionLogLevel {
  Error
  Warning
  Info
  Debug
}

input BuildWhereInput {
  id: StringFilter
  createdAt: DateTimeFilter
  resource: WhereUniqueInput!
  createdBy: WhereUniqueInput
  version: StringFilter
  message: StringFilter
  commit: WhereUniqueInput
}

input StringFilter {
  equals: String
  not: String
  in: [String!]
  notIn: [String!]
  lt: String
  lte: String
  gt: String
  gte: String
  contains: String
  startsWith: String
  endsWith: String
  mode: QueryMode
}

enum QueryMode {
  Default
  Insensitive
}

input DateTimeFilter {
  equals: DateTime
  not: DateTime
  in: [DateTime!]
  notIn: [DateTime!]
  lt: DateTime
  lte: DateTime
  gt: DateTime
  gte: DateTime
}

input WhereUniqueInput {
  id: String!
}

input BuildOrderByInput {
  id: SortOrder
  createdAt: SortOrder
  userId: SortOrder
  status: SortOrder
  version: SortOrder
  message: SortOrder
}

enum SortOrder {
  Asc
  Desc
}

type PendingChange {
  action: EnumPendingChangeAction!
  resourceType: EnumPendingChangeResourceType!
  resourceId: String!
  resource: PendingChangeResource!
  versionNumber: Int!
}

enum EnumPendingChangeAction {
  Create
  Update
  Delete
}

enum EnumPendingChangeResourceType {
  Entity
  Block
}

union PendingChangeResource = Entity | Block

type Block {
  id: String!
  createdAt: DateTime!
  updatedAt: DateTime!
  resource: Resource
  parentBlock: Block
  displayName: String!
  description: String
  blockType: EnumBlockType!
  versionNumber: Float
  lockedByUserId: String
  lockedAt: DateTime
  versions(where: BlockVersionWhereInput, orderBy: BlockVersionOrderByInput, skip: Int, take: Int): [BlockVersion!]
  lockedByUser: [User!]!
}

enum EnumBlockType {
  ServiceSettings
  Flow
  ConnectorRestApi
  ConnectorRestApiCall
  ConnectorSoapApi
  ConnectorFile
  EntityApi
  EntityApiEndpoint
  FlowApi
  Layout
  CanvasPage
  EntityPage
  Document
}

type BlockVersion {
  id: String!
  createdAt: DateTime!
  updatedAt: DateTime!
  displayName: String!
  description: String
  block: Block!
  versionNumber: Int!
  commit: Commit
  settings: JSONObject
}

input BlockVersionWhereInput {
  id: StringFilter
  createdAt: DateTimeFilter
  updatedAt: DateTimeFilter
  versionNumber: IntFilter
  label: StringFilter
  block: WhereUniqueInput
}

input IntFilter {
  equals: Int
  not: Int
  in: [Int!]
  notIn: [Int!]
  lt: Int
  lte: Int
  gt: Int
  gte: Int
}

input BlockVersionOrderByInput {
  id: SortOrder
  createdAt: SortOrder
  updatedAt: SortOrder
  versionNumber: SortOrder
  label: SortOrder
}

type EntityField {
  id: String!
  permanentId: String!
  createdAt: DateTime!
  updatedAt: DateTime!
  name: String!
  displayName: String!
  dataType: EnumDataType!
  properties: JSONObject
  required: Boolean!
  unique: Boolean!
  searchable: Boolean!
  description: String
  position: Int
}

enum EnumDataType {
  SingleLineText
  MultiLineText
  Email
  WholeNumber
  DateTime
  DecimalNumber
  Lookup
  MultiSelectOptionSet
  OptionSet
  Boolean
  GeographicLocation
  Id
  CreatedAt
  UpdatedAt
  Roles
  Username
  Password
  Json
}

input EntityFieldWhereInput {
  id: StringFilter
  permanentId: StringFilter
  createdAt: DateTimeFilter
  updatedAt: DateTimeFilter
  name: StringFilter
  displayName: StringFilter
  dataType: EnumDataTypeFilter
  required: BooleanFilter
  unique: BooleanFilter
  searchable: BooleanFilter
  description: StringFilter
}

input EnumDataTypeFilter {
  equals: EnumDataType
  not: EnumDataType
  in: [EnumDataType!]
  notIn: [EnumDataType!]
}

input BooleanFilter {
  equals: Boolean
  not: Boolean
}

input EntityFieldOrderByInput {
  id: SortOrder
  permanentId: SortOrder
  createdAt: SortOrder
  updatedAt: SortOrder
  name: SortOrder
  displayName: SortOrder
  dataType: SortOrder
  required: SortOrder
  unique: SortOrder
  searchable: SortOrder
  description: SortOrder
  position: SortOrder
}

type EntityPermission {
  id: String!
  entityVersionId: String!
  entityVersion: EntityVersion
  action: EnumEntityAction!
  type: EnumEntityPermissionType!
  permissionRoles: [EntityPermissionRole!]
  permissionFields: [EntityPermissionField!]
}

enum EnumEntityAction {
  View
  Create
  Update
  Delete
  Search
}

enum EnumEntityPermissionType {
  AllRoles
  Granular
  Disabled
  Public
}

type EntityPermissionRole {
  id: String!
  entityVersionId: String!
  action: EnumEntityAction!
  entityPermission: EntityPermission
  resourceRoleId: String!
  resourceRole: ResourceRole!
}

type ResourceRole {
  id: String!
  createdAt: DateTime!
  updatedAt: DateTime!
  name: String!
  displayName: String!
  description: String
}

type EntityPermissionField {
  id: String!
  permissionId: String!
  permission: EntityPermission
  fieldPermanentId: String!
  entityVersionId: String!
  field: EntityField!
  permissionRoles: [EntityPermissionRole!]
}

input EntityVersionWhereInput {
  id: StringFilter
  createdAt: DateTimeFilter
  updatedAt: DateTimeFilter
  versionNumber: IntFilter
  name: StringFilter
  displayName: StringFilter
  pluralDisplayName: StringFilter
  description: StringFilter
  label: StringFilter
  entity: WhereUniqueInput
}

input EntityVersionOrderByInput {
  id: SortOrder
  createdAt: SortOrder
  updatedAt: SortOrder
  versionNumber: SortOrder
  name: SortOrder
  displayName: SortOrder
  pluralDisplayName: SortOrder
  description: SortOrder
  label: SortOrder
}

input EntityWhereInput {
  id: StringFilter
  createdAt: DateTimeFilter
  updatedAt: DateTimeFilter
  name: StringFilter
  displayName: StringFilter
  pluralDisplayName: StringFilter
  description: StringFilter
  fields: EntityFieldFilter
  resource: WhereUniqueInput
}

input EntityFieldFilter {
  every: EntityFieldWhereInput
  some: EntityFieldWhereInput
  none: EntityFieldWhereInput
}

input EntityOrderByInput {
  id: SortOrder
  createdAt: SortOrder
  updatedAt: SortOrder
  name: SortOrder
  displayName: SortOrder
  pluralDisplayName: SortOrder
  description: SortOrder
}

type Environment {
  id: String!
  createdAt: DateTime!
  updatedAt: DateTime!
  resource: Resource!
  resourceId: String!
  name: String!
  description: String
  address: String!
}

enum EnumResourceType {
  Service
}

type Subscription {
  id: String!
  createdAt: DateTime!
  updatedAt: DateTime!
  workspace: Workspace
  workspaceId: String!
  subscriptionPlan: EnumSubscriptionPlan!
  status: EnumSubscriptionStatus!
  cancellationEffectiveDate: DateTime
  cancelUrl: String
  updateUrl: String
  nextBillDate: DateTime
  price: Float
}

enum EnumSubscriptionPlan {
  Pro
  Business
  Enterprise
}

enum EnumSubscriptionStatus {
  Active
  Trailing
  PastDue
  Paused
  Deleted
}

type WorkspaceMember {
  type: EnumWorkspaceMemberType!
  member: WorkspaceMemberType!
}

enum EnumWorkspaceMemberType {
  User
  Invitation
}

union WorkspaceMemberType = User | Invitation

type Invitation {
  id: String!
  createdAt: DateTime!
  updatedAt: DateTime!
  email: String!
  workspace: Workspace
  invitedByUser: User
}

input ProjectWhereInput {
  id: String
  deletedAt: DateTimeFilter
  name: StringFilter
}

input ProjectOrderByInput {
  id: SortOrder
  deletedAt: SortOrder
  name: SortOrder
}

input ResourceWhereInput {
  id: String
  createdAt: DateTimeFilter
  updatedAt: DateTimeFilter
  name: StringFilter
  description: StringFilter
  project: WhereUniqueInput
}

input ResourceOrderByInput {
  id: SortOrder
  createdAt: SortOrder
  updatedAt: SortOrder
  name: SortOrder
  description: SortOrder
}

input PendingChangesFindInput {
  resource: WhereUniqueInput!
}

type ServiceSettings implements IBlock {
  id: String!
  createdAt: DateTime!
  updatedAt: DateTime!
  parentBlock: Block
  displayName: String!
  description: String!
  blockType: EnumBlockType!
  versionNumber: Float!
  inputParameters: [BlockInputOutput!]!
  outputParameters: [BlockInputOutput!]!
  lockedByUserId: String
  lockedAt: DateTime
  dbHost: String!
  dbName: String!
  dbUser: String!
  dbPassword: String!
  dbPort: Int!
  authProvider: EnumAuthProviderType!
  adminUISettings: AdminUISettings!
  serverSettings: ServerSettings!
}

interface IBlock {
  id: String!
  createdAt: DateTime!
  updatedAt: DateTime!
  parentBlock: Block
  displayName: String!
  description: String!
  blockType: EnumBlockType!
  versionNumber: Float!
  inputParameters: [BlockInputOutput!]!
  outputParameters: [BlockInputOutput!]!
  lockedByUserId: String
  lockedAt: DateTime
}

type BlockInputOutput {
  name: String!
  description: String!
  dataType: EnumDataType
  dataTypeEntityName: String
  isList: Boolean
  includeAllPropertiesByDefault: Boolean
  propertyList: [PropertySelector!]
}

type PropertySelector {
  propertyName: String!
  include: Boolean!
}

enum EnumAuthProviderType {
  Http
  Jwt
}

type ServerSettings {
  generateGraphQL: Boolean!
  generateRestApi: Boolean!
  serverPath: String!
}

input BlockWhereInput {
  id: StringFilter
  createdAt: DateTimeFilter
  updatedAt: DateTimeFilter
  resource: WhereUniqueInput
  parentBlock: WhereUniqueInput
  blockType: EnumBlockTypeFilter
  displayName: StringFilter
  description: StringFilter
}

input EnumBlockTypeFilter {
  equals: EnumBlockType
  not: EnumBlockType
  in: [EnumBlockType!]
  notIn: [EnumBlockType!]
}

input BlockOrderByInput {
  id: SortOrder
  createdAt: SortOrder
  updatedAt: SortOrder
  blockType: SortOrder
  displayName: SortOrder
  description: SortOrder
}

input ResourceRoleWhereInput {
  id: String
  createdAt: DateTimeFilter
  updatedAt: DateTimeFilter
  name: StringFilter
  displayName: StringFilter
  description: StringFilter
  resource: WhereUniqueInput
}

input ResourceRoleOrderByInput {
  id: SortOrder
  createdAt: SortOrder
  updatedAt: SortOrder
  name: SortOrder
  displayName: SortOrder
  description: SortOrder
}

input CommitWhereUniqueInput {
  id: String
}

input CommitWhereInput {
  id: StringFilter
  createdAt: DateTimeFilter
  resource: WhereUniqueInput!
  user: WhereUniqueInput
  message: StringFilter
}

input CommitOrderByInput {
  id: SortOrder
  createdAt: SortOrder
  message: SortOrder
}

type ApiToken {
  id: String!
  createdAt: DateTime!
  updatedAt: DateTime!
  name: String!
  userId: String!
  token: String
  previewChars: String!
  lastAccessAt: DateTime!
}

type ConnectorRestApi implements IBlock {
  id: String!
  createdAt: DateTime!
  updatedAt: DateTime!
  parentBlock: Block
  displayName: String!
  description: String!
  blockType: EnumBlockType!
  versionNumber: Float!
  inputParameters: [BlockInputOutput!]!
  outputParameters: [BlockInputOutput!]!
  lockedByUserId: String
  lockedAt: DateTime
  authenticationType: EnumConnectorRestApiAuthenticationType!
  privateKeyAuthenticationSettings: PrivateKeyAuthenticationSettings
  httpBasicAuthenticationSettings: HttpBasicAuthenticationSettings
}

enum EnumConnectorRestApiAuthenticationType {
  None
  PrivateKey
  HttpBasicAuthentication
  OAuth2PasswordFlow
  OAuth2UserAgentFlow
}

type PrivateKeyAuthenticationSettings {
  keyName: String!
  keyValue: String!
  type: String!
}

type HttpBasicAuthenticationSettings {
  username: String!
  password: String!
}

input ConnectorRestApiWhereInput {
  id: StringFilter
  createdAt: DateTimeFilter
  updatedAt: DateTimeFilter
  resource: WhereUniqueInput
  parentBlock: WhereUniqueInput
  displayName: StringFilter
  description: StringFilter
}

input ConnectorRestApiOrderByInput {
  id: SortOrder
  createdAt: SortOrder
  updatedAt: SortOrder
  blockType: SortOrder
  displayName: SortOrder
  description: SortOrder
}

type ConnectorRestApiCall implements IBlock {
  id: String!
  createdAt: DateTime!
  updatedAt: DateTime!
  parentBlock: Block
  displayName: String!
  description: String!
  blockType: EnumBlockType!
  versionNumber: Float!
  inputParameters: [BlockInputOutput!]!
  outputParameters: [BlockInputOutput!]!
  lockedByUserId: String
  lockedAt: DateTime
  url: String!
}

input ConnectorRestApiCallWhereInput {
  id: StringFilter
  createdAt: DateTimeFilter
  updatedAt: DateTimeFilter
  resource: WhereUniqueInput
  parentBlock: WhereUniqueInput
  displayName: StringFilter
  description: StringFilter
}

input ConnectorRestApiCallOrderByInput {
  id: SortOrder
  createdAt: SortOrder
  updatedAt: SortOrder
  blockType: SortOrder
  displayName: SortOrder
  description: SortOrder
}

type EntityPage implements IBlock {
  id: String!
  createdAt: DateTime!
  updatedAt: DateTime!
  parentBlock: Block
  displayName: String!
  description: String!
  blockType: EnumBlockType!
  versionNumber: Float!
  inputParameters: [BlockInputOutput!]!
  outputParameters: [BlockInputOutput!]!
  lockedByUserId: String
  lockedAt: DateTime
  entityId: String!
  pageType: EnumEntityPageType!
  singleRecordSettings: EntityPageSingleRecordSettings
  listSettings: EntityPageListSettings
  showAllFields: Boolean!
  showFieldList: [String!]
}

enum EnumEntityPageType {
  SingleRecord
  List
  MasterDetails
}

type EntityPageSingleRecordSettings implements IEntityPageSettings {
  allowCreation: Boolean!
  allowDeletion: Boolean!
  allowUpdate: Boolean!
}

interface IEntityPageSettings {
  allowCreation: Boolean!
  allowDeletion: Boolean!
}

type EntityPageListSettings implements IEntityPageSettings {
  allowCreation: Boolean!
  allowDeletion: Boolean!
  enableSearch: Boolean!
  navigateToPageId: String
}

input EntityPageWhereInput {
  id: StringFilter
  createdAt: DateTimeFilter
  updatedAt: DateTimeFilter
  resource: WhereUniqueInput
  parentBlock: WhereUniqueInput
  displayName: StringFilter
  description: StringFilter
}

input EntityPageOrderByInput {
  id: SortOrder
  createdAt: SortOrder
  updatedAt: SortOrder
  blockType: SortOrder
  displayName: SortOrder
  description: SortOrder
}

type RemoteGitRepository {
  name: String!
  url: String!
  private: Boolean!
  fullName: String!
  admin: Boolean!
}

input RemoteGitRepositoriesWhereUniqueInput {
  gitOrganizationId: String!
  gitProvider: EnumGitProvider!
}

input GitOrganizationWhereInput {
  id: String
}

type Mutation {
  updateAccount(data: UpdateAccountInput!): Account!
  deleteWorkspace(where: WhereUniqueInput!): Workspace
  updateWorkspace(data: WorkspaceUpdateInput!, where: WhereUniqueInput!): Workspace
  createWorkspace(data: WorkspaceCreateInput!): Workspace
  inviteUser(data: InviteUserInput!): Invitation
  revokeInvitation(where: WhereUniqueInput!): Invitation
  resendInvitation(where: WhereUniqueInput!): Invitation
  deleteUser(where: WhereUniqueInput!): User
  createProject(data: ProjectCreateInput!): Project!
  createResource(data: ResourceCreateInput!): Resource!
  createResourceWithEntities(data: ResourceCreateWithEntitiesInput!): Resource!
  deleteResource(where: WhereUniqueInput!): Resource
  updateResource(data: ResourceUpdateInput!, where: WhereUniqueInput!): Resource
  commit(data: CommitCreateInput!): Commit
  discardPendingChanges(data: PendingChangesDiscardInput!): Boolean
  createOneEntity(data: EntityCreateInput!): Entity!
  deleteEntity(where: WhereUniqueInput!): Entity
  updateEntity(data: EntityUpdateInput!, where: WhereUniqueInput!): Entity
  lockEntity(where: WhereUniqueInput!): Entity
  updateEntityPermission(data: EntityUpdatePermissionInput!, where: WhereUniqueInput!): EntityPermission!
  updateEntityPermissionRoles(data: EntityUpdatePermissionRolesInput!): EntityPermission!
  addEntityPermissionField(data: EntityAddPermissionFieldInput!): EntityPermissionField!
  deleteEntityPermissionField(where: EntityPermissionFieldWhereUniqueInput!): EntityPermissionField!
  updateEntityPermissionFieldRoles(data: EntityUpdatePermissionFieldRolesInput!): EntityPermissionField!
  createEntityField(data: EntityFieldCreateInput!, relatedFieldName: String, relatedFieldDisplayName: String): EntityField!
  createEntityFieldByDisplayName(data: EntityFieldCreateByDisplayNameInput!): EntityField!
  deleteEntityField(where: WhereUniqueInput!): EntityField!
  updateEntityField(data: EntityFieldUpdateInput!, where: WhereUniqueInput!, relatedFieldName: String, relatedFieldDisplayName: String): EntityField!
  createDefaultRelatedField(where: WhereUniqueInput!, relatedFieldName: String, relatedFieldDisplayName: String): EntityField!
  updateServiceSettings(data: ServiceSettingsUpdateInput!, where: WhereUniqueInput!): ServiceSettings
  createBuild(data: BuildCreateInput!): Build!
  createResourceRole(data: ResourceRoleCreateInput!): ResourceRole!
  deleteResourceRole(where: WhereUniqueInput!): ResourceRole
  updateResourceRole(data: ResourceRoleUpdateInput!, where: WhereUniqueInput!): ResourceRole
  signup(data: SignupInput!): Auth!
  login(data: LoginInput!): Auth!
  createApiToken(data: ApiTokenCreateInput!): ApiToken!
  changePassword(data: ChangePasswordInput!): Account!
  deleteApiToken(where: WhereUniqueInput!): ApiToken!
  setCurrentWorkspace(data: WhereUniqueInput!): Auth!
  completeInvitation(data: CompleteInvitationInput!): Auth!
  createConnectorRestApi(data: ConnectorRestApiCreateInput!): ConnectorRestApi!
  updateConnectorRestApi(data: BlockUpdateInput!, where: WhereUniqueInput!): ConnectorRestApi!
  createConnectorRestApiCall(data: ConnectorRestApiCallCreateInput!): ConnectorRestApiCall!
  updateConnectorRestApiCall(data: BlockUpdateInput!, where: WhereUniqueInput!): ConnectorRestApiCall!
  createEntityPage(data: EntityPageCreateInput!): EntityPage!
  updateEntityPage(data: EntityPageUpdateInput!, where: WhereUniqueInput!): EntityPage!
  createGitRepository(data: CreateGitRepositoryInput!): Resource!
  connectResourceGitRepository(data: ConnectGitRepositoryInput!): Resource!
  createOrganization(data: GitOrganizationCreateInput!): GitOrganization!
  deleteGitRepository(gitRepositoryId: String!): Resource!
  deleteGitOrganization(gitOrganizationId: String!, gitProvider: EnumGitProvider!): Boolean!
  getGitResourceInstallationUrl(data: GitGetInstallationUrlInput!): AuthorizeResourceWithGitResult!
}

input UpdateAccountInput {
  firstName: String
  lastName: String
}

input WorkspaceUpdateInput {
  name: String
}

input WorkspaceCreateInput {
  name: String!
}

input InviteUserInput {
  email: String!
}

input ProjectCreateInput {
  name: String!
}

input ResourceCreateInput {
  name: String!
  description: String!
  color: String
  resourceType: EnumResourceType!
  project: WhereParentIdInput!
}

input WhereParentIdInput {
  connect: WhereUniqueInput!
}

input ResourceCreateWithEntitiesInput {
  resource: ResourceCreateInput!
  entities: [ResourceCreateWithEntitiesEntityInput!]!
  commitMessage: String!
}

input ResourceCreateWithEntitiesEntityInput {
  name: String!
  fields: [ResourceCreateWithEntitiesFieldInput!]!
  relationsToEntityIndex: [Int!]
}

input ResourceCreateWithEntitiesFieldInput {
  name: String!
  dataType: EnumDataType
}

input ResourceUpdateInput {
  name: String
  description: String
  color: String
}

input CommitCreateInput {
  message: String!
  resource: WhereParentIdInput!
}

input PendingChangesDiscardInput {
  resource: WhereParentIdInput!
}

input EntityCreateInput {
  name: String!
  displayName: String!
  pluralDisplayName: String!
  description: String
  resource: WhereParentIdInput!
}

input EntityUpdateInput {
  name: String
  displayName: String
  pluralDisplayName: String
  description: String
}

input EntityUpdatePermissionInput {
  action: EnumEntityAction!
  type: EnumEntityPermissionType!
}

input EntityUpdatePermissionRolesInput {
  action: EnumEntityAction!
  entity: WhereParentIdInput!
  deleteRoles: [WhereUniqueInput!]
  addRoles: [WhereUniqueInput!]
}

input EntityAddPermissionFieldInput {
  action: EnumEntityAction!
  fieldName: String!
  entity: WhereParentIdInput!
}

input EntityPermissionFieldWhereUniqueInput {
  entityId: String!
  action: EnumEntityAction!
  fieldPermanentId: String!
}

input EntityUpdatePermissionFieldRolesInput {
  permissionField: WhereParentIdInput!
  deletePermissionRoles: [WhereUniqueInput!]
  addPermissionRoles: [WhereUniqueInput!]
}

input EntityFieldCreateInput {
  name: String!
  displayName: String!
  dataType: EnumDataType!
  properties: JSONObject!
  required: Boolean!
  unique: Boolean!
  searchable: Boolean!
  description: String!
  entity: WhereParentIdInput!
  position: Int
}

input EntityFieldCreateByDisplayNameInput {
  displayName: String!
  dataType: EnumDataType
  entity: WhereParentIdInput!
}

input EntityFieldUpdateInput {
  name: String
  displayName: String
  dataType: EnumDataType
  properties: JSONObject
  required: Boolean
  unique: Boolean
  searchable: Boolean
  description: String
  position: Int
}

input ServiceSettingsUpdateInput {
  displayName: String
  description: String
  dbHost: String!
  dbName: String!
  dbUser: String!
  dbPassword: String!
  dbPort: Int!
  authProvider: EnumAuthProviderType!
  adminUISettings: AdminUISettingsUpdateInput!
  serverSettings: ServerSettingsUpdateInput!
}

input AdminUISettingsUpdateInput {
  generateAdminUI: Boolean
  adminUIPath: String
}

input ServerSettingsUpdateInput {
  generateGraphQL: Boolean
  generateRestApi: Boolean
  serverPath: String
}

input BuildCreateInput {
  resource: WhereParentIdInput!
  message: String!
  commit: WhereParentIdInput!
}

input ResourceRoleCreateInput {
  name: String!
  description: String!
  displayName: String!
  resource: WhereParentIdInput!
}

input ResourceRoleUpdateInput {
  name: String
  description: String
  displayName: String!
}

input SignupInput {
  email: String!
  password: String!
  firstName: String!
  lastName: String!
  workspaceName: String!
}

input LoginInput {
  email: String!
  password: String!
}

input ApiTokenCreateInput {
  name: String!
}

input ChangePasswordInput {
  oldPassword: String!
  newPassword: String!
}

input CompleteInvitationInput {
  token: String!
}

input ConnectorRestApiCreateInput {
  displayName: String!
  description: String
  resource: WhereParentIdInput!
  parentBlock: WhereParentIdInput
  inputParameters: [BlockInputOutputInput!]
  outputParameters: [BlockInputOutputInput!]
  authenticationType: EnumConnectorRestApiAuthenticationType!
  privateKeyAuthenticationSettings: PrivateKeyAuthenticationSettingsInput
  httpBasicAuthenticationSettings: HttpBasicAuthenticationSettingsInput
}

input BlockInputOutputInput {
  name: String!
  description: String!
  dataType: EnumDataType
  dataTypeEntityName: String
  isList: Boolean
  includeAllPropertiesByDefault: Boolean
  propertyList: [PropertySelectorInput!]
}

input PropertySelectorInput {
  propertyName: String!
  include: Boolean!
}

input PrivateKeyAuthenticationSettingsInput {
  keyName: String!
  keyValue: String!
  type: String!
}

input HttpBasicAuthenticationSettingsInput {
  username: String!
  password: String!
}

input BlockUpdateInput {
  displayName: String
  description: String
}

input ConnectorRestApiCallCreateInput {
  displayName: String!
  description: String
  resource: WhereParentIdInput!
  parentBlock: WhereParentIdInput
  inputParameters: [BlockInputOutputInput!]
  outputParameters: [BlockInputOutputInput!]
  url: String!
}

input EntityPageCreateInput {
  displayName: String!
  description: String
  resource: WhereParentIdInput!
  parentBlock: WhereParentIdInput
  inputParameters: [BlockInputOutputInput!]
  outputParameters: [BlockInputOutputInput!]
  entityId: String
  pageType: EnumEntityPageType!
  singleRecordSettings: EntityPageSingleRecordSettingsInput
  listSettings: EntityPageListSettingsInput
  showAllFields: Boolean!
  showFieldList: [String!]
}

input EntityPageSingleRecordSettingsInput {
  allowCreation: Boolean!
  allowDeletion: Boolean!
  allowUpdate: Boolean!
}

input EntityPageListSettingsInput {
  allowCreation: Boolean!
  allowDeletion: Boolean!
  enableSearch: Boolean!
  navigateToPageId: String
}

input EntityPageUpdateInput {
  displayName: String
  description: String
  entityId: String
  pageType: EnumEntityPageType!
  singleRecordSettings: EntityPageSingleRecordSettingsInput
  listSettings: EntityPageListSettingsInput
  showAllFields: Boolean!
  showFieldList: [String!]
}

input CreateGitRepositoryInput {
  name: String!
  public: Boolean!
  resourceId: String!
  gitOrganizationId: String!
  gitProvider: EnumGitProvider!
  gitOrganizationType: EnumGitOrganizationType!
}

input ConnectGitRepositoryInput {
  name: String!
  resourceId: String!
  gitOrganizationId: String!
}

input GitOrganizationCreateInput {
  installationId: String!
  gitProvider: EnumGitProvider!
}

input GitGetInstallationUrlInput {
  gitProvider: EnumGitProvider!
}<|MERGE_RESOLUTION|>--- conflicted
+++ resolved
@@ -92,10 +92,7 @@
   id: String!
   createdAt: DateTime!
   updatedAt: DateTime!
-<<<<<<< HEAD
-=======
   project: Project
->>>>>>> 8b9fe506
   projectId: String
   gitRepository: GitRepository
   gitRepositoryId: String
@@ -108,10 +105,6 @@
   githubLastMessage: String
   githubLastSync: DateTime
   resourceType: EnumResourceType!
-<<<<<<< HEAD
-  project: Project!
-=======
->>>>>>> 8b9fe506
 }
 
 type GitRepository {
