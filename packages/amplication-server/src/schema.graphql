--- conflicted
+++ resolved
@@ -538,15 +538,7 @@
   Disabled
 }
 
-<<<<<<< HEAD
-input CompleteInvitationInput {
-  token: String!
-}
-
-type ConnectorRestApi implements IBlock {
-=======
 type EntityPermissionRole {
->>>>>>> fc183680
   id: String!
   entityVersionId: String!
   action: EnumEntityAction!
@@ -1108,364 +1100,10 @@
   addRoles: [WhereUniqueInput!]
 }
 
-<<<<<<< HEAD
-type EntityVersion {
-  id: String!
-  createdAt: DateTime!
-  updatedAt: DateTime!
-  entityId: String!
-  entity: Entity!
-  versionNumber: Int!
-  name: String!
-  displayName: String!
-  pluralDisplayName: String!
-  description: String
-  commit: Commit
-  fields(where: EntityFieldWhereInput, orderBy: EntityFieldOrderByInput, skip: Int, take: Int): [EntityField!]!
-  permissions: [EntityPermission!]
-}
-
-input EntityVersionOrderByInput {
-  id: SortOrder
-  createdAt: SortOrder
-  updatedAt: SortOrder
-  versionNumber: SortOrder
-  name: SortOrder
-  displayName: SortOrder
-  pluralDisplayName: SortOrder
-  description: SortOrder
-  label: SortOrder
-}
-
-input EntityVersionWhereInput {
-  id: StringFilter
-  createdAt: DateTimeFilter
-  updatedAt: DateTimeFilter
-  versionNumber: IntFilter
-  name: StringFilter
-  displayName: StringFilter
-  pluralDisplayName: StringFilter
-  description: StringFilter
-  label: StringFilter
-  entity: WhereUniqueInput
-}
-
-input EntityWhereInput {
-  id: StringFilter
-  createdAt: DateTimeFilter
-  updatedAt: DateTimeFilter
-  name: StringFilter
-  displayName: StringFilter
-  pluralDisplayName: StringFilter
-  description: StringFilter
-  fields: EntityFieldFilter
-  app: WhereUniqueInput
-}
-
-enum EnumActionLogLevel {
-  Error
-  Warning
-  Info
-  Debug
-}
-
-enum EnumActionStepStatus {
-  Waiting
-  Running
-  Failed
-  Success
-}
-
-enum EnumAuthProviderType {
-  Http
-  Jwt
-}
-
-enum EnumBlockType {
-  AppSettings
-  Flow
-  ConnectorRestApi
-  ConnectorRestApiCall
-  ConnectorSoapApi
-  ConnectorFile
-  EntityApi
-  EntityApiEndpoint
-  FlowApi
-  Layout
-  CanvasPage
-  EntityPage
-  Document
-}
-
-input EnumBlockTypeFilter {
-  equals: EnumBlockType
-  not: EnumBlockType
-  in: [EnumBlockType!]
-  notIn: [EnumBlockType!]
-}
-
-enum EnumBuildStatus {
-  Running
-  Completed
-  Failed
-  Invalid
-}
-
-enum EnumConnectorRestApiAuthenticationType {
-  None
-  PrivateKey
-  HttpBasicAuthentication
-  OAuth2PasswordFlow
-  OAuth2UserAgentFlow
-}
-
-enum EnumDataType {
-  SingleLineText
-  MultiLineText
-  Email
-  WholeNumber
-  DateTime
-  DecimalNumber
-  Lookup
-  MultiSelectOptionSet
-  OptionSet
-  Boolean
-  GeographicLocation
-  Id
-  CreatedAt
-  UpdatedAt
-  Roles
-  Username
-  Password
-  Json
-}
-
-input EnumDataTypeFilter {
-  equals: EnumDataType
-  not: EnumDataType
-  in: [EnumDataType!]
-  notIn: [EnumDataType!]
-}
-
-enum EnumDeploymentStatus {
-  Waiting
-  Completed
-  Failed
-  Removed
-}
-
-input EnumDeploymentStatusFilter {
-  equals: EnumDeploymentStatus
-  not: EnumDeploymentStatus
-  in: [EnumDeploymentStatus!]
-  notIn: [EnumDeploymentStatus!]
-}
-
-enum EnumEntityAction {
-  View
-  Create
-  Update
-  Delete
-  Search
-}
-
-enum EnumEntityPageType {
-  SingleRecord
-  List
-  MasterDetails
-}
-
-enum EnumEntityPermissionType {
-  AllRoles
-  Granular
-  Disabled
-}
-
-enum EnumPendingChangeAction {
-  Create
-  Update
-  Delete
-}
-
-enum EnumPendingChangeResourceType {
-  Entity
-  Block
-}
-
-enum EnumSourceControlService {
-  Github
-}
-
-enum EnumSubscriptionPlan {
-  Pro
-  Business
-  Enterprise
-}
-
-enum EnumSubscriptionStatus {
-  Active
-  Trailing
-  PastDue
-  Paused
-  Deleted
-}
-
-enum EnumWorkspaceMemberType {
-  User
-  Invitation
-}
-
-type Environment {
-  id: String!
-  createdAt: DateTime!
-  updatedAt: DateTime!
-  app: App!
-  appId: String!
-  name: String!
-  description: String
-  address: String!
-}
-
-type GitRepo {
-  name: String!
-  url: String!
-  private: Boolean!
-  fullName: String!
-  admin: Boolean!
-}
-
-type HttpBasicAuthenticationSettings {
-  username: String!
-  password: String!
-}
-
-input HttpBasicAuthenticationSettingsInput {
-  username: String!
-  password: String!
-}
-
-interface IBlock {
-  id: String!
-  createdAt: DateTime!
-  updatedAt: DateTime!
-  parentBlock: Block
-  displayName: String!
-  description: String!
-  blockType: EnumBlockType!
-  versionNumber: Float!
-  inputParameters: [BlockInputOutput!]!
-  outputParameters: [BlockInputOutput!]!
-  lockedByUserId: String
-  lockedAt: DateTime
-}
-
-interface IEntityPageSettings {
-  allowCreation: Boolean!
-  allowDeletion: Boolean!
-}
-
-input IntFilter {
-  equals: Int
-  not: Int
-  in: [Int!]
-  notIn: [Int!]
-  lt: Int
-  lte: Int
-  gt: Int
-  gte: Int
-}
-
-type Invitation {
-  id: String!
-  createdAt: DateTime!
-  updatedAt: DateTime!
-  email: String!
-  workspace: Workspace
-  invitedByUser: User
-}
-
-input InviteUserInput {
-  email: String!
-}
-
-"""
-The `JSONObject` scalar type represents JSON objects as specified by [ECMA-404](http://www.ecma-international.org/publications/files/ECMA-ST/ECMA-404.pdf).
-"""
-scalar JSONObject
-
-input LoginInput {
-  email: String!
-  password: String!
-}
-
-type Mutation {
-  updateAccount(data: UpdateAccountInput!): Account!
-  deleteWorkspace(where: WhereUniqueInput!): Workspace
-  updateWorkspace(data: WorkspaceUpdateInput!, where: WhereUniqueInput!): Workspace
-  createWorkspace(data: WorkspaceCreateInput!): Workspace
-  inviteUser(data: InviteUserInput!): Invitation
-  revokeInvitation(where: WhereUniqueInput!): Invitation
-  resendInvitation(where: WhereUniqueInput!): Invitation
-  deleteUser(where: WhereUniqueInput!): User
-  createOneEntity(data: EntityCreateInput!): Entity!
-  deleteEntity(where: WhereUniqueInput!): Entity
-  updateEntity(data: EntityUpdateInput!, where: WhereUniqueInput!): Entity
-  lockEntity(where: WhereUniqueInput!): Entity
-  updateEntityPermission(data: EntityUpdatePermissionInput!, where: WhereUniqueInput!): EntityPermission!
-  updateEntityPermissionRoles(data: EntityUpdatePermissionRolesInput!): EntityPermission!
-  addEntityPermissionField(data: EntityAddPermissionFieldInput!): EntityPermissionField!
-  deleteEntityPermissionField(where: EntityPermissionFieldWhereUniqueInput!): EntityPermissionField!
-  updateEntityPermissionFieldRoles(data: EntityUpdatePermissionFieldRolesInput!): EntityPermissionField!
-  createEntityField(data: EntityFieldCreateInput!, relatedFieldName: String, relatedFieldDisplayName: String): EntityField!
-  createEntityFieldByDisplayName(data: EntityFieldCreateByDisplayNameInput!): EntityField!
-  deleteEntityField(where: WhereUniqueInput!): EntityField!
-  updateEntityField(data: EntityFieldUpdateInput!, where: WhereUniqueInput!, relatedFieldName: String, relatedFieldDisplayName: String): EntityField!
-  createDefaultRelatedField(where: WhereUniqueInput!, relatedFieldName: String, relatedFieldDisplayName: String): EntityField!
-  createAppRole(data: AppRoleCreateInput!): AppRole!
-  deleteAppRole(where: WhereUniqueInput!): AppRole
-  updateAppRole(data: AppRoleUpdateInput!, where: WhereUniqueInput!): AppRole
-  updateAppSettings(data: AppSettingsUpdateInput!, where: WhereUniqueInput!): AppSettings
-  createBuild(data: BuildCreateInput!): Build!
-  createDeployment(data: DeploymentCreateInput!): Deployment!
-  createApp(data: AppCreateInput!): App!
-  createAppWithEntities(data: AppCreateWithEntitiesInput!): App!
-  deleteApp(where: WhereUniqueInput!): App
-  updateApp(data: AppUpdateInput!, where: WhereUniqueInput!): App
-  commit(data: CommitCreateInput!): Commit
-  discardPendingChanges(data: PendingChangesDiscardInput!): Boolean
-  startAuthorizeAppWithGithub(where: WhereUniqueInput!): AuthorizeAppWithGithubResult!
-  completeAuthorizeAppWithGithub(data: CompleteAuthorizeAppWithGithubInput!, where: WhereUniqueInput!): App!
-  removeAuthorizeAppWithGithub(where: WhereUniqueInput!): App!
-  appEnableSyncWithGithubRepo(data: AppEnableSyncWithGithubRepoInput!, where: WhereUniqueInput!): App!
-  appDisableSyncWithGithubRepo(where: WhereUniqueInput!): App!
-  signup(data: SignupInput!): Auth!
-  login(data: LoginInput!): Auth!
-  createApiToken(data: ApiTokenCreateInput!): ApiToken!
-  changePassword(data: ChangePasswordInput!): Account!
-  deleteApiToken(where: WhereUniqueInput!): ApiToken!
-  setCurrentWorkspace(data: WhereUniqueInput!): Auth!
-  completeInvitation(data: CompleteInvitationInput!): Auth!
-  createConnectorRestApi(data: ConnectorRestApiCreateInput!): ConnectorRestApi!
-  updateConnectorRestApi(data: BlockUpdateInput!, where: WhereUniqueInput!): ConnectorRestApi!
-  createConnectorRestApiCall(data: ConnectorRestApiCallCreateInput!): ConnectorRestApiCall!
-  updateConnectorRestApiCall(data: BlockUpdateInput!, where: WhereUniqueInput!): ConnectorRestApiCall!
-  createEntityPage(data: EntityPageCreateInput!): EntityPage!
-  updateEntityPage(data: EntityPageUpdateInput!, where: WhereUniqueInput!): EntityPage!
-  createRepoInOrg(appId: String!, sourceControlService: EnumSourceControlService!, input: RepoCreateInput!): GitRepo!
-}
-
-type PendingChange {
-  action: EnumPendingChangeAction!
-  resourceType: EnumPendingChangeResourceType!
-  resourceId: String!
-  resource: PendingChangeResource!
-  versionNumber: Int!
-=======
 input EntityAddPermissionFieldInput {
   action: EnumEntityAction!
   fieldName: String!
   entity: WhereParentIdInput!
->>>>>>> fc183680
 }
 
 input EntityPermissionFieldWhereUniqueInput {
@@ -1517,48 +1155,11 @@
   commit: WhereParentIdInput!
 }
 
-<<<<<<< HEAD
-type Query {
-  account: Account!
-  workspaces: [Workspace!]!
-  workspace(where: WhereUniqueInput!): Workspace
-  currentWorkspace: Workspace
-  workspaceMembers: [WorkspaceMember!]
-  entity(where: WhereUniqueInput!): Entity
-  entities(where: EntityWhereInput, orderBy: EntityOrderByInput, skip: Int, take: Int): [Entity!]!
-  blocks(where: BlockWhereInput, orderBy: BlockOrderByInput, skip: Int, take: Int): [Block!]!
-  block(where: WhereUniqueInput!): Block!
-  appRole(where: WhereUniqueInput!, version: Float): AppRole
-  appRoles(where: AppRoleWhereInput, orderBy: AppRoleOrderByInput, skip: Int, take: Int): [AppRole!]!
-  appSettings(where: WhereUniqueInput!): AppSettings!
-  builds(where: BuildWhereInput, orderBy: BuildOrderByInput, take: Int, skip: Int): [Build!]!
-  build(where: WhereUniqueInput!): Build!
-  action(where: WhereUniqueInput!): Action!
-  deployments(where: DeploymentWhereInput, orderBy: DeploymentOrderByInput, take: Int, skip: Int): [Deployment!]!
-  deployment(where: WhereUniqueInput!): Deployment!
-  app(where: WhereUniqueInput!): App
-  apps(where: AppWhereInput, orderBy: AppOrderByInput, skip: Int, take: Int): [App!]!
-  pendingChanges(where: PendingChangesFindInput!): [PendingChange!]!
-  appValidateBeforeCommit(where: WhereUniqueInput!): AppValidationResult!
-  commit(where: CommitWhereUniqueInput!): Commit
-  commits(where: CommitWhereInput, orderBy: CommitOrderByInput, cursor: CommitWhereUniqueInput, take: Int, skip: Int): [Commit!]
-  me: User!
-  userApiTokens: [ApiToken!]!
-  ConnectorRestApi(where: WhereUniqueInput!): ConnectorRestApi
-  ConnectorRestApis(where: ConnectorRestApiWhereInput, orderBy: ConnectorRestApiOrderByInput, skip: Int, take: Int): [ConnectorRestApi!]!
-  ConnectorRestApiCall(where: WhereUniqueInput!): ConnectorRestApiCall
-  ConnectorRestApiCalls(where: ConnectorRestApiCallWhereInput, orderBy: ConnectorRestApiCallOrderByInput, skip: Int, take: Int): [ConnectorRestApiCall!]!
-  EntityPage(where: WhereUniqueInput!): EntityPage
-  EntityPages(where: EntityPageWhereInput, orderBy: EntityPageOrderByInput, skip: Int, take: Int): [EntityPage!]!
-  getReposOfUser(appId: String!, sourceControlService: EnumSourceControlService!): [GitRepo!]!
-  getUsername(appId: String!, sourceControlService: EnumSourceControlService!): String!
-=======
 input AppRoleCreateInput {
   name: String!
   description: String!
   displayName: String!
   app: WhereParentIdInput!
->>>>>>> fc183680
 }
 
 input AppRoleUpdateInput {
@@ -1601,30 +1202,9 @@
   name: String!
 }
 
-<<<<<<< HEAD
-type Subscription {
-  id: String!
-  createdAt: DateTime!
-  updatedAt: DateTime!
-  workspace: Workspace
-  workspaceId: String!
-  subscriptionPlan: EnumSubscriptionPlan!
-  status: EnumSubscriptionStatus!
-  cancellationEffectiveDate: DateTime
-  cancelUrl: String
-  updateUrl: String
-  nextBillDate: DateTime
-  price: Float
-}
-
-input UpdateAccountInput {
-  firstName: String
-  lastName: String
-=======
 input ChangePasswordInput {
   oldPassword: String!
   newPassword: String!
->>>>>>> fc183680
 }
 
 input ConnectorRestApiCreateInput {
@@ -1660,20 +1240,9 @@
   type: String!
 }
 
-<<<<<<< HEAD
-type Workspace {
-  id: String!
-  createdAt: DateTime!
-  updatedAt: DateTime!
-  name: String!
-  apps: [App!]!
-  users: [User!]!
-  subscription: Subscription
-=======
 input HttpBasicAuthenticationSettingsInput {
   username: String!
   password: String!
->>>>>>> fc183680
 }
 
 input BlockUpdateInput {
@@ -1681,17 +1250,6 @@
   description: String
 }
 
-<<<<<<< HEAD
-type WorkspaceMember {
-  type: EnumWorkspaceMemberType!
-  member: WorkspaceMemberType!
-}
-
-union WorkspaceMemberType = User | Invitation
-
-input WorkspaceUpdateInput {
-  name: String
-=======
 input ConnectorRestApiCallCreateInput {
   displayName: String!
   description: String
@@ -1744,5 +1302,4 @@
 input RepoCreateInput {
   name: String!
   public: Boolean!
->>>>>>> fc183680
 }