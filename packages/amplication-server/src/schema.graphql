# ------------------------------------------------------
# THIS FILE WAS AUTOMATICALLY GENERATED (DO NOT MODIFY)
# ------------------------------------------------------

type Auth {
  """JWT Bearer token"""
  token: String!
}

type AdminUISettings {
  generateAdminUI: Boolean!
  adminUIPath: String!
}

type AuthorizeAppWithGitResult {
  """"""
  url: String!
}

type Query {
  account: Account!
  workspaces: [Workspace!]!
  workspace(where: WhereUniqueInput!): Workspace
  currentWorkspace: Workspace
  workspaceMembers: [WorkspaceMember!]
  app(where: WhereUniqueInput!): App
  apps(where: AppWhereInput, orderBy: AppOrderByInput, skip: Int, take: Int): [App!]!
  pendingChanges(where: PendingChangesFindInput!): [PendingChange!]!
  entity(where: WhereUniqueInput!): Entity
  entities(where: EntityWhereInput, orderBy: EntityOrderByInput, skip: Int, take: Int): [Entity!]!
  appSettings(where: WhereUniqueInput!): AppSettings!
  blocks(where: BlockWhereInput, orderBy: BlockOrderByInput, skip: Int, take: Int): [Block!]!
  block(where: WhereUniqueInput!): Block!
  builds(where: BuildWhereInput, orderBy: BuildOrderByInput, take: Int, skip: Int): [Build!]!
  build(where: WhereUniqueInput!): Build!
  appRole(where: WhereUniqueInput!, version: Float): AppRole
  appRoles(where: AppRoleWhereInput, orderBy: AppRoleOrderByInput, skip: Int, take: Int): [AppRole!]!
  action(where: WhereUniqueInput!): Action!
  commit(where: CommitWhereUniqueInput!): Commit
  commits(where: CommitWhereInput, orderBy: CommitOrderByInput, cursor: CommitWhereUniqueInput, take: Int, skip: Int): [Commit!]
  me: User!
  userApiTokens: [ApiToken!]!
  ConnectorRestApi(where: WhereUniqueInput!): ConnectorRestApi
  ConnectorRestApis(where: ConnectorRestApiWhereInput, orderBy: ConnectorRestApiOrderByInput, skip: Int, take: Int): [ConnectorRestApi!]!
  ConnectorRestApiCall(where: WhereUniqueInput!): ConnectorRestApiCall
  ConnectorRestApiCalls(where: ConnectorRestApiCallWhereInput, orderBy: ConnectorRestApiCallOrderByInput, skip: Int, take: Int): [ConnectorRestApiCall!]!
  EntityPage(where: WhereUniqueInput!): EntityPage
  EntityPages(where: EntityPageWhereInput, orderBy: EntityPageOrderByInput, skip: Int, take: Int): [EntityPage!]!
  gitOrganization(where: WhereUniqueInput!): GitOrganization!
  remoteGitRepositories(where: RemoteGitRepositoriesWhereUniqueInput!): [RemoteGitRepository!]!
  gitOrganizations(where: GitOrganizationWhereInput, skip: Float, take: Float): [GitOrganization!]!
}

type Account {
  id: String!
  createdAt: DateTime!
  updatedAt: DateTime!
  email: String!
  firstName: String!
  lastName: String!
  password: String!
  githubId: String
}

"""
A date-time string at UTC, such as 2019-12-03T09:54:33Z, compliant with the date-time format.
"""
scalar DateTime

type Workspace {
  id: String!
  createdAt: DateTime!
  updatedAt: DateTime!
  name: String!
  apps: [App!]!
  gitOrganizations: [GitOrganization!]
  users: [User!]!
  subscription: Subscription
}

type App {
  id: String!
  createdAt: DateTime!
  updatedAt: DateTime!
  gitRepository: GitRepository
  gitRepositoryId: String
  name: String!
  description: String!
  color: String!
  entities(where: EntityWhereInput, orderBy: EntityOrderByInput, skip: Int, take: Int): [Entity!]!
  environments: [Environment!]!
  builds(where: BuildWhereInput, orderBy: BuildOrderByInput, take: Int, skip: Int): [Build!]!
  githubLastMessage: String
  githubLastSync: DateTime
  workspace: Workspace!
}

type GitRepository {
  id: String!
  gitOrganizationId: String!
  gitOrganization: GitOrganization!
  name: String!
  createdAt: DateTime
  updatedAt: DateTime
}

type GitOrganization {
  id: String!
  provider: EnumGitProvider!
  name: String!
  installationId: String!
  createdAt: DateTime!
  updatedAt: DateTime!
  type: EnumGitOrganizationType!
}

enum EnumGitProvider {
  Github
}

enum EnumGitOrganizationType {
  User
  Organization
}

type Entity {
  id: String!
  createdAt: DateTime!
  updatedAt: DateTime!
  app: App
  appId: String!
  name: String!
  displayName: String!
  pluralDisplayName: String!
  description: String
  versions(where: EntityVersionWhereInput, orderBy: EntityVersionOrderByInput, skip: Int, take: Int): [EntityVersion!]
  fields(where: EntityFieldWhereInput, orderBy: EntityFieldOrderByInput, skip: Int, take: Int): [EntityField!]
  permissions: [EntityPermission!]
  lockedByUserId: String
  lockedByUser: User
  lockedAt: DateTime
}

type EntityVersion {
  id: String!
  createdAt: DateTime!
  updatedAt: DateTime!
  entityId: String!
  entity: Entity!
  versionNumber: Int!
  name: String!
  displayName: String!
  pluralDisplayName: String!
  description: String
  commit: Commit
  fields(where: EntityFieldWhereInput, orderBy: EntityFieldOrderByInput, skip: Int, take: Int): [EntityField!]!
  permissions: [EntityPermission!]
}

type Commit {
  id: String!
  createdAt: DateTime!
  userId: String!
  user: User
  message: String!
  builds(where: BuildWhereInput, orderBy: BuildOrderByInput, take: Int, skip: Int): [Build!]
  changes: [PendingChange!]
}

type User {
  id: String!
  createdAt: DateTime!
  updatedAt: DateTime!
  account: Account
  workspace: Workspace
  userRoles: [UserRole!]
  isOwner: Boolean!
}

type UserRole {
  id: String!
  createdAt: DateTime!
  updatedAt: DateTime!
  role: Role!
}

enum Role {
  Admin
  User
  OrganizationAdmin
  ProjectAdmin
}

type Build {
  id: String!
  createdAt: DateTime!
  app: App!
  appId: String!
  createdBy: User!
  userId: String!
  status: EnumBuildStatus
  archiveURI: String!
  version: String!
  message: String!
  actionId: String!
  action: Action
  commit: Commit!
  commitId: String!
}

enum EnumBuildStatus {
  Running
  Completed
  Failed
  Invalid
}

type Action {
  id: String!
  createdAt: DateTime!
  steps: [ActionStep!]
}

type ActionStep {
  id: String!
  createdAt: DateTime!
  name: String!
  message: String!
  status: EnumActionStepStatus!
  completedAt: DateTime
  logs: [ActionLog!]
}

enum EnumActionStepStatus {
  Waiting
  Running
  Failed
  Success
}

type ActionLog {
  id: String!
  createdAt: DateTime!
  message: String!
  meta: JSONObject!
  level: EnumActionLogLevel!
}

"""
The `JSONObject` scalar type represents JSON objects as specified by [ECMA-404](http://www.ecma-international.org/publications/files/ECMA-ST/ECMA-404.pdf).
"""
scalar JSONObject @specifiedBy(url: "http://www.ecma-international.org/publications/files/ECMA-ST/ECMA-404.pdf")

enum EnumActionLogLevel {
  Error
  Warning
  Info
  Debug
}

input BuildWhereInput {
  id: StringFilter
  createdAt: DateTimeFilter
  app: WhereUniqueInput!
  createdBy: WhereUniqueInput
  version: StringFilter
  message: StringFilter
  commit: WhereUniqueInput
}

input StringFilter {
  equals: String
  not: String
  in: [String!]
  notIn: [String!]
  lt: String
  lte: String
  gt: String
  gte: String
  contains: String
  startsWith: String
  endsWith: String
  mode: QueryMode
}

enum QueryMode {
  Default
  Insensitive
}

input DateTimeFilter {
  equals: DateTime
  not: DateTime
  in: [DateTime!]
  notIn: [DateTime!]
  lt: DateTime
  lte: DateTime
  gt: DateTime
  gte: DateTime
}

input WhereUniqueInput {
  id: String!
}

input BuildOrderByInput {
  id: SortOrder
  createdAt: SortOrder
  userId: SortOrder
  status: SortOrder
  version: SortOrder
  message: SortOrder
}

enum SortOrder {
  Asc
  Desc
}

type PendingChange {
  action: EnumPendingChangeAction!
  resourceType: EnumPendingChangeResourceType!
  resourceId: String!
  resource: PendingChangeResource!
  versionNumber: Int!
}

enum EnumPendingChangeAction {
  Create
  Update
  Delete
}

enum EnumPendingChangeResourceType {
  Entity
  Block
}

union PendingChangeResource = Entity | Block

type Block {
  id: String!
  createdAt: DateTime!
  updatedAt: DateTime!
  app: App
  parentBlock: Block
  displayName: String!
  description: String
  blockType: EnumBlockType!
  versionNumber: Float
  lockedByUserId: String
  lockedAt: DateTime
  versions(where: BlockVersionWhereInput, orderBy: BlockVersionOrderByInput, skip: Int, take: Int): [BlockVersion!]
  lockedByUser: [User!]!
}

enum EnumBlockType {
  AppSettings
  Flow
  ConnectorRestApi
  ConnectorRestApiCall
  ConnectorSoapApi
  ConnectorFile
  EntityApi
  EntityApiEndpoint
  FlowApi
  Layout
  CanvasPage
  EntityPage
  Document
}

type BlockVersion {
  id: String!
  createdAt: DateTime!
  updatedAt: DateTime!
  displayName: String!
  description: String
  block: Block!
  versionNumber: Int!
  commit: Commit
  settings: JSONObject
}

input BlockVersionWhereInput {
  id: StringFilter
  createdAt: DateTimeFilter
  updatedAt: DateTimeFilter
  versionNumber: IntFilter
  label: StringFilter
  block: WhereUniqueInput
}

input IntFilter {
  equals: Int
  not: Int
  in: [Int!]
  notIn: [Int!]
  lt: Int
  lte: Int
  gt: Int
  gte: Int
}

input BlockVersionOrderByInput {
  id: SortOrder
  createdAt: SortOrder
  updatedAt: SortOrder
  versionNumber: SortOrder
  label: SortOrder
}

type EntityField {
  id: String!
  permanentId: String!
  createdAt: DateTime!
  updatedAt: DateTime!
  name: String!
  displayName: String!
  dataType: EnumDataType!
  properties: JSONObject
  required: Boolean!
  unique: Boolean!
  searchable: Boolean!
  description: String
  position: Int
}

enum EnumDataType {
  SingleLineText
  MultiLineText
  Email
  WholeNumber
  DateTime
  DecimalNumber
  Lookup
  MultiSelectOptionSet
  OptionSet
  Boolean
  GeographicLocation
  Id
  CreatedAt
  UpdatedAt
  Roles
  Username
  Password
  Json
}

input EntityFieldWhereInput {
  id: StringFilter
  permanentId: StringFilter
  createdAt: DateTimeFilter
  updatedAt: DateTimeFilter
  name: StringFilter
  displayName: StringFilter
  dataType: EnumDataTypeFilter
  required: BooleanFilter
  unique: BooleanFilter
  searchable: BooleanFilter
  description: StringFilter
}

input EnumDataTypeFilter {
  equals: EnumDataType
  not: EnumDataType
  in: [EnumDataType!]
  notIn: [EnumDataType!]
}

input BooleanFilter {
  equals: Boolean
  not: Boolean
}

input EntityFieldOrderByInput {
  id: SortOrder
  permanentId: SortOrder
  createdAt: SortOrder
  updatedAt: SortOrder
  name: SortOrder
  displayName: SortOrder
  dataType: SortOrder
  required: SortOrder
  unique: SortOrder
  searchable: SortOrder
  description: SortOrder
  position: SortOrder
}

type EntityPermission {
  id: String!
  entityVersionId: String!
  entityVersion: EntityVersion
  action: EnumEntityAction!
  type: EnumEntityPermissionType!
  permissionRoles: [EntityPermissionRole!]
  permissionFields: [EntityPermissionField!]
}

enum EnumEntityAction {
  View
  Create
  Update
  Delete
  Search
}

enum EnumEntityPermissionType {
  AllRoles
  Granular
  Disabled
  Public
}

type EntityPermissionRole {
  id: String!
  entityVersionId: String!
  action: EnumEntityAction!
  entityPermission: EntityPermission
  appRoleId: String!
  appRole: AppRole!
}

type AppRole {
  id: String!
  createdAt: DateTime!
  updatedAt: DateTime!
  name: String!
  displayName: String!
  description: String
}

type EntityPermissionField {
  id: String!
  permissionId: String!
  permission: EntityPermission
  fieldPermanentId: String!
  entityVersionId: String!
  field: EntityField!
  permissionRoles: [EntityPermissionRole!]
}

input EntityVersionWhereInput {
  id: StringFilter
  createdAt: DateTimeFilter
  updatedAt: DateTimeFilter
  versionNumber: IntFilter
  name: StringFilter
  displayName: StringFilter
  pluralDisplayName: StringFilter
  description: StringFilter
  label: StringFilter
  entity: WhereUniqueInput
}

input EntityVersionOrderByInput {
  id: SortOrder
  createdAt: SortOrder
  updatedAt: SortOrder
  versionNumber: SortOrder
  name: SortOrder
  displayName: SortOrder
  pluralDisplayName: SortOrder
  description: SortOrder
  label: SortOrder
}

input EntityWhereInput {
  id: StringFilter
  createdAt: DateTimeFilter
  updatedAt: DateTimeFilter
  name: StringFilter
  displayName: StringFilter
  pluralDisplayName: StringFilter
  description: StringFilter
  fields: EntityFieldFilter
  app: WhereUniqueInput
}

input EntityFieldFilter {
  every: EntityFieldWhereInput
  some: EntityFieldWhereInput
  none: EntityFieldWhereInput
}

input EntityOrderByInput {
  id: SortOrder
  createdAt: SortOrder
  updatedAt: SortOrder
  name: SortOrder
  displayName: SortOrder
  pluralDisplayName: SortOrder
  description: SortOrder
}

type Environment {
  id: String!
  createdAt: DateTime!
  updatedAt: DateTime!
  app: App!
  appId: String!
  name: String!
  description: String
  address: String!
}

type Subscription {
  id: String!
  createdAt: DateTime!
  updatedAt: DateTime!
  workspace: Workspace
  workspaceId: String!
  subscriptionPlan: EnumSubscriptionPlan!
  status: EnumSubscriptionStatus!
  cancellationEffectiveDate: DateTime
  cancelUrl: String
  updateUrl: String
  nextBillDate: DateTime
  price: Float
}

enum EnumSubscriptionPlan {
  Pro
  Business
  Enterprise
}

enum EnumSubscriptionStatus {
  Active
  Trailing
  PastDue
  Paused
  Deleted
}

type WorkspaceMember {
  type: EnumWorkspaceMemberType!
  member: WorkspaceMemberType!
}

enum EnumWorkspaceMemberType {
  User
  Invitation
}

union WorkspaceMemberType = User | Invitation

type Invitation {
  id: String!
  createdAt: DateTime!
  updatedAt: DateTime!
  email: String!
  workspace: Workspace
  invitedByUser: User
}

input AppWhereInput {
  id: String
  createdAt: DateTimeFilter
  updatedAt: DateTimeFilter
  name: StringFilter
  description: StringFilter
}

input AppOrderByInput {
  id: SortOrder
  createdAt: SortOrder
  updatedAt: SortOrder
  name: SortOrder
  description: SortOrder
}

input PendingChangesFindInput {
  app: WhereUniqueInput!
}

type AppSettings implements IBlock {
  id: String!
  createdAt: DateTime!
  updatedAt: DateTime!
  parentBlock: Block
  displayName: String!
  description: String!
  blockType: EnumBlockType!
  versionNumber: Float!
  inputParameters: [BlockInputOutput!]!
  outputParameters: [BlockInputOutput!]!
  lockedByUserId: String
  lockedAt: DateTime
  dbHost: String!
  dbName: String!
  dbUser: String!
  dbPassword: String!
  dbPort: Int!
  authProvider: EnumAuthProviderType!
  adminUISettings: AdminUISettings!
  serverSettings: ServerSettings!
}

interface IBlock {
  id: String!
  createdAt: DateTime!
  updatedAt: DateTime!
  parentBlock: Block
  displayName: String!
  description: String!
  blockType: EnumBlockType!
  versionNumber: Float!
  inputParameters: [BlockInputOutput!]!
  outputParameters: [BlockInputOutput!]!
  lockedByUserId: String
  lockedAt: DateTime
}

type BlockInputOutput {
  name: String!
  description: String!
  dataType: EnumDataType
  dataTypeEntityName: String
  isList: Boolean
  includeAllPropertiesByDefault: Boolean
  propertyList: [PropertySelector!]
}

type PropertySelector {
  propertyName: String!
  include: Boolean!
}

enum EnumAuthProviderType {
  Http
  Jwt
}

type ServerSettings {
  generateGraphQL: Boolean!
  generateRestApi: Boolean!
  serverPath: String!
}

input BlockWhereInput {
  id: StringFilter
  createdAt: DateTimeFilter
  updatedAt: DateTimeFilter
  app: WhereUniqueInput
  parentBlock: WhereUniqueInput
  blockType: EnumBlockTypeFilter
  displayName: StringFilter
  description: StringFilter
}

input EnumBlockTypeFilter {
  equals: EnumBlockType
  not: EnumBlockType
  in: [EnumBlockType!]
  notIn: [EnumBlockType!]
}

input BlockOrderByInput {
  id: SortOrder
  createdAt: SortOrder
  updatedAt: SortOrder
  blockType: SortOrder
  displayName: SortOrder
  description: SortOrder
}

input AppRoleWhereInput {
  id: String
  createdAt: DateTimeFilter
  updatedAt: DateTimeFilter
  name: StringFilter
  displayName: StringFilter
  description: StringFilter
  app: WhereUniqueInput
}

input AppRoleOrderByInput {
  id: SortOrder
  createdAt: SortOrder
  updatedAt: SortOrder
  name: SortOrder
  displayName: SortOrder
  description: SortOrder
}

input CommitWhereUniqueInput {
  id: String
}

input CommitWhereInput {
  id: StringFilter
  createdAt: DateTimeFilter
  app: WhereUniqueInput!
  user: WhereUniqueInput
  message: StringFilter
}

input CommitOrderByInput {
  id: SortOrder
  createdAt: SortOrder
  message: SortOrder
}

type ApiToken {
  id: String!
  createdAt: DateTime!
  updatedAt: DateTime!
  name: String!
  userId: String!
  token: String
  previewChars: String!
  lastAccessAt: DateTime!
}

type ConnectorRestApi implements IBlock {
  id: String!
  createdAt: DateTime!
  updatedAt: DateTime!
  parentBlock: Block
  displayName: String!
  description: String!
  blockType: EnumBlockType!
  versionNumber: Float!
  inputParameters: [BlockInputOutput!]!
  outputParameters: [BlockInputOutput!]!
  lockedByUserId: String
  lockedAt: DateTime
  authenticationType: EnumConnectorRestApiAuthenticationType!
  privateKeyAuthenticationSettings: PrivateKeyAuthenticationSettings
  httpBasicAuthenticationSettings: HttpBasicAuthenticationSettings
}

enum EnumConnectorRestApiAuthenticationType {
  None
  PrivateKey
  HttpBasicAuthentication
  OAuth2PasswordFlow
  OAuth2UserAgentFlow
}

type PrivateKeyAuthenticationSettings {
  keyName: String!
  keyValue: String!
  type: String!
}

type HttpBasicAuthenticationSettings {
  username: String!
  password: String!
}

input ConnectorRestApiWhereInput {
  id: StringFilter
  createdAt: DateTimeFilter
  updatedAt: DateTimeFilter
  app: WhereUniqueInput
  parentBlock: WhereUniqueInput
  displayName: StringFilter
  description: StringFilter
}

input ConnectorRestApiOrderByInput {
  id: SortOrder
  createdAt: SortOrder
  updatedAt: SortOrder
  blockType: SortOrder
  displayName: SortOrder
  description: SortOrder
}

type ConnectorRestApiCall implements IBlock {
  id: String!
  createdAt: DateTime!
  updatedAt: DateTime!
  parentBlock: Block
  displayName: String!
  description: String!
  blockType: EnumBlockType!
  versionNumber: Float!
  inputParameters: [BlockInputOutput!]!
  outputParameters: [BlockInputOutput!]!
  lockedByUserId: String
  lockedAt: DateTime
  url: String!
}

input ConnectorRestApiCallWhereInput {
  id: StringFilter
  createdAt: DateTimeFilter
  updatedAt: DateTimeFilter
  app: WhereUniqueInput
  parentBlock: WhereUniqueInput
  displayName: StringFilter
  description: StringFilter
}

input ConnectorRestApiCallOrderByInput {
  id: SortOrder
  createdAt: SortOrder
  updatedAt: SortOrder
  blockType: SortOrder
  displayName: SortOrder
  description: SortOrder
}

type EntityPage implements IBlock {
  id: String!
  createdAt: DateTime!
  updatedAt: DateTime!
  parentBlock: Block
  displayName: String!
  description: String!
  blockType: EnumBlockType!
  versionNumber: Float!
  inputParameters: [BlockInputOutput!]!
  outputParameters: [BlockInputOutput!]!
  lockedByUserId: String
  lockedAt: DateTime
  entityId: String!
  pageType: EnumEntityPageType!
  singleRecordSettings: EntityPageSingleRecordSettings
  listSettings: EntityPageListSettings
  showAllFields: Boolean!
  showFieldList: [String!]
}

enum EnumEntityPageType {
  SingleRecord
  List
  MasterDetails
}

type EntityPageSingleRecordSettings implements IEntityPageSettings {
  allowCreation: Boolean!
  allowDeletion: Boolean!
  allowUpdate: Boolean!
}

interface IEntityPageSettings {
  allowCreation: Boolean!
  allowDeletion: Boolean!
}

type EntityPageListSettings implements IEntityPageSettings {
  allowCreation: Boolean!
  allowDeletion: Boolean!
  enableSearch: Boolean!
  navigateToPageId: String
}

input EntityPageWhereInput {
  id: StringFilter
  createdAt: DateTimeFilter
  updatedAt: DateTimeFilter
  app: WhereUniqueInput
  parentBlock: WhereUniqueInput
  displayName: StringFilter
  description: StringFilter
}

input EntityPageOrderByInput {
  id: SortOrder
  createdAt: SortOrder
  updatedAt: SortOrder
  blockType: SortOrder
  displayName: SortOrder
  description: SortOrder
}

type RemoteGitRepository {
  name: String!
  url: String!
  private: Boolean!
  fullName: String!
  admin: Boolean!
}

input RemoteGitRepositoriesWhereUniqueInput {
  gitOrganizationId: String!
  gitProvider: EnumGitProvider!
}

input GitOrganizationWhereInput {
  id: String
}

type Mutation {
  updateAccount(data: UpdateAccountInput!): Account!
  deleteWorkspace(where: WhereUniqueInput!): Workspace
  updateWorkspace(data: WorkspaceUpdateInput!, where: WhereUniqueInput!): Workspace
  createWorkspace(data: WorkspaceCreateInput!): Workspace
  inviteUser(data: InviteUserInput!): Invitation
  revokeInvitation(where: WhereUniqueInput!): Invitation
  resendInvitation(where: WhereUniqueInput!): Invitation
  deleteUser(where: WhereUniqueInput!): User
  createApp(data: AppCreateInput!): App!
  createAppWithEntities(data: AppCreateWithEntitiesInput!): App!
  deleteApp(where: WhereUniqueInput!): App
  updateApp(data: AppUpdateInput!, where: WhereUniqueInput!): App
  commit(data: CommitCreateInput!): Commit
  discardPendingChanges(data: PendingChangesDiscardInput!): Boolean
  createOneEntity(data: EntityCreateInput!): Entity!
  deleteEntity(where: WhereUniqueInput!): Entity
  updateEntity(data: EntityUpdateInput!, where: WhereUniqueInput!): Entity
  lockEntity(where: WhereUniqueInput!): Entity
  updateEntityPermission(data: EntityUpdatePermissionInput!, where: WhereUniqueInput!): EntityPermission!
  updateEntityPermissionRoles(data: EntityUpdatePermissionRolesInput!): EntityPermission!
  addEntityPermissionField(data: EntityAddPermissionFieldInput!): EntityPermissionField!
  deleteEntityPermissionField(where: EntityPermissionFieldWhereUniqueInput!): EntityPermissionField!
  updateEntityPermissionFieldRoles(data: EntityUpdatePermissionFieldRolesInput!): EntityPermissionField!
  createEntityField(data: EntityFieldCreateInput!, relatedFieldName: String, relatedFieldDisplayName: String): EntityField!
  createEntityFieldByDisplayName(data: EntityFieldCreateByDisplayNameInput!): EntityField!
  deleteEntityField(where: WhereUniqueInput!): EntityField!
  updateEntityField(data: EntityFieldUpdateInput!, where: WhereUniqueInput!, relatedFieldName: String, relatedFieldDisplayName: String): EntityField!
  createDefaultRelatedField(where: WhereUniqueInput!, relatedFieldName: String, relatedFieldDisplayName: String): EntityField!
  updateAppSettings(data: AppSettingsUpdateInput!, where: WhereUniqueInput!): AppSettings
  createBuild(data: BuildCreateInput!): Build!
  createAppRole(data: AppRoleCreateInput!): AppRole!
  deleteAppRole(where: WhereUniqueInput!): AppRole
  updateAppRole(data: AppRoleUpdateInput!, where: WhereUniqueInput!): AppRole
<<<<<<< HEAD
  updateAppSettings(data: AppSettingsUpdateInput!, where: WhereUniqueInput!): AppSettings
=======
  createDeployment(data: DeploymentCreateInput!): Deployment!
>>>>>>> 6ef3b3d4
  signup(data: SignupInput!): Auth!
  login(data: LoginInput!): Auth!
  createApiToken(data: ApiTokenCreateInput!): ApiToken!
  changePassword(data: ChangePasswordInput!): Account!
  deleteApiToken(where: WhereUniqueInput!): ApiToken!
  setCurrentWorkspace(data: WhereUniqueInput!): Auth!
  completeInvitation(data: CompleteInvitationInput!): Auth!
  createConnectorRestApi(data: ConnectorRestApiCreateInput!): ConnectorRestApi!
  updateConnectorRestApi(data: BlockUpdateInput!, where: WhereUniqueInput!): ConnectorRestApi!
  createConnectorRestApiCall(data: ConnectorRestApiCallCreateInput!): ConnectorRestApiCall!
  updateConnectorRestApiCall(data: BlockUpdateInput!, where: WhereUniqueInput!): ConnectorRestApiCall!
  createEntityPage(data: EntityPageCreateInput!): EntityPage!
  updateEntityPage(data: EntityPageUpdateInput!, where: WhereUniqueInput!): EntityPage!
  createGitRepository(data: CreateGitRepositoryInput!): App!
  connectAppGitRepository(data: ConnectGitRepositoryInput!): App!
  createOrganization(data: GitOrganizationCreateInput!): GitOrganization!
  deleteGitRepository(gitRepositoryId: String!): App!
  deleteGitOrganization(gitOrganizationId: String!, gitProvider: EnumGitProvider!): Boolean!
  getGitAppInstallationUrl(data: GitGetInstallationUrlInput!): AuthorizeAppWithGitResult!
}

input UpdateAccountInput {
  firstName: String
  lastName: String
}

input WorkspaceUpdateInput {
  name: String
}

input WorkspaceCreateInput {
  name: String!
}

input InviteUserInput {
  email: String!
}

input AppCreateInput {
  name: String!
  description: String!
  color: String
}

input AppCreateWithEntitiesInput {
  app: AppCreateInput!
  entities: [AppCreateWithEntitiesEntityInput!]!
  commitMessage: String!
}

input AppCreateWithEntitiesEntityInput {
  name: String!
  fields: [AppCreateWithEntitiesFieldInput!]!
  relationsToEntityIndex: [Int!]
}

input AppCreateWithEntitiesFieldInput {
  name: String!
  dataType: EnumDataType
}

input AppUpdateInput {
  name: String
  description: String
  color: String
}

input CommitCreateInput {
  message: String!
  app: WhereParentIdInput!
}

input WhereParentIdInput {
  connect: WhereUniqueInput!
}

input PendingChangesDiscardInput {
  app: WhereParentIdInput!
}

input EntityCreateInput {
  name: String!
  displayName: String!
  pluralDisplayName: String!
  description: String
  app: WhereParentIdInput!
}

input EntityUpdateInput {
  name: String
  displayName: String
  pluralDisplayName: String
  description: String
}

input EntityUpdatePermissionInput {
  action: EnumEntityAction!
  type: EnumEntityPermissionType!
}

input EntityUpdatePermissionRolesInput {
  action: EnumEntityAction!
  entity: WhereParentIdInput!
  deleteRoles: [WhereUniqueInput!]
  addRoles: [WhereUniqueInput!]
}

input EntityAddPermissionFieldInput {
  action: EnumEntityAction!
  fieldName: String!
  entity: WhereParentIdInput!
}

input EntityPermissionFieldWhereUniqueInput {
  entityId: String!
  action: EnumEntityAction!
  fieldPermanentId: String!
}

input EntityUpdatePermissionFieldRolesInput {
  permissionField: WhereParentIdInput!
  deletePermissionRoles: [WhereUniqueInput!]
  addPermissionRoles: [WhereUniqueInput!]
}

input EntityFieldCreateInput {
  name: String!
  displayName: String!
  dataType: EnumDataType!
  properties: JSONObject!
  required: Boolean!
  unique: Boolean!
  searchable: Boolean!
  description: String!
  entity: WhereParentIdInput!
  position: Int
}

input EntityFieldCreateByDisplayNameInput {
  displayName: String!
  dataType: EnumDataType
  entity: WhereParentIdInput!
}

input EntityFieldUpdateInput {
  name: String
  displayName: String
  dataType: EnumDataType
  properties: JSONObject
  required: Boolean
  unique: Boolean
  searchable: Boolean
  description: String
  position: Int
}

input AppSettingsUpdateInput {
  displayName: String
  description: String
  dbHost: String!
  dbName: String!
  dbUser: String!
  dbPassword: String!
  dbPort: Int!
  authProvider: EnumAuthProviderType!
  adminUISettings: AdminUISettingsUpdateInput!
  serverSettings: ServerSettingsUpdateInput!
}

input AdminUISettingsUpdateInput {
  generateAdminUI: Boolean
  adminUIPath: String
}

input ServerSettingsUpdateInput {
  generateGraphQL: Boolean
  generateRestApi: Boolean
  serverPath: String
}

input BuildCreateInput {
  app: WhereParentIdInput!
  message: String!
  commit: WhereParentIdInput!
}

input AppRoleCreateInput {
  name: String!
  description: String!
  displayName: String!
  app: WhereParentIdInput!
}

input AppRoleUpdateInput {
  name: String
  description: String
  displayName: String!
}

<<<<<<< HEAD
input AppSettingsUpdateInput {
  displayName: String
  description: String
  dbHost: String!
  dbName: String!
  dbUser: String!
  dbPassword: String!
  dbPort: Int!
  authProvider: EnumAuthProviderType!
=======
input DeploymentCreateInput {
  build: WhereParentIdInput!
  environment: WhereParentIdInput!
  message: String
>>>>>>> 6ef3b3d4
}

input SignupInput {
  email: String!
  password: String!
  firstName: String!
  lastName: String!
  workspaceName: String!
}

input LoginInput {
  email: String!
  password: String!
}

input ApiTokenCreateInput {
  name: String!
}

input ChangePasswordInput {
  oldPassword: String!
  newPassword: String!
}

input CompleteInvitationInput {
  token: String!
}

input ConnectorRestApiCreateInput {
  displayName: String!
  description: String
  app: WhereParentIdInput!
  parentBlock: WhereParentIdInput
  inputParameters: [BlockInputOutputInput!]
  outputParameters: [BlockInputOutputInput!]
  authenticationType: EnumConnectorRestApiAuthenticationType!
  privateKeyAuthenticationSettings: PrivateKeyAuthenticationSettingsInput
  httpBasicAuthenticationSettings: HttpBasicAuthenticationSettingsInput
}

input BlockInputOutputInput {
  name: String!
  description: String!
  dataType: EnumDataType
  dataTypeEntityName: String
  isList: Boolean
  includeAllPropertiesByDefault: Boolean
  propertyList: [PropertySelectorInput!]
}

input PropertySelectorInput {
  propertyName: String!
  include: Boolean!
}

input PrivateKeyAuthenticationSettingsInput {
  keyName: String!
  keyValue: String!
  type: String!
}

input HttpBasicAuthenticationSettingsInput {
  username: String!
  password: String!
}

input BlockUpdateInput {
  displayName: String
  description: String
}

input ConnectorRestApiCallCreateInput {
  displayName: String!
  description: String
  app: WhereParentIdInput!
  parentBlock: WhereParentIdInput
  inputParameters: [BlockInputOutputInput!]
  outputParameters: [BlockInputOutputInput!]
  url: String!
}

input EntityPageCreateInput {
  displayName: String!
  description: String
  app: WhereParentIdInput!
  parentBlock: WhereParentIdInput
  inputParameters: [BlockInputOutputInput!]
  outputParameters: [BlockInputOutputInput!]
  entityId: String
  pageType: EnumEntityPageType!
  singleRecordSettings: EntityPageSingleRecordSettingsInput
  listSettings: EntityPageListSettingsInput
  showAllFields: Boolean!
  showFieldList: [String!]
}

input EntityPageSingleRecordSettingsInput {
  allowCreation: Boolean!
  allowDeletion: Boolean!
  allowUpdate: Boolean!
}

input EntityPageListSettingsInput {
  allowCreation: Boolean!
  allowDeletion: Boolean!
  enableSearch: Boolean!
  navigateToPageId: String
}

input EntityPageUpdateInput {
  displayName: String
  description: String
  entityId: String
  pageType: EnumEntityPageType!
  singleRecordSettings: EntityPageSingleRecordSettingsInput
  listSettings: EntityPageListSettingsInput
  showAllFields: Boolean!
  showFieldList: [String!]
}

input CreateGitRepositoryInput {
  name: String!
  public: Boolean!
  appId: String!
  gitOrganizationId: String!
  gitProvider: EnumGitProvider!
  gitOrganizationType: EnumGitOrganizationType!
}

input ConnectGitRepositoryInput {
  name: String!
  appId: String!
  gitOrganizationId: String!
}

input GitOrganizationCreateInput {
  installationId: String!
  gitProvider: EnumGitProvider!
}

input GitGetInstallationUrlInput {
  gitProvider: EnumGitProvider!
}<|MERGE_RESOLUTION|>--- conflicted
+++ resolved
@@ -1020,11 +1020,7 @@
   createAppRole(data: AppRoleCreateInput!): AppRole!
   deleteAppRole(where: WhereUniqueInput!): AppRole
   updateAppRole(data: AppRoleUpdateInput!, where: WhereUniqueInput!): AppRole
-<<<<<<< HEAD
   updateAppSettings(data: AppSettingsUpdateInput!, where: WhereUniqueInput!): AppSettings
-=======
-  createDeployment(data: DeploymentCreateInput!): Deployment!
->>>>>>> 6ef3b3d4
   signup(data: SignupInput!): Auth!
   login(data: LoginInput!): Auth!
   createApiToken(data: ApiTokenCreateInput!): ApiToken!
@@ -1224,7 +1220,6 @@
   displayName: String!
 }
 
-<<<<<<< HEAD
 input AppSettingsUpdateInput {
   displayName: String
   description: String
@@ -1234,12 +1229,6 @@
   dbPassword: String!
   dbPort: Int!
   authProvider: EnumAuthProviderType!
-=======
-input DeploymentCreateInput {
-  build: WhereParentIdInput!
-  environment: WhereParentIdInput!
-  message: String
->>>>>>> 6ef3b3d4
 }
 
 input SignupInput {
