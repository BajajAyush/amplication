# ------------------------------------------------------
# THIS FILE WAS AUTOMATICALLY GENERATED (DO NOT MODIFY)
# ------------------------------------------------------

type Auth {
  """JWT Bearer token"""
  token: String!
}

type AdminUISettings {
  generateAdminUI: Boolean!
  adminUIPath: String!
}

type MessagePattern {
  topicId: String!
  type: EnumMessagePatternConnectionOptions!
}

enum EnumMessagePatternConnectionOptions {
  None
  Receive
  Send
}

<<<<<<< HEAD
=======
type PluginOrderItem {
  pluginId: String!
  order: Int!
}

>>>>>>> 799b4fd6
type AuthorizeResourceWithGitResult {
  """"""
  url: String!
}

type Query {
  account: Account!
  workspaces: [Workspace!]!
  workspace(where: WhereUniqueInput!): Workspace
  currentWorkspace: Workspace
  workspaceMembers: [WorkspaceMember!]
  projects(where: ProjectWhereInput, orderBy: ProjectOrderByInput, skip: Int, take: Int): [Project!]!
  project(where: WhereUniqueInput!): Project
  pendingChanges(where: PendingChangesFindInput!): [PendingChange!]!
  resource(where: WhereUniqueInput!): Resource
  resources(where: ResourceWhereInput, orderBy: [ResourceOrderByInput!], skip: Int, take: Int): [Resource!]!
  entity(where: WhereUniqueInput!): Entity
  entities(where: EntityWhereInput, orderBy: EntityOrderByInput, skip: Int, take: Int): [Entity!]!
  serviceSettings(where: WhereUniqueInput!): ServiceSettings!
  blocks(where: BlockWhereInput, orderBy: BlockOrderByInput, skip: Int, take: Int): [Block!]!
  block(where: WhereUniqueInput!): Block!
  ServiceTopics(where: WhereUniqueInput!): ServiceTopics
  ServiceTopicsList(where: ServiceTopicsWhereInput, orderBy: ServiceTopicsOrderByInput, skip: Int, take: Int): [ServiceTopics!]!
  builds(where: BuildWhereInput, orderBy: BuildOrderByInput, take: Int, skip: Int): [Build!]!
  build(where: WhereUniqueInput!): Build!
  resourceRole(where: WhereUniqueInput!, version: Float): ResourceRole
  resourceRoles(where: ResourceRoleWhereInput, orderBy: ResourceRoleOrderByInput, skip: Int, take: Int): [ResourceRole!]!
  action(where: WhereUniqueInput!): Action!
  commit(where: CommitWhereUniqueInput!): Commit
  commits(where: CommitWhereInput, orderBy: CommitOrderByInput, cursor: CommitWhereUniqueInput, take: Int, skip: Int): [Commit!]
  PluginInstallation(where: WhereUniqueInput!): PluginInstallation
  PluginInstallations(where: PluginInstallationWhereInput, orderBy: PluginInstallationOrderByInput, skip: Int, take: Int): [PluginInstallation!]!
  pluginOrder(where: WhereUniqueInput!): PluginOrder!
  Topic(where: WhereUniqueInput!): Topic
  Topics(where: TopicWhereInput, orderBy: TopicOrderByInput, skip: Int, take: Int): [Topic!]!
  ServiceTopics(where: WhereUniqueInput!): ServiceTopics
  ServiceTopicsList(where: ServiceTopicsWhereInput, orderBy: ServiceTopicsOrderByInput, skip: Int, take: Int): [ServiceTopics!]!
  projectConfigurationSettings(where: WhereUniqueInput!): ProjectConfigurationSettings!
  me: User!
  userApiTokens: [ApiToken!]!
  gitOrganization(where: WhereUniqueInput!): GitOrganization!
  remoteGitRepositories(where: RemoteGitRepositoriesWhereUniqueInput!): RemoteGitRepos!
  gitOrganizations(where: GitOrganizationWhereInput, skip: Float, take: Float): [GitOrganization!]!
<<<<<<< HEAD
  Topic(where: WhereUniqueInput!): Topic
  Topics(where: TopicWhereInput, orderBy: TopicOrderByInput, skip: Int, take: Int): [Topic!]!
=======
>>>>>>> 799b4fd6
}

type Account {
  id: String!
  createdAt: DateTime!
  updatedAt: DateTime!
  email: String!
  firstName: String!
  lastName: String!
  password: String!
  githubId: String
}

"""
A date-time string at UTC, such as 2019-12-03T09:54:33Z, compliant with the date-time format.
"""
scalar DateTime

type Workspace {
  id: String!
  createdAt: DateTime!
  updatedAt: DateTime!
  name: String!
  projects: [Project!]!
  gitOrganizations: [GitOrganization!]
  users: [User!]!
  subscription: Subscription
}

type Project {
  id: String!
  name: String!
  resources: [Resource!]
  createdAt: DateTime!
  updatedAt: DateTime!
}

type Resource {
  id: String!
  createdAt: DateTime!
  updatedAt: DateTime!
  project: Project
  projectId: String
  gitRepository: GitRepository
  gitRepositoryId: String
  name: String!
  description: String!
  entities(where: EntityWhereInput, orderBy: EntityOrderByInput, skip: Int, take: Int): [Entity!]!
  environments: [Environment!]!
  builds(where: BuildWhereInput, orderBy: BuildOrderByInput, take: Int, skip: Int): [Build!]!
  services(where: ResourceWhereInput, orderBy: [ResourceOrderByInput!], skip: Int, take: Int): [Resource!]!
  githubLastMessage: String
  githubLastSync: DateTime
  resourceType: EnumResourceType!
  gitRepositoryOverride: Boolean!
}

type GitRepository {
  id: String!
  gitOrganizationId: String!
  gitOrganization: GitOrganization!
  name: String!
  createdAt: DateTime
  updatedAt: DateTime
}

type GitOrganization {
  id: String!
  provider: EnumGitProvider!
  name: String!
  installationId: String!
  createdAt: DateTime!
  updatedAt: DateTime!
  type: EnumGitOrganizationType!
}

enum EnumGitProvider {
  Github
}

enum EnumGitOrganizationType {
  User
  Organization
}

type Entity {
  id: String!
  createdAt: DateTime!
  updatedAt: DateTime!
  resource: Resource
  resourceId: String!
  name: String!
  displayName: String!
  pluralDisplayName: String!
  description: String
  versions(where: EntityVersionWhereInput, orderBy: EntityVersionOrderByInput, skip: Int, take: Int): [EntityVersion!]
  fields(where: EntityFieldWhereInput, orderBy: EntityFieldOrderByInput, skip: Int, take: Int): [EntityField!]
  permissions: [EntityPermission!]
  lockedByUserId: String
  lockedByUser: User
  lockedAt: DateTime
}

type EntityVersion {
  id: String!
  createdAt: DateTime!
  updatedAt: DateTime!
  entityId: String!
  entity: Entity!
  versionNumber: Int!
  name: String!
  displayName: String!
  pluralDisplayName: String!
  description: String
  commit: Commit
  fields(where: EntityFieldWhereInput, orderBy: EntityFieldOrderByInput, skip: Int, take: Int): [EntityField!]!
  permissions: [EntityPermission!]
}

type Commit {
  id: String!
  createdAt: DateTime!
  userId: String!
  user: User
  message: String!
  builds(where: BuildWhereInput, orderBy: BuildOrderByInput, take: Int, skip: Int): [Build!]
  changes: [PendingChange!]
}

type User {
  id: String!
  createdAt: DateTime!
  updatedAt: DateTime!
  account: Account
  workspace: Workspace
  userRoles: [UserRole!]
  isOwner: Boolean!
}

type UserRole {
  id: String!
  createdAt: DateTime!
  updatedAt: DateTime!
  role: Role!
}

enum Role {
  Admin
  User
  OrganizationAdmin
  ProjectAdmin
}

type Build {
  id: String!
  createdAt: DateTime!
  resource: Resource
  resourceId: String!
  createdBy: User!
  userId: String!
  status: EnumBuildStatus
  archiveURI: String!
  version: String!
  message: String!
  actionId: String!
  action: Action
  commit: Commit!
  commitId: String!
}

enum EnumBuildStatus {
  Running
  Completed
  Failed
  Invalid
}

type Action {
  id: String!
  createdAt: DateTime!
  steps: [ActionStep!]
}

type ActionStep {
  id: String!
  createdAt: DateTime!
  name: String!
  message: String!
  status: EnumActionStepStatus!
  completedAt: DateTime
  logs: [ActionLog!]
}

enum EnumActionStepStatus {
  Waiting
  Running
  Failed
  Success
}

type ActionLog {
  id: String!
  createdAt: DateTime!
  message: String!
  meta: JSONObject!
  level: EnumActionLogLevel!
}

"""
The `JSONObject` scalar type represents JSON objects as specified by [ECMA-404](http://www.ecma-international.org/publications/files/ECMA-ST/ECMA-404.pdf).
"""
scalar JSONObject @specifiedBy(url: "http://www.ecma-international.org/publications/files/ECMA-ST/ECMA-404.pdf")

enum EnumActionLogLevel {
  Error
  Warning
  Info
  Debug
}

input BuildWhereInput {
  id: StringFilter
  createdAt: DateTimeFilter
  resource: WhereUniqueInput!
  createdBy: WhereUniqueInput
  version: StringFilter
  message: StringFilter
  commit: WhereUniqueInput
}

input StringFilter {
  equals: String
  not: String
  in: [String!]
  notIn: [String!]
  lt: String
  lte: String
  gt: String
  gte: String
  contains: String
  startsWith: String
  endsWith: String
  mode: QueryMode
}

enum QueryMode {
  Default
  Insensitive
}

input DateTimeFilter {
  equals: DateTime
  not: DateTime
  in: [DateTime!]
  notIn: [DateTime!]
  lt: DateTime
  lte: DateTime
  gt: DateTime
  gte: DateTime
}

input WhereUniqueInput {
  id: String!
}

input BuildOrderByInput {
  id: SortOrder
  createdAt: SortOrder
  userId: SortOrder
  status: SortOrder
  version: SortOrder
  message: SortOrder
}

enum SortOrder {
  Asc
  Desc
}

type PendingChange {
  action: EnumPendingChangeAction!
  originType: EnumPendingChangeOriginType!
  originId: String!
  origin: PendingChangeOrigin!
  versionNumber: Int!
  resource: Resource!
}

enum EnumPendingChangeAction {
  Create
  Update
  Delete
}

enum EnumPendingChangeOriginType {
  Entity
  Block
}

union PendingChangeOrigin = Entity | Block

type Block {
  id: String!
  createdAt: DateTime!
  updatedAt: DateTime!
  resource: Resource
  parentBlock: Block
  displayName: String!
  description: String
  blockType: EnumBlockType!
  versionNumber: Float
  lockedByUserId: String
  lockedAt: DateTime
  versions(where: BlockVersionWhereInput, orderBy: BlockVersionOrderByInput, skip: Int, take: Int): [BlockVersion!]
  lockedByUser: [User!]!
}

enum EnumBlockType {
  ServiceSettings
  ProjectConfigurationSettings
  Topic
  ServiceTopics
  Flow
  ConnectorRestApi
  ConnectorRestApiCall
  ConnectorSoapApi
  ConnectorFile
  EntityApi
  EntityApiEndpoint
  FlowApi
  Layout
  CanvasPage
  EntityPage
  Document
  PluginInstallation
  PluginOrder
}

type BlockVersion {
  id: String!
  createdAt: DateTime!
  updatedAt: DateTime!
  displayName: String!
  description: String
  block: Block!
  versionNumber: Int!
  commit: Commit
  settings: JSONObject
}

input BlockVersionWhereInput {
  id: StringFilter
  createdAt: DateTimeFilter
  updatedAt: DateTimeFilter
  versionNumber: IntFilter
  label: StringFilter
  block: WhereUniqueInput
}

input IntFilter {
  equals: Int
  not: Int
  in: [Int!]
  notIn: [Int!]
  lt: Int
  lte: Int
  gt: Int
  gte: Int
}

input BlockVersionOrderByInput {
  id: SortOrder
  createdAt: SortOrder
  updatedAt: SortOrder
  versionNumber: SortOrder
  label: SortOrder
}

type EntityField {
  id: String!
  permanentId: String!
  createdAt: DateTime!
  updatedAt: DateTime!
  name: String!
  displayName: String!
  dataType: EnumDataType!
  properties: JSONObject
  required: Boolean!
  unique: Boolean!
  searchable: Boolean!
  description: String
  position: Int
}

enum EnumDataType {
  SingleLineText
  MultiLineText
  Email
  WholeNumber
  DateTime
  DecimalNumber
  Lookup
  MultiSelectOptionSet
  OptionSet
  Boolean
  GeographicLocation
  Id
  CreatedAt
  UpdatedAt
  Roles
  Username
  Password
  Json
}

input EntityFieldWhereInput {
  id: StringFilter
  permanentId: StringFilter
  createdAt: DateTimeFilter
  updatedAt: DateTimeFilter
  name: StringFilter
  displayName: StringFilter
  dataType: EnumDataTypeFilter
  required: BooleanFilter
  unique: BooleanFilter
  searchable: BooleanFilter
  description: StringFilter
}

input EnumDataTypeFilter {
  equals: EnumDataType
  not: EnumDataType
  in: [EnumDataType!]
  notIn: [EnumDataType!]
}

input BooleanFilter {
  equals: Boolean
  not: Boolean
}

input EntityFieldOrderByInput {
  id: SortOrder
  permanentId: SortOrder
  createdAt: SortOrder
  updatedAt: SortOrder
  name: SortOrder
  displayName: SortOrder
  dataType: SortOrder
  required: SortOrder
  unique: SortOrder
  searchable: SortOrder
  description: SortOrder
  position: SortOrder
}

type EntityPermission {
  id: String!
  entityVersionId: String!
  entityVersion: EntityVersion
  action: EnumEntityAction!
  type: EnumEntityPermissionType!
  permissionRoles: [EntityPermissionRole!]
  permissionFields: [EntityPermissionField!]
}

enum EnumEntityAction {
  View
  Create
  Update
  Delete
  Search
}

enum EnumEntityPermissionType {
  AllRoles
  Granular
  Disabled
  Public
}

type EntityPermissionRole {
  id: String!
  entityVersionId: String!
  action: EnumEntityAction!
  entityPermission: EntityPermission
  resourceRoleId: String!
  resourceRole: ResourceRole!
}

type ResourceRole {
  id: String!
  createdAt: DateTime!
  updatedAt: DateTime!
  name: String!
  displayName: String!
  description: String
}

type EntityPermissionField {
  id: String!
  permissionId: String!
  permission: EntityPermission
  fieldPermanentId: String!
  entityVersionId: String!
  field: EntityField!
  permissionRoles: [EntityPermissionRole!]
}

input EntityVersionWhereInput {
  id: StringFilter
  createdAt: DateTimeFilter
  updatedAt: DateTimeFilter
  versionNumber: IntFilter
  name: StringFilter
  displayName: StringFilter
  pluralDisplayName: StringFilter
  description: StringFilter
  label: StringFilter
  entity: WhereUniqueInput
}

input EntityVersionOrderByInput {
  id: SortOrder
  createdAt: SortOrder
  updatedAt: SortOrder
  versionNumber: SortOrder
  name: SortOrder
  displayName: SortOrder
  pluralDisplayName: SortOrder
  description: SortOrder
  label: SortOrder
}

input EntityWhereInput {
  id: StringFilter
  createdAt: DateTimeFilter
  updatedAt: DateTimeFilter
  name: StringFilter
  displayName: StringFilter
  pluralDisplayName: StringFilter
  description: StringFilter
  fields: EntityFieldFilter
  resource: WhereUniqueInput
}

input EntityFieldFilter {
  every: EntityFieldWhereInput
  some: EntityFieldWhereInput
  none: EntityFieldWhereInput
}

input EntityOrderByInput {
  id: SortOrder
  createdAt: SortOrder
  updatedAt: SortOrder
  name: SortOrder
  displayName: SortOrder
  pluralDisplayName: SortOrder
  description: SortOrder
}

type Environment {
  id: String!
  createdAt: DateTime!
  updatedAt: DateTime!
  resource: Resource!
  resourceId: String!
  name: String!
  description: String
  address: String!
}

input ResourceWhereInput {
  id: String
  createdAt: DateTimeFilter
  updatedAt: DateTimeFilter
  name: StringFilter
  description: StringFilter
  project: WhereUniqueInput
  projectId: String
  resourceType: EnumResourceTypeFilter
}

input EnumResourceTypeFilter {
  equals: EnumResourceType
  not: EnumResourceType
  in: [EnumResourceType!]
  notIn: [EnumResourceType!]
}

enum EnumResourceType {
  Service
  ProjectConfiguration
  MessageBroker
}

input ResourceOrderByInput {
  id: SortOrder
  createdAt: SortOrder
  updatedAt: SortOrder
  name: SortOrder
  description: SortOrder
  resourceType: SortOrder
}

type Subscription {
  id: String!
  createdAt: DateTime!
  updatedAt: DateTime!
  workspace: Workspace
  workspaceId: String!
  subscriptionPlan: EnumSubscriptionPlan!
  status: EnumSubscriptionStatus!
  cancellationEffectiveDate: DateTime
  cancelUrl: String
  updateUrl: String
  nextBillDate: DateTime
  price: Float
}

enum EnumSubscriptionPlan {
  Pro
  Business
  Enterprise
}

enum EnumSubscriptionStatus {
  Active
  Trailing
  PastDue
  Paused
  Deleted
}

type WorkspaceMember {
  type: EnumWorkspaceMemberType!
  member: WorkspaceMemberType!
}

enum EnumWorkspaceMemberType {
  User
  Invitation
}

union WorkspaceMemberType = User | Invitation

type Invitation {
  id: String!
  createdAt: DateTime!
  updatedAt: DateTime!
  email: String!
  workspace: Workspace
  invitedByUser: User
}

input ProjectWhereInput {
  id: String
  deletedAt: DateTimeFilter
  name: StringFilter
  resources: ResourceListRelationFilter
}

input ResourceListRelationFilter {
  every: ResourceWhereInput
  some: ResourceWhereInput
  none: ResourceWhereInput
}

<<<<<<< HEAD
=======
input ResourceWhereInput {
  id: String
  createdAt: DateTimeFilter
  updatedAt: DateTimeFilter
  name: StringFilter
  description: StringFilter
  project: ProjectWhereInput
  projectId: String
  resourceType: EnumResourceTypeFilter
}

input EnumResourceTypeFilter {
  equals: EnumResourceType
  not: EnumResourceType
  in: [EnumResourceType!]
  notIn: [EnumResourceType!]
}

>>>>>>> 799b4fd6
input ProjectOrderByInput {
  id: SortOrder
  deletedAt: SortOrder
  name: SortOrder
}

input PendingChangesFindInput {
  project: WhereUniqueInput!
}

type ServiceSettings implements IBlock {
  id: String!
  createdAt: DateTime!
  updatedAt: DateTime!
  parentBlock: Block
  displayName: String!
  description: String
  blockType: EnumBlockType!
  versionNumber: Float!
  inputParameters: [BlockInputOutput!]!
  outputParameters: [BlockInputOutput!]!
  lockedByUserId: String
  lockedAt: DateTime
  dbHost: String!
  dbName: String!
  dbUser: String!
  dbPassword: String!
  dbPort: Int!
  authProvider: EnumAuthProviderType!
  adminUISettings: AdminUISettings!
  serverSettings: ServerSettings!
}

interface IBlock {
  id: String!
  createdAt: DateTime!
  updatedAt: DateTime!
  parentBlock: Block
  displayName: String!
  description: String
  blockType: EnumBlockType!
  versionNumber: Float!
  inputParameters: [BlockInputOutput!]!
  outputParameters: [BlockInputOutput!]!
  lockedByUserId: String
  lockedAt: DateTime
}

type BlockInputOutput {
  name: String!
  description: String!
  dataType: EnumDataType
  dataTypeEntityName: String
  isList: Boolean
  includeAllPropertiesByDefault: Boolean
  propertyList: [PropertySelector!]
}

type PropertySelector {
  propertyName: String!
  include: Boolean!
}

enum EnumAuthProviderType {
  Http
  Jwt
}

type ServerSettings {
  generateGraphQL: Boolean!
  generateRestApi: Boolean!
  serverPath: String!
}

input BlockWhereInput {
  id: StringFilter
  createdAt: DateTimeFilter
  updatedAt: DateTimeFilter
  resource: WhereUniqueInput
  parentBlock: WhereUniqueInput
  blockType: EnumBlockTypeFilter
  displayName: StringFilter
  description: StringFilter
}

input EnumBlockTypeFilter {
  equals: EnumBlockType
  not: EnumBlockType
  in: [EnumBlockType!]
  notIn: [EnumBlockType!]
}

input BlockOrderByInput {
  id: SortOrder
  createdAt: SortOrder
  updatedAt: SortOrder
  blockType: SortOrder
  displayName: SortOrder
  description: SortOrder
}

type ServiceTopics implements IBlock {
  id: String!
  createdAt: DateTime!
  updatedAt: DateTime!
  parentBlock: Block
  displayName: String!
  description: String
  blockType: EnumBlockType!
  versionNumber: Float!
  inputParameters: [BlockInputOutput!]!
  outputParameters: [BlockInputOutput!]!
  lockedByUserId: String
  lockedAt: DateTime
  messageBrokerId: String!
  enabled: Boolean!
  patterns: [MessagePattern!]!
}

input ServiceTopicsWhereInput {
  id: StringFilter
  createdAt: DateTimeFilter
  updatedAt: DateTimeFilter
  resource: WhereUniqueInput
  parentBlock: WhereUniqueInput
  displayName: StringFilter
  description: StringFilter
  messageBrokerId: StringFilter
}

input ServiceTopicsOrderByInput {
  id: SortOrder
  createdAt: SortOrder
  updatedAt: SortOrder
  blockType: SortOrder
  displayName: SortOrder
  description: SortOrder
}

input ResourceRoleWhereInput {
  id: String
  createdAt: DateTimeFilter
  updatedAt: DateTimeFilter
  name: StringFilter
  displayName: StringFilter
  description: StringFilter
  resource: WhereUniqueInput
}

input ResourceRoleOrderByInput {
  id: SortOrder
  createdAt: SortOrder
  updatedAt: SortOrder
  name: SortOrder
  displayName: SortOrder
  description: SortOrder
}

input CommitWhereUniqueInput {
  id: String
}

input CommitWhereInput {
  id: StringFilter
  createdAt: DateTimeFilter
  project: WhereUniqueInput!
  user: WhereUniqueInput
  message: StringFilter
}

input CommitOrderByInput {
  id: SortOrder
  createdAt: SortOrder
  message: SortOrder
}

type PluginInstallation implements IBlock {
  id: String!
  createdAt: DateTime!
  updatedAt: DateTime!
  parentBlock: Block
  displayName: String!
  description: String
  blockType: EnumBlockType!
  versionNumber: Float!
  inputParameters: [BlockInputOutput!]!
  outputParameters: [BlockInputOutput!]!
  lockedByUserId: String
  lockedAt: DateTime
  pluginId: String!
  enabled: Boolean!
  npm: String!
}

input PluginInstallationWhereInput {
  id: StringFilter
  createdAt: DateTimeFilter
  updatedAt: DateTimeFilter
  resource: WhereUniqueInput
  parentBlock: WhereUniqueInput
  displayName: StringFilter
  description: StringFilter
}

input PluginInstallationOrderByInput {
  id: SortOrder
  createdAt: SortOrder
  updatedAt: SortOrder
  blockType: SortOrder
  displayName: SortOrder
  description: SortOrder
}

type PluginOrder implements IBlock {
  id: String!
  createdAt: DateTime!
  updatedAt: DateTime!
  parentBlock: Block
  displayName: String!
  description: String
  blockType: EnumBlockType!
  versionNumber: Float!
  inputParameters: [BlockInputOutput!]!
  outputParameters: [BlockInputOutput!]!
  lockedByUserId: String
  lockedAt: DateTime
  order: [PluginOrderItem!]!
}

type Topic implements IBlock {
  id: String!
  createdAt: DateTime!
  updatedAt: DateTime!
  parentBlock: Block
  displayName: String!
  description: String
  blockType: EnumBlockType!
  versionNumber: Float!
  inputParameters: [BlockInputOutput!]!
  outputParameters: [BlockInputOutput!]!
  lockedByUserId: String
  lockedAt: DateTime
  name: String!
}

input TopicWhereInput {
  id: StringFilter
  createdAt: DateTimeFilter
  updatedAt: DateTimeFilter
  resource: WhereUniqueInput
  parentBlock: WhereUniqueInput
  displayName: StringFilter
  description: StringFilter
}

input TopicOrderByInput {
  id: SortOrder
  createdAt: SortOrder
  updatedAt: SortOrder
  blockType: SortOrder
  displayName: SortOrder
  description: SortOrder
}

<<<<<<< HEAD
=======
type ServiceTopics implements IBlock {
  id: String!
  createdAt: DateTime!
  updatedAt: DateTime!
  parentBlock: Block
  displayName: String!
  description: String
  blockType: EnumBlockType!
  versionNumber: Float!
  inputParameters: [BlockInputOutput!]!
  outputParameters: [BlockInputOutput!]!
  lockedByUserId: String
  lockedAt: DateTime
  messageBrokerId: String!
  enabled: Boolean!
  patterns: [MessagePattern!]!
}

input ServiceTopicsWhereInput {
  id: StringFilter
  createdAt: DateTimeFilter
  updatedAt: DateTimeFilter
  resource: WhereUniqueInput
  parentBlock: WhereUniqueInput
  displayName: StringFilter
  description: StringFilter
}

input ServiceTopicsOrderByInput {
  id: SortOrder
  createdAt: SortOrder
  updatedAt: SortOrder
  blockType: SortOrder
  displayName: SortOrder
  description: SortOrder
}

type ProjectConfigurationSettings implements IBlock {
  id: String!
  createdAt: DateTime!
  updatedAt: DateTime!
  parentBlock: Block
  displayName: String!
  description: String
  blockType: EnumBlockType!
  versionNumber: Float!
  inputParameters: [BlockInputOutput!]!
  outputParameters: [BlockInputOutput!]!
  lockedByUserId: String
  lockedAt: DateTime
  baseDirectory: String!
}

type ApiToken {
  id: String!
  createdAt: DateTime!
  updatedAt: DateTime!
  name: String!
  userId: String!
  token: String
  previewChars: String!
  lastAccessAt: DateTime!
}

type RemoteGitRepos {
  repos: [RemoteGitRepository!]!
  totalRepos: Float!
  currentPage: Float!
  pageSize: Float!
}

type RemoteGitRepository {
  name: String!
  url: String!
  private: Boolean!
  fullName: String!
  admin: Boolean!
}

input RemoteGitRepositoriesWhereUniqueInput {
  gitOrganizationId: String!
  gitProvider: EnumGitProvider!
  limit: Float!
  page: Float!
}

input GitOrganizationWhereInput {
  id: String
}

>>>>>>> 799b4fd6
type Mutation {
  updateAccount(data: UpdateAccountInput!): Account!
  deleteWorkspace(where: WhereUniqueInput!): Workspace
  updateWorkspace(data: WorkspaceUpdateInput!, where: WhereUniqueInput!): Workspace
  createWorkspace(data: WorkspaceCreateInput!): Workspace
  inviteUser(data: InviteUserInput!): Invitation
  revokeInvitation(where: WhereUniqueInput!): Invitation
  resendInvitation(where: WhereUniqueInput!): Invitation
  deleteUser(where: WhereUniqueInput!): User
  createProject(data: ProjectCreateInput!): Project!
  commit(data: CommitCreateInput!): Commit
  discardPendingChanges(data: PendingChangesDiscardInput!): Boolean
  createMessageBroker(data: ResourceCreateInput!): Resource!
  createService(data: ResourceCreateInput!): Resource!
  createServiceWithEntities(data: ResourceCreateWithEntitiesInput!): Resource!
  deleteResource(where: WhereUniqueInput!): Resource
  updateResource(data: ResourceUpdateInput!, where: WhereUniqueInput!): Resource
  createOneEntity(data: EntityCreateInput!): Entity!
  deleteEntity(where: WhereUniqueInput!): Entity
  updateEntity(data: EntityUpdateInput!, where: WhereUniqueInput!): Entity
  lockEntity(where: WhereUniqueInput!): Entity
  updateEntityPermission(data: EntityUpdatePermissionInput!, where: WhereUniqueInput!): EntityPermission!
  updateEntityPermissionRoles(data: EntityUpdatePermissionRolesInput!): EntityPermission!
  addEntityPermissionField(data: EntityAddPermissionFieldInput!): EntityPermissionField!
  deleteEntityPermissionField(where: EntityPermissionFieldWhereUniqueInput!): EntityPermissionField!
  updateEntityPermissionFieldRoles(data: EntityUpdatePermissionFieldRolesInput!): EntityPermissionField!
  createEntityField(data: EntityFieldCreateInput!, relatedFieldName: String, relatedFieldDisplayName: String): EntityField!
  createEntityFieldByDisplayName(data: EntityFieldCreateByDisplayNameInput!): EntityField!
  deleteEntityField(where: WhereUniqueInput!): EntityField!
  updateEntityField(data: EntityFieldUpdateInput!, where: WhereUniqueInput!, relatedFieldName: String, relatedFieldDisplayName: String): EntityField!
  createDefaultRelatedField(where: WhereUniqueInput!, relatedFieldName: String, relatedFieldDisplayName: String): EntityField!
  updateServiceSettings(data: ServiceSettingsUpdateInput!, where: WhereUniqueInput!): ServiceSettings
  createServiceTopics(data: ServiceTopicsCreateInput!): ServiceTopics!
  updateServiceTopics(data: ServiceTopicsUpdateInput!, where: WhereUniqueInput!): ServiceTopics!
  createBuild(data: BuildCreateInput!): Build!
  createResourceRole(data: ResourceRoleCreateInput!): ResourceRole!
  deleteResourceRole(where: WhereUniqueInput!): ResourceRole
  updateResourceRole(data: ResourceRoleUpdateInput!, where: WhereUniqueInput!): ResourceRole
  createPluginInstallation(data: PluginInstallationCreateInput!): PluginInstallation!
  updatePluginInstallation(data: PluginInstallationUpdateInput!, where: WhereUniqueInput!): PluginInstallation!
  setPluginOrder(data: PluginSetOrderInput!, where: WhereUniqueInput!): PluginOrder
  createTopic(data: TopicCreateInput!): Topic!
  updateTopic(data: TopicUpdateInput!, where: WhereUniqueInput!): Topic!
  createServiceTopics(data: ServiceTopicsCreateInput!): ServiceTopics!
  updateServiceTopics(data: ServiceTopicsUpdateInput!, where: WhereUniqueInput!): ServiceTopics!
  updateProjectConfigurationSettings(data: ProjectConfigurationSettingsUpdateInput!, where: WhereUniqueInput!): ProjectConfigurationSettings
  signup(data: SignupInput!): Auth!
  login(data: LoginInput!): Auth!
  createApiToken(data: ApiTokenCreateInput!): ApiToken!
  changePassword(data: ChangePasswordInput!): Account!
  deleteApiToken(where: WhereUniqueInput!): ApiToken!
  setCurrentWorkspace(data: WhereUniqueInput!): Auth!
  completeInvitation(data: CompleteInvitationInput!): Auth!
  createGitRepository(data: CreateGitRepositoryInput!): Resource!
  connectResourceGitRepository(data: ConnectGitRepositoryInput!): Resource!
  connectResourceToProjectRepository(resourceId: String!): Resource!
  createOrganization(data: GitOrganizationCreateInput!): GitOrganization!
  deleteGitRepository(gitRepositoryId: String!): Resource!
  deleteGitOrganization(gitOrganizationId: String!, gitProvider: EnumGitProvider!): Boolean!
  disconnectResourceGitRepository(resourceId: String!): Resource!
  getGitResourceInstallationUrl(data: GitGetInstallationUrlInput!): AuthorizeResourceWithGitResult!
<<<<<<< HEAD
  createTopic(data: TopicCreateInput!): Topic!
  updateTopic(data: TopicUpdateInput!, where: WhereUniqueInput!): Topic!
=======
>>>>>>> 799b4fd6
}

input UpdateAccountInput {
  firstName: String
  lastName: String
}

input WorkspaceUpdateInput {
  name: String
}

input WorkspaceCreateInput {
  name: String!
}

input InviteUserInput {
  email: String!
}

input ProjectCreateInput {
  name: String!
}

input CommitCreateInput {
  message: String!
  project: WhereParentIdInput!
}

input WhereParentIdInput {
  connect: WhereUniqueInput!
}

input PendingChangesDiscardInput {
  project: WhereParentIdInput!
}

input ResourceCreateInput {
  name: String!
  description: String!
  resourceType: EnumResourceType!
  project: WhereParentIdInput!
}

input ResourceCreateWithEntitiesInput {
  resource: ResourceCreateInput!
  entities: [ResourceCreateWithEntitiesEntityInput!]!
  generationSettings: ResourceGenSettingsCreateInput!
  commitMessage: String!
}

input ResourceCreateWithEntitiesEntityInput {
  name: String!
  fields: [ResourceCreateWithEntitiesFieldInput!]!
  relationsToEntityIndex: [Int!]
}

input ResourceCreateWithEntitiesFieldInput {
  name: String!
  dataType: EnumDataType
}

input ResourceGenSettingsCreateInput {
  generateAdminUI: Boolean!
  generateGraphQL: Boolean!
  generateRestApi: Boolean!
}

input ResourceUpdateInput {
  name: String
  description: String
  gitRepositoryOverride: Boolean
}

input EntityCreateInput {
  name: String!
  displayName: String!
  pluralDisplayName: String!
  description: String
  resource: WhereParentIdInput!
}

input EntityUpdateInput {
  name: String
  displayName: String
  pluralDisplayName: String
  description: String
}

input EntityUpdatePermissionInput {
  action: EnumEntityAction!
  type: EnumEntityPermissionType!
}

input EntityUpdatePermissionRolesInput {
  action: EnumEntityAction!
  entity: WhereParentIdInput!
  deleteRoles: [WhereUniqueInput!]
  addRoles: [WhereUniqueInput!]
}

input EntityAddPermissionFieldInput {
  action: EnumEntityAction!
  fieldName: String!
  entity: WhereParentIdInput!
}

input EntityPermissionFieldWhereUniqueInput {
  entityId: String!
  action: EnumEntityAction!
  fieldPermanentId: String!
}

input EntityUpdatePermissionFieldRolesInput {
  permissionField: WhereParentIdInput!
  deletePermissionRoles: [WhereUniqueInput!]
  addPermissionRoles: [WhereUniqueInput!]
}

input EntityFieldCreateInput {
  name: String!
  displayName: String!
  dataType: EnumDataType!
  properties: JSONObject!
  required: Boolean!
  unique: Boolean!
  searchable: Boolean!
  description: String!
  entity: WhereParentIdInput!
  position: Int
}

input EntityFieldCreateByDisplayNameInput {
  displayName: String!
  dataType: EnumDataType
  entity: WhereParentIdInput!
}

input EntityFieldUpdateInput {
  name: String
  displayName: String
  dataType: EnumDataType
  properties: JSONObject
  required: Boolean
  unique: Boolean
  searchable: Boolean
  description: String
  position: Int
}

input ServiceSettingsUpdateInput {
  displayName: String
  description: String
  dbHost: String!
  dbName: String!
  dbUser: String!
  dbPassword: String!
  dbPort: Int!
  authProvider: EnumAuthProviderType!
  adminUISettings: AdminUISettingsUpdateInput!
  serverSettings: ServerSettingsUpdateInput!
}

input AdminUISettingsUpdateInput {
  generateAdminUI: Boolean
  adminUIPath: String
}

input ServerSettingsUpdateInput {
  generateGraphQL: Boolean
  generateRestApi: Boolean
  serverPath: String
}

input ServiceTopicsCreateInput {
  displayName: String!
  description: String
  resource: WhereParentIdInput!
  parentBlock: WhereParentIdInput
  inputParameters: [BlockInputOutputInput!]
  outputParameters: [BlockInputOutputInput!]
  messageBrokerId: String!
  enabled: Boolean!
  patterns: [MessagePatternCreateInput!]
}

input BlockInputOutputInput {
  name: String!
  description: String!
  dataType: EnumDataType
  dataTypeEntityName: String
  isList: Boolean
  includeAllPropertiesByDefault: Boolean
  propertyList: [PropertySelectorInput!]
}

input PropertySelectorInput {
  propertyName: String!
  include: Boolean!
}

input MessagePatternCreateInput {
  topicId: String!
  type: EnumMessagePatternConnectionOptions!
}

input ServiceTopicsUpdateInput {
  displayName: String
  description: String
  messageBrokerId: String!
  enabled: Boolean!
  patterns: [MessagePatternCreateInput!]
}

input BuildCreateInput {
  resource: WhereParentIdInput!
  message: String!
  commit: WhereParentIdInput!
}

input ResourceRoleCreateInput {
  name: String!
  description: String!
  displayName: String!
  resource: WhereParentIdInput!
}

input ResourceRoleUpdateInput {
  name: String
  description: String
  displayName: String!
}

input PluginInstallationCreateInput {
  displayName: String!
  description: String
  resource: WhereParentIdInput!
  parentBlock: WhereParentIdInput
  inputParameters: [BlockInputOutputInput!]
  outputParameters: [BlockInputOutputInput!]
  pluginId: String!
  enabled: Boolean!
  npm: String!
}

input PluginInstallationUpdateInput {
  displayName: String
  description: String
  enabled: Boolean!
}

input PluginSetOrderInput {
  order: Int!
}

input TopicCreateInput {
  displayName: String!
  description: String
  resource: WhereParentIdInput!
  parentBlock: WhereParentIdInput
  inputParameters: [BlockInputOutputInput!]
  outputParameters: [BlockInputOutputInput!]
  name: String
}

input TopicUpdateInput {
  displayName: String
  description: String
  name: String
}

input ServiceTopicsCreateInput {
  displayName: String!
  description: String
  resource: WhereParentIdInput!
  parentBlock: WhereParentIdInput
  inputParameters: [BlockInputOutputInput!]
  outputParameters: [BlockInputOutputInput!]
  messageBrokerId: String!
  enabled: Boolean!
  patterns: [MessagePatternCreateInput!]
}

input MessagePatternCreateInput {
  topicId: String!
  type: EnumMessagePatternConnectionOptions!
}

input ServiceTopicsUpdateInput {
  displayName: String
  description: String
  messageBrokerId: String!
  enabled: Boolean!
  patterns: [MessagePatternCreateInput!]
}

input ProjectConfigurationSettingsUpdateInput {
  displayName: String
  description: String
  baseDirectory: String
}

input SignupInput {
  email: String!
  password: String!
  firstName: String!
  lastName: String!
  workspaceName: String!
}

input LoginInput {
  email: String!
  password: String!
}

input ApiTokenCreateInput {
  name: String!
}

input ChangePasswordInput {
  oldPassword: String!
  newPassword: String!
}

input CompleteInvitationInput {
  token: String!
}

input CreateGitRepositoryInput {
  name: String!
  public: Boolean!
  resourceId: String!
  gitOrganizationId: String!
  gitProvider: EnumGitProvider!
  gitOrganizationType: EnumGitOrganizationType!
}

input ConnectGitRepositoryInput {
  name: String!
  resourceId: String!
  gitOrganizationId: String!
}

input GitOrganizationCreateInput {
  installationId: String!
  gitProvider: EnumGitProvider!
}

input GitGetInstallationUrlInput {
  gitProvider: EnumGitProvider!
<<<<<<< HEAD
}

input TopicCreateInput {
  displayName: String!
  description: String
  resource: WhereParentIdInput!
  parentBlock: WhereParentIdInput
  inputParameters: [BlockInputOutputInput!]
  outputParameters: [BlockInputOutputInput!]
  name: String
}

input TopicUpdateInput {
  displayName: String
  description: String
  name: String
=======
>>>>>>> 799b4fd6
}<|MERGE_RESOLUTION|>--- conflicted
+++ resolved
@@ -23,14 +23,11 @@
   Send
 }
 
-<<<<<<< HEAD
-=======
 type PluginOrderItem {
   pluginId: String!
   order: Int!
 }
 
->>>>>>> 799b4fd6
 type AuthorizeResourceWithGitResult {
   """"""
   url: String!
@@ -66,19 +63,12 @@
   pluginOrder(where: WhereUniqueInput!): PluginOrder!
   Topic(where: WhereUniqueInput!): Topic
   Topics(where: TopicWhereInput, orderBy: TopicOrderByInput, skip: Int, take: Int): [Topic!]!
-  ServiceTopics(where: WhereUniqueInput!): ServiceTopics
-  ServiceTopicsList(where: ServiceTopicsWhereInput, orderBy: ServiceTopicsOrderByInput, skip: Int, take: Int): [ServiceTopics!]!
   projectConfigurationSettings(where: WhereUniqueInput!): ProjectConfigurationSettings!
   me: User!
   userApiTokens: [ApiToken!]!
   gitOrganization(where: WhereUniqueInput!): GitOrganization!
   remoteGitRepositories(where: RemoteGitRepositoriesWhereUniqueInput!): RemoteGitRepos!
   gitOrganizations(where: GitOrganizationWhereInput, skip: Float, take: Float): [GitOrganization!]!
-<<<<<<< HEAD
-  Topic(where: WhereUniqueInput!): Topic
-  Topics(where: TopicWhereInput, orderBy: TopicOrderByInput, skip: Int, take: Int): [Topic!]!
-=======
->>>>>>> 799b4fd6
 }
 
 type Account {
@@ -658,9 +648,22 @@
   updatedAt: DateTimeFilter
   name: StringFilter
   description: StringFilter
-  project: WhereUniqueInput
+  project: ProjectWhereInput
   projectId: String
   resourceType: EnumResourceTypeFilter
+}
+
+input ProjectWhereInput {
+  id: String
+  deletedAt: DateTimeFilter
+  name: StringFilter
+  resources: ResourceListRelationFilter
+}
+
+input ResourceListRelationFilter {
+  every: ResourceWhereInput
+  some: ResourceWhereInput
+  none: ResourceWhereInput
 }
 
 input EnumResourceTypeFilter {
@@ -735,40 +738,6 @@
   invitedByUser: User
 }
 
-input ProjectWhereInput {
-  id: String
-  deletedAt: DateTimeFilter
-  name: StringFilter
-  resources: ResourceListRelationFilter
-}
-
-input ResourceListRelationFilter {
-  every: ResourceWhereInput
-  some: ResourceWhereInput
-  none: ResourceWhereInput
-}
-
-<<<<<<< HEAD
-=======
-input ResourceWhereInput {
-  id: String
-  createdAt: DateTimeFilter
-  updatedAt: DateTimeFilter
-  name: StringFilter
-  description: StringFilter
-  project: ProjectWhereInput
-  projectId: String
-  resourceType: EnumResourceTypeFilter
-}
-
-input EnumResourceTypeFilter {
-  equals: EnumResourceType
-  not: EnumResourceType
-  in: [EnumResourceType!]
-  notIn: [EnumResourceType!]
-}
-
->>>>>>> 799b4fd6
 input ProjectOrderByInput {
   id: SortOrder
   deletedAt: SortOrder
@@ -1033,45 +1002,6 @@
   description: SortOrder
 }
 
-<<<<<<< HEAD
-=======
-type ServiceTopics implements IBlock {
-  id: String!
-  createdAt: DateTime!
-  updatedAt: DateTime!
-  parentBlock: Block
-  displayName: String!
-  description: String
-  blockType: EnumBlockType!
-  versionNumber: Float!
-  inputParameters: [BlockInputOutput!]!
-  outputParameters: [BlockInputOutput!]!
-  lockedByUserId: String
-  lockedAt: DateTime
-  messageBrokerId: String!
-  enabled: Boolean!
-  patterns: [MessagePattern!]!
-}
-
-input ServiceTopicsWhereInput {
-  id: StringFilter
-  createdAt: DateTimeFilter
-  updatedAt: DateTimeFilter
-  resource: WhereUniqueInput
-  parentBlock: WhereUniqueInput
-  displayName: StringFilter
-  description: StringFilter
-}
-
-input ServiceTopicsOrderByInput {
-  id: SortOrder
-  createdAt: SortOrder
-  updatedAt: SortOrder
-  blockType: SortOrder
-  displayName: SortOrder
-  description: SortOrder
-}
-
 type ProjectConfigurationSettings implements IBlock {
   id: String!
   createdAt: DateTime!
@@ -1125,7 +1055,6 @@
   id: String
 }
 
->>>>>>> 799b4fd6
 type Mutation {
   updateAccount(data: UpdateAccountInput!): Account!
   deleteWorkspace(where: WhereUniqueInput!): Workspace
@@ -1169,8 +1098,6 @@
   setPluginOrder(data: PluginSetOrderInput!, where: WhereUniqueInput!): PluginOrder
   createTopic(data: TopicCreateInput!): Topic!
   updateTopic(data: TopicUpdateInput!, where: WhereUniqueInput!): Topic!
-  createServiceTopics(data: ServiceTopicsCreateInput!): ServiceTopics!
-  updateServiceTopics(data: ServiceTopicsUpdateInput!, where: WhereUniqueInput!): ServiceTopics!
   updateProjectConfigurationSettings(data: ProjectConfigurationSettingsUpdateInput!, where: WhereUniqueInput!): ProjectConfigurationSettings
   signup(data: SignupInput!): Auth!
   login(data: LoginInput!): Auth!
@@ -1187,11 +1114,6 @@
   deleteGitOrganization(gitOrganizationId: String!, gitProvider: EnumGitProvider!): Boolean!
   disconnectResourceGitRepository(resourceId: String!): Resource!
   getGitResourceInstallationUrl(data: GitGetInstallationUrlInput!): AuthorizeResourceWithGitResult!
-<<<<<<< HEAD
-  createTopic(data: TopicCreateInput!): Topic!
-  updateTopic(data: TopicUpdateInput!, where: WhereUniqueInput!): Topic!
-=======
->>>>>>> 799b4fd6
 }
 
 input UpdateAccountInput {
@@ -1462,31 +1384,6 @@
   name: String
 }
 
-input ServiceTopicsCreateInput {
-  displayName: String!
-  description: String
-  resource: WhereParentIdInput!
-  parentBlock: WhereParentIdInput
-  inputParameters: [BlockInputOutputInput!]
-  outputParameters: [BlockInputOutputInput!]
-  messageBrokerId: String!
-  enabled: Boolean!
-  patterns: [MessagePatternCreateInput!]
-}
-
-input MessagePatternCreateInput {
-  topicId: String!
-  type: EnumMessagePatternConnectionOptions!
-}
-
-input ServiceTopicsUpdateInput {
-  displayName: String
-  description: String
-  messageBrokerId: String!
-  enabled: Boolean!
-  patterns: [MessagePatternCreateInput!]
-}
-
 input ProjectConfigurationSettingsUpdateInput {
   displayName: String
   description: String
@@ -1541,23 +1438,4 @@
 
 input GitGetInstallationUrlInput {
   gitProvider: EnumGitProvider!
-<<<<<<< HEAD
-}
-
-input TopicCreateInput {
-  displayName: String!
-  description: String
-  resource: WhereParentIdInput!
-  parentBlock: WhereParentIdInput
-  inputParameters: [BlockInputOutputInput!]
-  outputParameters: [BlockInputOutputInput!]
-  name: String
-}
-
-input TopicUpdateInput {
-  displayName: String
-  description: String
-  name: String
-=======
->>>>>>> 799b4fd6
 }