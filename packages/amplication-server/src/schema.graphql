--- conflicted
+++ resolved
@@ -89,9 +89,7 @@
 }
 
 type Auth {
-  """
-  JWT Bearer token
-  """
+  """JWT Bearer token"""
   token: String!
   account: Account!
 }
@@ -297,13 +295,7 @@
   description: StringFilter
 }
 
-<<<<<<< HEAD
-"""
-Date custom scalar type
-"""
-=======
 """Date custom scalar type"""
->>>>>>> df9c171e
 scalar Date
 
 input DateTimeFilter {
@@ -328,12 +320,7 @@
   isPersistent: Boolean!
   allowFeedback: Boolean!
   primaryField: String
-  entityVersions(
-    where: EntityVersionWhereInput
-    orderBy: EntityVersionOrderByInput
-    skip: Int
-    take: Int
-  ): [EntityVersion!]!
+  entityVersions(where: EntityVersionWhereInput, orderBy: EntityVersionOrderByInput, skip: Int, take: Int): [EntityVersion!]!
   fields: [EntityField!]!
   versionNumber: Float
   lockedByUserId: String
@@ -705,14 +692,7 @@
 type Mutation {
   updateAccount(data: UpdateAccountInput!): Account!
   deleteOrganization(where: WhereUniqueInput!): Organization
-<<<<<<< HEAD
-  updateOrganization(
-    data: OrganizationUpdateInput!
-    where: WhereUniqueInput!
-  ): Organization
-=======
   updateOrganization(data: OrganizationUpdateInput!, where: WhereUniqueInput!): Organization
->>>>>>> df9c171e
   inviteUser(data: InviteUserInput!): User
   createApp(data: AppCreateInput!): App!
   deleteApp(where: WhereUniqueInput!): App
@@ -728,36 +708,9 @@
   deleteEntity(where: WhereUniqueInput!): Entity
   updateEntity(data: EntityUpdateInput!, where: WhereUniqueInput!): Entity
   lockEntity(where: WhereUniqueInput!): Entity
-  updateEntityPermissions(
-    data: EntityUpdatePermissionsInput!
-    where: WhereUniqueInput!
-  ): [EntityPermission!]
+  updateEntityPermissions(data: EntityUpdatePermissionsInput!, where: WhereUniqueInput!): [EntityPermission!]
   createEntityField(data: EntityFieldCreateInput!): EntityField
   deleteEntityField(where: WhereUniqueInput!): EntityField
-<<<<<<< HEAD
-  updateEntityField(
-    data: EntityFieldUpdateInput!
-    where: WhereUniqueInput!
-  ): EntityField
-  createConnectorRestApi(data: ConnectorRestApiCreateInput!): ConnectorRestApi!
-  updateConnectorRestApi(
-    data: BlockUpdateInput!
-    where: WhereUniqueInput!
-  ): ConnectorRestApi!
-  createBlockVersion(data: BlockVersionCreateInput!): Block!
-  createConnectorRestApiCall(
-    data: ConnectorRestApiCallCreateInput!
-  ): ConnectorRestApiCall!
-  updateConnectorRestApiCall(
-    data: BlockUpdateInput!
-    where: WhereUniqueInput!
-  ): ConnectorRestApiCall!
-  createEntityPage(data: EntityPageCreateInput!): EntityPage!
-  updateEntityPage(
-    data: EntityPageUpdateInput!
-    where: WhereUniqueInput!
-  ): EntityPage!
-=======
   updateEntityField(data: EntityFieldUpdateInput!, where: WhereUniqueInput!): EntityField
   createConnectorRestApi(data: ConnectorRestApiCreateInput!): ConnectorRestApi!
   updateConnectorRestApi(data: BlockUpdateInput!, where: WhereUniqueInput!): ConnectorRestApi!
@@ -766,7 +719,6 @@
   updateConnectorRestApiCall(data: BlockUpdateInput!, where: WhereUniqueInput!): ConnectorRestApiCall!
   createEntityPage(data: EntityPageCreateInput!): EntityPage!
   updateEntityPage(data: EntityPageUpdateInput!, where: WhereUniqueInput!): EntityPage!
->>>>>>> df9c171e
   createAppRole(data: AppRoleCreateInput!): AppRole!
   deleteAppRole(where: WhereUniqueInput!): AppRole
   updateAppRole(data: AppRoleUpdateInput!, where: WhereUniqueInput!): AppRole
@@ -837,93 +789,16 @@
 type Query {
   me: User!
   Organization(where: WhereUniqueInput!): Organization
-<<<<<<< HEAD
-  Organizations(
-    where: OrganizationWhereInput
-    orderBy: OrganizationOrderByInput
-    skip: Int
-    take: Int
-  ): [Organization!]!
-  app(where: WhereUniqueInput!): App
-  apps(
-    where: AppWhereInput
-    orderBy: AppOrderByInput
-    skip: Int
-    take: Int
-  ): [App!]!
-  user(where: WhereUniqueInput!): User
-  users(
-    where: UserWhereInput
-    orderBy: UserOrderByInput
-    skip: Int
-    take: Int
-  ): [User!]!
-=======
   Organizations(where: OrganizationWhereInput, orderBy: OrganizationOrderByInput, skip: Int, take: Int): [Organization!]!
   app(where: WhereUniqueInput!): App
   apps(where: AppWhereInput, orderBy: AppOrderByInput, skip: Int, take: Int): [App!]!
   user(where: WhereUniqueInput!): User
   users(where: UserWhereInput, orderBy: UserOrderByInput, skip: Int, take: Int): [User!]!
->>>>>>> df9c171e
   entity(where: WhereUniqueInput!, version: Float): Entity
-  entities(
-    where: EntityWhereInput
-    orderBy: EntityOrderByInput
-    skip: Int
-    take: Int
-  ): [Entity!]!
-  entityVersions(
-    where: EntityVersionWhereInput
-    orderBy: EntityVersionOrderByInput
-    skip: Int
-    take: Int
-  ): [EntityVersion!]!
+  entities(where: EntityWhereInput, orderBy: EntityOrderByInput, skip: Int, take: Int): [Entity!]!
+  entityVersions(where: EntityVersionWhereInput, orderBy: EntityVersionOrderByInput, skip: Int, take: Int): [EntityVersion!]!
   entityField(where: WhereUniqueInput!): EntityField
   ConnectorRestApi(where: WhereUniqueInput!, version: Float): ConnectorRestApi
-<<<<<<< HEAD
-  ConnectorRestApis(
-    where: ConnectorRestApiWhereInput
-    orderBy: ConnectorRestApiOrderByInput
-    skip: Int
-    take: Int
-  ): [ConnectorRestApi!]!
-  blockVersions(
-    where: BlockVersionWhereInput
-    orderBy: BlockVersionOrderByInput
-    skip: Int
-    take: Int
-  ): [BlockVersion!]!
-  blocks(
-    where: BlockWhereInput
-    orderBy: BlockOrderByInput
-    skip: Int
-    take: Int
-  ): [Block!]!
-  ConnectorRestApiCall(
-    where: WhereUniqueInput!
-    version: Float
-  ): ConnectorRestApiCall
-  ConnectorRestApiCalls(
-    where: ConnectorRestApiCallWhereInput
-    orderBy: ConnectorRestApiCallOrderByInput
-    skip: Int
-    take: Int
-  ): [ConnectorRestApiCall!]!
-  EntityPage(where: WhereUniqueInput!, version: Float): EntityPage
-  EntityPages(
-    where: EntityPageWhereInput
-    orderBy: EntityPageOrderByInput
-    skip: Int
-    take: Int
-  ): [EntityPage!]!
-  appRole(where: WhereUniqueInput!, version: Float): AppRole
-  appRoles(
-    where: AppRoleWhereInput
-    orderBy: AppRoleOrderByInput
-    skip: Int
-    take: Int
-  ): [AppRole!]!
-=======
   ConnectorRestApis(where: ConnectorRestApiWhereInput, orderBy: ConnectorRestApiOrderByInput, skip: Int, take: Int): [ConnectorRestApi!]!
   blockVersions(where: BlockVersionWhereInput, orderBy: BlockVersionOrderByInput, skip: Int, take: Int): [BlockVersion!]!
   blocks(where: BlockWhereInput, orderBy: BlockOrderByInput, skip: Int, take: Int): [Block!]!
@@ -933,7 +808,6 @@
   EntityPages(where: EntityPageWhereInput, orderBy: EntityPageOrderByInput, skip: Int, take: Int): [EntityPage!]!
   appRole(where: WhereUniqueInput!, version: Float): AppRole
   appRoles(where: AppRoleWhereInput, orderBy: AppRoleOrderByInput, skip: Int, take: Int): [AppRole!]!
->>>>>>> df9c171e
 }
 
 enum Role {
