--- conflicted
+++ resolved
@@ -965,27 +965,10 @@
   description: SortOrder
 }
 
-<<<<<<< HEAD
-type GitOrganization {
-  id: String!
-  provider: EnumGitProvider!
-  name: String!
-  installationId: String!
-  createdAt: DateTime!
-  updatedAt: DateTime!
-}
-
-enum EnumGitProvider {
-  Github
-}
-
 input GitGetInstallationUrlInput {
-  workspaceId: String!
   sourceControlService: EnumGitProvider!
 }
 
-=======
->>>>>>> cbe60647
 type GitRepo {
   name: String!
   url: String!
@@ -1047,10 +1030,6 @@
   createRepoInOrg(gitOrganizationId: String!, workspaceId: String, sourceControlService: EnumGitProvider!, input: RepoCreateInput!): GitRepo!
   createOrganization(data: GitOrganizationCreateInput!): GitOrganization!
   deleteOrganization(gitOrganizationId: String!, workspaceId: String, sourceControlService: EnumGitProvider!): Boolean!
-<<<<<<< HEAD
-=======
-  getGitAppInstallationUrl(data: GitGetInstallationUrlInput!): AuthorizeAppWithGithubResult!
->>>>>>> cbe60647
 }
 
 input UpdateAccountInput {
@@ -1359,11 +1338,4 @@
   installationId: String!
   workspaceId: String!
   provider: EnumGitProvider!
-<<<<<<< HEAD
-=======
-}
-
-input GitGetInstallationUrlInput {
-  sourceControlService: EnumGitProvider!
->>>>>>> cbe60647
 }