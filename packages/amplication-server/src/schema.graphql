--- conflicted
+++ resolved
@@ -79,12 +79,8 @@
   createdAt: DateTime!
   updatedAt: DateTime!
   workspaceId: String
-<<<<<<< HEAD
   gitRepository: GitRepository
-=======
-  gitRepository: GitRepository!
   gitRepositoryId: String!
->>>>>>> 79afff9b
   name: String!
   description: String!
   color: String!
@@ -102,29 +98,23 @@
 type GitRepository {
   id: String!
   gitOrganizationId: String!
-<<<<<<< HEAD
   gitOrganization: GitOrganization
-  name: String!
-  createdAt: DateTime!
-  updatedAt: DateTime!
-}
-
-type GitOrganization {
-  id: String!
-  provider: EnumSourceControlService!
-  name: String!
-  installationId: Float!
-  createdAt: DateTime!
-  updatedAt: DateTime!
-}
-
-enum EnumSourceControlService {
-  Github
-=======
   name: String!
   createdAt: DateTime
   updatedAt: DateTime
->>>>>>> 79afff9b
+}
+
+type GitOrganization {
+  id: String!
+  provider: EnumGitProvider!
+  name: String!
+  installationId: String!
+  createdAt: DateTime!
+  updatedAt: DateTime!
+}
+
+enum EnumGitProvider {
+  Github
 }
 
 type Entity {
@@ -974,22 +964,6 @@
   description: SortOrder
 }
 
-<<<<<<< HEAD
-=======
-type GitOrganization {
-  id: String!
-  provider: EnumGitProvider!
-  name: String!
-  installationId: String!
-  createdAt: DateTime!
-  updatedAt: DateTime!
-}
-
-enum EnumGitProvider {
-  Github
-}
-
->>>>>>> 79afff9b
 type GitRepo {
   name: String!
   url: String!
