--- conflicted
+++ resolved
@@ -23,20 +23,12 @@
     "check-graphql-schema": "ts-node -r tsconfig-paths/register scripts/check-graphql-schema"
   },
   "dependencies": {
-<<<<<<< HEAD
     "@amplication/prisma-db": "0.12.2",
-    "@amplication/container-builder": "^0.12.5",
-    "@amplication/data": "^0.12.5",
-    "@amplication/data-service-generator": "^0.12.5",
-    "@amplication/deployer": "^0.12.5",
-    "@amplication/git-service": "^0.12.5",
-=======
     "@amplication/container-builder": "^0.12.6",
     "@amplication/data": "^0.12.6",
     "@amplication/data-service-generator": "^0.12.6",
     "@amplication/deployer": "^0.12.6",
     "@amplication/git-service": "^0.12.6",
->>>>>>> 2c295783
     "@apollo/gateway": "0.42.3",
     "@codebrew/nestjs-storage": "0.1.6",
     "@extra-set/difference": "2.2.3",
@@ -49,12 +41,8 @@
     "@nestjs/core": "8.2.3",
     "@nestjs/graphql": "9.1.2",
     "@nestjs/jwt": "8.0.0",
-<<<<<<< HEAD
     "@nestjs/microservices": "8.4.3",
-    "@nestjs/passport": "8.0.1",
-=======
     "@nestjs/passport": "8.2.1",
->>>>>>> 2c295783
     "@nestjs/platform-express": "8.2.3",
     "@nestjs/serve-static": "2.2.2",
     "@octokit/app": "12.0.5",
