--- conflicted
+++ resolved
@@ -21,11 +21,7 @@
     "test:e2e": "jest --config ./test/jest-e2e.json"
   },
   "dependencies": {
-<<<<<<< HEAD
-    "@amplication/prisma-db": "^0.0.1",
-=======
     "@amplication/prisma-db": "^0.12.2",
->>>>>>> 00e1384f
     "@nestjs/common": "8.2.3",
     "@nestjs/config": "2.0.0",
     "@nestjs/core": "8.4.4",
