export type Maybe<T> = T | null;
export type Exact<T extends { [key: string]: unknown }> = {
  [K in keyof T]: T[K];
};
export type MakeOptional<T, K extends keyof T> = Omit<T, K> &
  { [SubKey in K]?: Maybe<T[SubKey]> };
export type MakeMaybe<T, K extends keyof T> = Omit<T, K> &
  { [SubKey in K]: Maybe<T[SubKey]> };
/** All built-in and custom scalars, mapped to their actual values */
export type Scalars = {
  ID: string;
  String: string;
  Boolean: boolean;
  Int: number;
  Float: number;
  /** A date-time string at UTC, such as 2019-12-03T09:54:33Z, compliant with the date-time format. */
  DateTime: any;
  /** The `JSONObject` scalar type represents JSON objects as specified by [ECMA-404](http://www.ecma-international.org/publications/files/ECMA-ST/ECMA-404.pdf). */
  JSONObject: any;
};

export type Account = {
  __typename?: 'Account';
  id: Scalars['String'];
  createdAt: Scalars['DateTime'];
  updatedAt: Scalars['DateTime'];
  email: Scalars['String'];
  firstName: Scalars['String'];
  lastName: Scalars['String'];
  password: Scalars['String'];
  githubId?: Maybe<Scalars['String']>;
};

export type Action = {
  __typename?: 'Action';
  id: Scalars['String'];
  createdAt: Scalars['DateTime'];
  steps?: Maybe<Array<ActionStep>>;
};

export type ActionLog = {
  __typename?: 'ActionLog';
  id: Scalars['String'];
  createdAt: Scalars['DateTime'];
  message: Scalars['String'];
  meta: Scalars['JSONObject'];
  level: EnumActionLogLevel;
};

export type ActionStep = {
  __typename?: 'ActionStep';
  id: Scalars['String'];
  createdAt: Scalars['DateTime'];
  name: Scalars['String'];
  message: Scalars['String'];
  status: EnumActionStepStatus;
  completedAt?: Maybe<Scalars['DateTime']>;
  logs?: Maybe<Array<ActionLog>>;
};

export type ApiToken = {
  __typename?: 'ApiToken';
  id: Scalars['String'];
  createdAt: Scalars['DateTime'];
  updatedAt: Scalars['DateTime'];
  name: Scalars['String'];
  userId: Scalars['String'];
  token?: Maybe<Scalars['String']>;
  previewChars: Scalars['String'];
  lastAccessAt: Scalars['DateTime'];
};

export type ApiTokenCreateInput = {
  name: Scalars['String'];
};

export type App = {
  __typename?: 'App';
  id: Scalars['String'];
  createdAt: Scalars['DateTime'];
  updatedAt: Scalars['DateTime'];
  name: Scalars['String'];
  description: Scalars['String'];
  color: Scalars['String'];
  entities: Array<Entity>;
  environments: Array<Environment>;
  builds: Array<Build>;
  githubTokenCreatedDate?: Maybe<Scalars['DateTime']>;
  githubSyncEnabled: Scalars['Boolean'];
  githubRepo?: Maybe<Scalars['String']>;
  githubBranch?: Maybe<Scalars['String']>;
  githubLastSync?: Maybe<Scalars['DateTime']>;
  githubLastMessage?: Maybe<Scalars['String']>;
};

export type AppEntitiesArgs = {
  where?: Maybe<EntityWhereInput>;
  orderBy?: Maybe<EntityOrderByInput>;
  skip?: Maybe<Scalars['Int']>;
  take?: Maybe<Scalars['Int']>;
};

export type AppBuildsArgs = {
  where?: Maybe<BuildWhereInput>;
  orderBy?: Maybe<BuildOrderByInput>;
  take?: Maybe<Scalars['Int']>;
  skip?: Maybe<Scalars['Int']>;
};

export type AppCreateInput = {
  name: Scalars['String'];
  description: Scalars['String'];
  color?: Maybe<Scalars['String']>;
};

export type AppCreateWithEntitiesEntityInput = {
  name: Scalars['String'];
  fields: Array<AppCreateWithEntitiesFieldInput>;
  relationsToEntityIndex?: Maybe<Array<Scalars['Int']>>;
};

export type AppCreateWithEntitiesFieldInput = {
  name: Scalars['String'];
  dataType?: Maybe<EnumDataType>;
};

export type AppCreateWithEntitiesInput = {
  app: AppCreateInput;
  entities: Array<AppCreateWithEntitiesEntityInput>;
  commitMessage: Scalars['String'];
};

export type AppEnableSyncWithGithubRepoInput = {
  /** The full name of the repo in the format org-name/repo-name */
  githubRepo: Scalars['String'];
  /** optional: defaults to default branch */
  githubBranch?: Maybe<Scalars['String']>;
};

export type AppOrderByInput = {
  id?: Maybe<SortOrder>;
  createdAt?: Maybe<SortOrder>;
  updatedAt?: Maybe<SortOrder>;
  name?: Maybe<SortOrder>;
  description?: Maybe<SortOrder>;
};

export type AppRole = {
  __typename?: 'AppRole';
  id: Scalars['String'];
  createdAt: Scalars['DateTime'];
  updatedAt: Scalars['DateTime'];
  name: Scalars['String'];
  displayName: Scalars['String'];
  description?: Maybe<Scalars['String']>;
};

export type AppRoleCreateInput = {
  name: Scalars['String'];
  description: Scalars['String'];
  displayName: Scalars['String'];
  app: WhereParentIdInput;
};

export type AppRoleOrderByInput = {
  id?: Maybe<SortOrder>;
  createdAt?: Maybe<SortOrder>;
  updatedAt?: Maybe<SortOrder>;
  name?: Maybe<SortOrder>;
  displayName?: Maybe<SortOrder>;
  description?: Maybe<SortOrder>;
};

export type AppRoleUpdateInput = {
  name?: Maybe<Scalars['String']>;
  description?: Maybe<Scalars['String']>;
  displayName: Scalars['String'];
};

export type AppRoleWhereInput = {
  id?: Maybe<Scalars['String']>;
  createdAt?: Maybe<DateTimeFilter>;
  updatedAt?: Maybe<DateTimeFilter>;
  name?: Maybe<StringFilter>;
  displayName?: Maybe<StringFilter>;
  description?: Maybe<StringFilter>;
  app?: Maybe<WhereUniqueInput>;
};

export type AppSettings = IBlock & {
  __typename?: 'AppSettings';
  id: Scalars['String'];
  createdAt: Scalars['DateTime'];
  updatedAt: Scalars['DateTime'];
  parentBlock?: Maybe<Block>;
  displayName: Scalars['String'];
  description: Scalars['String'];
  blockType: EnumBlockType;
  versionNumber: Scalars['Float'];
  inputParameters: Array<BlockInputOutput>;
  outputParameters: Array<BlockInputOutput>;
  lockedByUserId?: Maybe<Scalars['String']>;
  lockedAt?: Maybe<Scalars['DateTime']>;
  dbHost: Scalars['String'];
  dbName: Scalars['String'];
  dbUser: Scalars['String'];
  dbPassword: Scalars['String'];
  dbPort: Scalars['Int'];
  authProvider: EnumAuthProviderType;
};

export type AppSettingsUpdateInput = {
  displayName?: Maybe<Scalars['String']>;
  description?: Maybe<Scalars['String']>;
  dbHost: Scalars['String'];
  dbName: Scalars['String'];
  dbUser: Scalars['String'];
  dbPassword: Scalars['String'];
  dbPort: Scalars['Int'];
  authProvider: EnumAuthProviderType;
};

export type AppUpdateInput = {
  name?: Maybe<Scalars['String']>;
  description?: Maybe<Scalars['String']>;
  color?: Maybe<Scalars['String']>;
};

export enum AppValidationErrorTypes {
  CannotMergeCodeToGitHubBreakingChanges = 'CannotMergeCodeToGitHubBreakingChanges',
  CannotMergeCodeToGitHubInvalidAppId = 'CannotMergeCodeToGitHubInvalidAppId',
  DataServiceGeneratorVersionMissing = 'DataServiceGeneratorVersionMissing',
  DataServiceGeneratorVersionInvalid = 'DataServiceGeneratorVersionInvalid',
}

export type AppValidationResult = {
  __typename?: 'AppValidationResult';
  isValid: Scalars['Boolean'];
  messages: Array<AppValidationErrorTypes>;
};

export type AppWhereInput = {
  id?: Maybe<Scalars['String']>;
  createdAt?: Maybe<DateTimeFilter>;
  updatedAt?: Maybe<DateTimeFilter>;
  name?: Maybe<StringFilter>;
  description?: Maybe<StringFilter>;
};

export type Auth = {
  __typename?: 'Auth';
  /** JWT Bearer token */
  token: Scalars['String'];
};

export type AuthorizeAppWithGithubResult = {
  __typename?: 'AuthorizeAppWithGithubResult';
  url: Scalars['String'];
};

export type Block = {
  __typename?: 'Block';
  id: Scalars['String'];
  createdAt: Scalars['DateTime'];
  updatedAt: Scalars['DateTime'];
  app?: Maybe<App>;
  parentBlock?: Maybe<Block>;
  displayName: Scalars['String'];
  description?: Maybe<Scalars['String']>;
  blockType: EnumBlockType;
  versionNumber?: Maybe<Scalars['Float']>;
  lockedByUserId?: Maybe<Scalars['String']>;
  lockedAt?: Maybe<Scalars['DateTime']>;
  versions?: Maybe<Array<BlockVersion>>;
  lockedByUser: Array<User>;
};

export type BlockVersionsArgs = {
  where?: Maybe<BlockVersionWhereInput>;
  orderBy?: Maybe<BlockVersionOrderByInput>;
  skip?: Maybe<Scalars['Int']>;
  take?: Maybe<Scalars['Int']>;
};

export type BlockInputOutput = {
  __typename?: 'BlockInputOutput';
  name: Scalars['String'];
  description: Scalars['String'];
  dataType?: Maybe<EnumDataType>;
  dataTypeEntityName?: Maybe<Scalars['String']>;
  isList?: Maybe<Scalars['Boolean']>;
  includeAllPropertiesByDefault?: Maybe<Scalars['Boolean']>;
  propertyList?: Maybe<Array<PropertySelector>>;
};

export type BlockInputOutputInput = {
  name: Scalars['String'];
  description: Scalars['String'];
  dataType?: Maybe<EnumDataType>;
  dataTypeEntityName?: Maybe<Scalars['String']>;
  isList?: Maybe<Scalars['Boolean']>;
  includeAllPropertiesByDefault?: Maybe<Scalars['Boolean']>;
  propertyList?: Maybe<Array<PropertySelectorInput>>;
};

export type BlockOrderByInput = {
  id?: Maybe<SortOrder>;
  createdAt?: Maybe<SortOrder>;
  updatedAt?: Maybe<SortOrder>;
  blockType?: Maybe<SortOrder>;
  displayName?: Maybe<SortOrder>;
  description?: Maybe<SortOrder>;
};

export type BlockUpdateInput = {
  displayName?: Maybe<Scalars['String']>;
  description?: Maybe<Scalars['String']>;
};

export type BlockVersion = {
  __typename?: 'BlockVersion';
  id: Scalars['String'];
  createdAt: Scalars['DateTime'];
  updatedAt: Scalars['DateTime'];
  displayName: Scalars['String'];
  description?: Maybe<Scalars['String']>;
  block: Block;
  versionNumber: Scalars['Int'];
  commit?: Maybe<Commit>;
  settings?: Maybe<Scalars['JSONObject']>;
};

export type BlockVersionOrderByInput = {
  id?: Maybe<SortOrder>;
  createdAt?: Maybe<SortOrder>;
  updatedAt?: Maybe<SortOrder>;
  versionNumber?: Maybe<SortOrder>;
  label?: Maybe<SortOrder>;
};

export type BlockVersionWhereInput = {
  id?: Maybe<StringFilter>;
  createdAt?: Maybe<DateTimeFilter>;
  updatedAt?: Maybe<DateTimeFilter>;
  versionNumber?: Maybe<IntFilter>;
  label?: Maybe<StringFilter>;
  block?: Maybe<WhereUniqueInput>;
};

export type BlockWhereInput = {
  id?: Maybe<StringFilter>;
  createdAt?: Maybe<DateTimeFilter>;
  updatedAt?: Maybe<DateTimeFilter>;
  app?: Maybe<WhereUniqueInput>;
  parentBlock?: Maybe<WhereUniqueInput>;
  blockType?: Maybe<EnumBlockTypeFilter>;
  displayName?: Maybe<StringFilter>;
  description?: Maybe<StringFilter>;
};

export type BooleanFilter = {
  equals?: Maybe<Scalars['Boolean']>;
  not?: Maybe<Scalars['Boolean']>;
};

export type Build = {
  __typename?: 'Build';
  id: Scalars['String'];
  createdAt: Scalars['DateTime'];
  app: App;
  appId: Scalars['String'];
  createdBy: User;
  userId: Scalars['String'];
  status?: Maybe<EnumBuildStatus>;
  archiveURI: Scalars['String'];
  version: Scalars['String'];
  message: Scalars['String'];
  actionId: Scalars['String'];
  action?: Maybe<Action>;
  deployments?: Maybe<Array<Deployment>>;
  commit: Commit;
  commitId: Scalars['String'];
};

export type BuildDeploymentsArgs = {
  where?: Maybe<DeploymentWhereInput>;
  orderBy?: Maybe<DeploymentOrderByInput>;
  take?: Maybe<Scalars['Int']>;
  skip?: Maybe<Scalars['Int']>;
};

export type BuildCreateInput = {
  app: WhereParentIdInput;
  message: Scalars['String'];
  commit: WhereParentIdInput;
};

export type BuildOrderByInput = {
  id?: Maybe<SortOrder>;
  createdAt?: Maybe<SortOrder>;
  userId?: Maybe<SortOrder>;
  status?: Maybe<SortOrder>;
  version?: Maybe<SortOrder>;
  message?: Maybe<SortOrder>;
};

export type BuildWhereInput = {
  id?: Maybe<StringFilter>;
  createdAt?: Maybe<DateTimeFilter>;
  app: WhereUniqueInput;
  createdBy?: Maybe<WhereUniqueInput>;
  version?: Maybe<StringFilter>;
  message?: Maybe<StringFilter>;
  commit?: Maybe<WhereUniqueInput>;
};

export type ChangePasswordInput = {
  oldPassword: Scalars['String'];
  newPassword: Scalars['String'];
};

export type Commit = {
  __typename?: 'Commit';
  id: Scalars['String'];
  createdAt: Scalars['DateTime'];
  userId: Scalars['String'];
  user?: Maybe<User>;
  message: Scalars['String'];
  builds?: Maybe<Array<Build>>;
  changes?: Maybe<Array<PendingChange>>;
};

export type CommitBuildsArgs = {
  where?: Maybe<BuildWhereInput>;
  orderBy?: Maybe<BuildOrderByInput>;
  take?: Maybe<Scalars['Int']>;
  skip?: Maybe<Scalars['Int']>;
};

export type CommitCreateInput = {
  message: Scalars['String'];
  app: WhereParentIdInput;
};

export type CommitOrderByInput = {
  id?: Maybe<SortOrder>;
  createdAt?: Maybe<SortOrder>;
  message?: Maybe<SortOrder>;
};

export type CommitWhereInput = {
  id?: Maybe<StringFilter>;
  createdAt?: Maybe<DateTimeFilter>;
  app: WhereUniqueInput;
  user?: Maybe<WhereUniqueInput>;
  message?: Maybe<StringFilter>;
};

export type CommitWhereUniqueInput = {
  id?: Maybe<Scalars['String']>;
};

export type CompleteAuthorizeAppWithGithubInput = {
  code: Scalars['String'];
  state: Scalars['String'];
};

export type CompleteInvitationInput = {
  token: Scalars['String'];
};

export type ConnectorRestApi = IBlock & {
  __typename?: 'ConnectorRestApi';
  id: Scalars['String'];
  createdAt: Scalars['DateTime'];
  updatedAt: Scalars['DateTime'];
  parentBlock?: Maybe<Block>;
  displayName: Scalars['String'];
  description: Scalars['String'];
  blockType: EnumBlockType;
  versionNumber: Scalars['Float'];
  inputParameters: Array<BlockInputOutput>;
  outputParameters: Array<BlockInputOutput>;
  lockedByUserId?: Maybe<Scalars['String']>;
  lockedAt?: Maybe<Scalars['DateTime']>;
  authenticationType: EnumConnectorRestApiAuthenticationType;
  privateKeyAuthenticationSettings?: Maybe<PrivateKeyAuthenticationSettings>;
  httpBasicAuthenticationSettings?: Maybe<HttpBasicAuthenticationSettings>;
};

export type ConnectorRestApiCall = IBlock & {
  __typename?: 'ConnectorRestApiCall';
  id: Scalars['String'];
  createdAt: Scalars['DateTime'];
  updatedAt: Scalars['DateTime'];
  parentBlock?: Maybe<Block>;
  displayName: Scalars['String'];
  description: Scalars['String'];
  blockType: EnumBlockType;
  versionNumber: Scalars['Float'];
  inputParameters: Array<BlockInputOutput>;
  outputParameters: Array<BlockInputOutput>;
  lockedByUserId?: Maybe<Scalars['String']>;
  lockedAt?: Maybe<Scalars['DateTime']>;
  url: Scalars['String'];
};

export type ConnectorRestApiCallCreateInput = {
  displayName: Scalars['String'];
  description?: Maybe<Scalars['String']>;
  app: WhereParentIdInput;
  parentBlock?: Maybe<WhereParentIdInput>;
  inputParameters?: Maybe<Array<BlockInputOutputInput>>;
  outputParameters?: Maybe<Array<BlockInputOutputInput>>;
  url: Scalars['String'];
};

export type ConnectorRestApiCallOrderByInput = {
  id?: Maybe<SortOrder>;
  createdAt?: Maybe<SortOrder>;
  updatedAt?: Maybe<SortOrder>;
  blockType?: Maybe<SortOrder>;
  displayName?: Maybe<SortOrder>;
  description?: Maybe<SortOrder>;
};

export type ConnectorRestApiCallWhereInput = {
  id?: Maybe<StringFilter>;
  createdAt?: Maybe<DateTimeFilter>;
  updatedAt?: Maybe<DateTimeFilter>;
  app?: Maybe<WhereUniqueInput>;
  parentBlock?: Maybe<WhereUniqueInput>;
  displayName?: Maybe<StringFilter>;
  description?: Maybe<StringFilter>;
};

export type ConnectorRestApiCreateInput = {
  displayName: Scalars['String'];
  description?: Maybe<Scalars['String']>;
  app: WhereParentIdInput;
  parentBlock?: Maybe<WhereParentIdInput>;
  inputParameters?: Maybe<Array<BlockInputOutputInput>>;
  outputParameters?: Maybe<Array<BlockInputOutputInput>>;
  authenticationType: EnumConnectorRestApiAuthenticationType;
  privateKeyAuthenticationSettings?: Maybe<
    PrivateKeyAuthenticationSettingsInput
  >;
  httpBasicAuthenticationSettings?: Maybe<HttpBasicAuthenticationSettingsInput>;
};

export type ConnectorRestApiOrderByInput = {
  id?: Maybe<SortOrder>;
  createdAt?: Maybe<SortOrder>;
  updatedAt?: Maybe<SortOrder>;
  blockType?: Maybe<SortOrder>;
  displayName?: Maybe<SortOrder>;
  description?: Maybe<SortOrder>;
};

export type ConnectorRestApiWhereInput = {
  id?: Maybe<StringFilter>;
  createdAt?: Maybe<DateTimeFilter>;
  updatedAt?: Maybe<DateTimeFilter>;
  app?: Maybe<WhereUniqueInput>;
  parentBlock?: Maybe<WhereUniqueInput>;
  displayName?: Maybe<StringFilter>;
  description?: Maybe<StringFilter>;
};

export type DateTimeFilter = {
  equals?: Maybe<Scalars['DateTime']>;
  not?: Maybe<Scalars['DateTime']>;
  in?: Maybe<Array<Scalars['DateTime']>>;
  notIn?: Maybe<Array<Scalars['DateTime']>>;
  lt?: Maybe<Scalars['DateTime']>;
  lte?: Maybe<Scalars['DateTime']>;
  gt?: Maybe<Scalars['DateTime']>;
  gte?: Maybe<Scalars['DateTime']>;
};

export type Deployment = {
  __typename?: 'Deployment';
  id: Scalars['String'];
  createdAt: Scalars['DateTime'];
  createdBy: User;
  userId: Scalars['String'];
  build: Build;
  buildId: Scalars['String'];
  environment: Environment;
  environmentId: Scalars['String'];
  status: EnumDeploymentStatus;
  message: Scalars['String'];
  actionId: Scalars['String'];
  action?: Maybe<Action>;
};

export type DeploymentCreateInput = {
  build: WhereParentIdInput;
  environment: WhereParentIdInput;
  message?: Maybe<Scalars['String']>;
};

export type DeploymentOrderByInput = {
  id?: Maybe<SortOrder>;
  createdAt?: Maybe<SortOrder>;
  userId?: Maybe<SortOrder>;
  status?: Maybe<SortOrder>;
  message?: Maybe<SortOrder>;
};

export type DeploymentWhereInput = {
  id?: Maybe<StringFilter>;
  createdAt?: Maybe<DateTimeFilter>;
  build: WhereUniqueInput;
  environment: WhereUniqueInput;
  status?: Maybe<EnumDeploymentStatusFilter>;
  createdBy?: Maybe<WhereUniqueInput>;
  message?: Maybe<StringFilter>;
};

export type Entity = {
  __typename?: 'Entity';
  id: Scalars['String'];
  createdAt: Scalars['DateTime'];
  updatedAt: Scalars['DateTime'];
  app?: Maybe<App>;
  appId: Scalars['String'];
  name: Scalars['String'];
  displayName: Scalars['String'];
  pluralDisplayName: Scalars['String'];
  description?: Maybe<Scalars['String']>;
  versions?: Maybe<Array<EntityVersion>>;
  fields?: Maybe<Array<EntityField>>;
  permissions?: Maybe<Array<EntityPermission>>;
  lockedByUserId?: Maybe<Scalars['String']>;
  lockedByUser?: Maybe<User>;
  lockedAt?: Maybe<Scalars['DateTime']>;
};

export type EntityVersionsArgs = {
  where?: Maybe<EntityVersionWhereInput>;
  orderBy?: Maybe<EntityVersionOrderByInput>;
  skip?: Maybe<Scalars['Int']>;
  take?: Maybe<Scalars['Int']>;
};

export type EntityFieldsArgs = {
  where?: Maybe<EntityFieldWhereInput>;
  orderBy?: Maybe<EntityFieldOrderByInput>;
  skip?: Maybe<Scalars['Int']>;
  take?: Maybe<Scalars['Int']>;
};

export type EntityAddPermissionFieldInput = {
  action: EnumEntityAction;
  fieldName: Scalars['String'];
  entity: WhereParentIdInput;
};

export type EntityCreateInput = {
  name: Scalars['String'];
  displayName: Scalars['String'];
  pluralDisplayName: Scalars['String'];
  description?: Maybe<Scalars['String']>;
  app: WhereParentIdInput;
};

export type EntityField = {
  __typename?: 'EntityField';
  id: Scalars['String'];
  permanentId: Scalars['String'];
  createdAt: Scalars['DateTime'];
  updatedAt: Scalars['DateTime'];
  name: Scalars['String'];
  displayName: Scalars['String'];
  dataType: EnumDataType;
  properties?: Maybe<Scalars['JSONObject']>;
  required: Scalars['Boolean'];
  unique: Scalars['Boolean'];
  searchable: Scalars['Boolean'];
  description?: Maybe<Scalars['String']>;
  position?: Maybe<Scalars['Int']>;
};

export type EntityFieldCreateByDisplayNameInput = {
  displayName: Scalars['String'];
  dataType?: Maybe<EnumDataType>;
  entity: WhereParentIdInput;
};

export type EntityFieldCreateInput = {
  name: Scalars['String'];
  displayName: Scalars['String'];
  dataType: EnumDataType;
  properties: Scalars['JSONObject'];
  required: Scalars['Boolean'];
  unique: Scalars['Boolean'];
  searchable: Scalars['Boolean'];
  description: Scalars['String'];
  entity: WhereParentIdInput;
  position?: Maybe<Scalars['Int']>;
};

export type EntityFieldFilter = {
  every?: Maybe<EntityFieldWhereInput>;
  some?: Maybe<EntityFieldWhereInput>;
  none?: Maybe<EntityFieldWhereInput>;
};

export type EntityFieldOrderByInput = {
  id?: Maybe<SortOrder>;
  permanentId?: Maybe<SortOrder>;
  createdAt?: Maybe<SortOrder>;
  updatedAt?: Maybe<SortOrder>;
  name?: Maybe<SortOrder>;
  displayName?: Maybe<SortOrder>;
  dataType?: Maybe<SortOrder>;
  required?: Maybe<SortOrder>;
  unique?: Maybe<SortOrder>;
  searchable?: Maybe<SortOrder>;
  description?: Maybe<SortOrder>;
  position?: Maybe<SortOrder>;
};

export type EntityFieldUpdateInput = {
  name?: Maybe<Scalars['String']>;
  displayName?: Maybe<Scalars['String']>;
  dataType?: Maybe<EnumDataType>;
  properties?: Maybe<Scalars['JSONObject']>;
  required?: Maybe<Scalars['Boolean']>;
  unique?: Maybe<Scalars['Boolean']>;
  searchable?: Maybe<Scalars['Boolean']>;
  description?: Maybe<Scalars['String']>;
  position?: Maybe<Scalars['Int']>;
};

export type EntityFieldWhereInput = {
  id?: Maybe<StringFilter>;
  permanentId?: Maybe<StringFilter>;
  createdAt?: Maybe<DateTimeFilter>;
  updatedAt?: Maybe<DateTimeFilter>;
  name?: Maybe<StringFilter>;
  displayName?: Maybe<StringFilter>;
  dataType?: Maybe<EnumDataTypeFilter>;
  required?: Maybe<BooleanFilter>;
  unique?: Maybe<BooleanFilter>;
  searchable?: Maybe<BooleanFilter>;
  description?: Maybe<StringFilter>;
};

export type EntityOrderByInput = {
  id?: Maybe<SortOrder>;
  createdAt?: Maybe<SortOrder>;
  updatedAt?: Maybe<SortOrder>;
  name?: Maybe<SortOrder>;
  displayName?: Maybe<SortOrder>;
  pluralDisplayName?: Maybe<SortOrder>;
  description?: Maybe<SortOrder>;
};

export type EntityPage = IBlock & {
  __typename?: 'EntityPage';
  id: Scalars['String'];
  createdAt: Scalars['DateTime'];
  updatedAt: Scalars['DateTime'];
  parentBlock?: Maybe<Block>;
  displayName: Scalars['String'];
  description: Scalars['String'];
  blockType: EnumBlockType;
  versionNumber: Scalars['Float'];
  inputParameters: Array<BlockInputOutput>;
  outputParameters: Array<BlockInputOutput>;
  lockedByUserId?: Maybe<Scalars['String']>;
  lockedAt?: Maybe<Scalars['DateTime']>;
  entityId: Scalars['String'];
  pageType: EnumEntityPageType;
  singleRecordSettings?: Maybe<EntityPageSingleRecordSettings>;
  listSettings?: Maybe<EntityPageListSettings>;
  showAllFields: Scalars['Boolean'];
  showFieldList?: Maybe<Array<Scalars['String']>>;
};

export type EntityPageCreateInput = {
  displayName: Scalars['String'];
  description?: Maybe<Scalars['String']>;
  app: WhereParentIdInput;
  parentBlock?: Maybe<WhereParentIdInput>;
  inputParameters?: Maybe<Array<BlockInputOutputInput>>;
  outputParameters?: Maybe<Array<BlockInputOutputInput>>;
  entityId?: Maybe<Scalars['String']>;
  pageType: EnumEntityPageType;
  singleRecordSettings?: Maybe<EntityPageSingleRecordSettingsInput>;
  listSettings?: Maybe<EntityPageListSettingsInput>;
  showAllFields: Scalars['Boolean'];
  showFieldList?: Maybe<Array<Scalars['String']>>;
};

export type EntityPageListSettings = IEntityPageSettings & {
  __typename?: 'EntityPageListSettings';
  allowCreation: Scalars['Boolean'];
  allowDeletion: Scalars['Boolean'];
  enableSearch: Scalars['Boolean'];
  navigateToPageId?: Maybe<Scalars['String']>;
};

export type EntityPageListSettingsInput = {
  allowCreation: Scalars['Boolean'];
  allowDeletion: Scalars['Boolean'];
  enableSearch: Scalars['Boolean'];
  navigateToPageId?: Maybe<Scalars['String']>;
};

export type EntityPageOrderByInput = {
  id?: Maybe<SortOrder>;
  createdAt?: Maybe<SortOrder>;
  updatedAt?: Maybe<SortOrder>;
  blockType?: Maybe<SortOrder>;
  displayName?: Maybe<SortOrder>;
  description?: Maybe<SortOrder>;
};

export type EntityPageSingleRecordSettings = IEntityPageSettings & {
  __typename?: 'EntityPageSingleRecordSettings';
  allowCreation: Scalars['Boolean'];
  allowDeletion: Scalars['Boolean'];
  allowUpdate: Scalars['Boolean'];
};

export type EntityPageSingleRecordSettingsInput = {
  allowCreation: Scalars['Boolean'];
  allowDeletion: Scalars['Boolean'];
  allowUpdate: Scalars['Boolean'];
};

export type EntityPageUpdateInput = {
  displayName?: Maybe<Scalars['String']>;
  description?: Maybe<Scalars['String']>;
  entityId?: Maybe<Scalars['String']>;
  pageType: EnumEntityPageType;
  singleRecordSettings?: Maybe<EntityPageSingleRecordSettingsInput>;
  listSettings?: Maybe<EntityPageListSettingsInput>;
  showAllFields: Scalars['Boolean'];
  showFieldList?: Maybe<Array<Scalars['String']>>;
};

export type EntityPageWhereInput = {
  id?: Maybe<StringFilter>;
  createdAt?: Maybe<DateTimeFilter>;
  updatedAt?: Maybe<DateTimeFilter>;
  app?: Maybe<WhereUniqueInput>;
  parentBlock?: Maybe<WhereUniqueInput>;
  displayName?: Maybe<StringFilter>;
  description?: Maybe<StringFilter>;
};

export type EntityPermission = {
  __typename?: 'EntityPermission';
  id: Scalars['String'];
  entityVersionId: Scalars['String'];
  entityVersion?: Maybe<EntityVersion>;
  action: EnumEntityAction;
  type: EnumEntityPermissionType;
  permissionRoles?: Maybe<Array<EntityPermissionRole>>;
  permissionFields?: Maybe<Array<EntityPermissionField>>;
};

export type EntityPermissionField = {
  __typename?: 'EntityPermissionField';
  id: Scalars['String'];
  permissionId: Scalars['String'];
  permission?: Maybe<EntityPermission>;
  fieldPermanentId: Scalars['String'];
  entityVersionId: Scalars['String'];
  field: EntityField;
  permissionRoles?: Maybe<Array<EntityPermissionRole>>;
};

export type EntityPermissionFieldWhereUniqueInput = {
  entityId: Scalars['String'];
  action: EnumEntityAction;
  fieldPermanentId: Scalars['String'];
};

export type EntityPermissionRole = {
  __typename?: 'EntityPermissionRole';
  id: Scalars['String'];
  entityVersionId: Scalars['String'];
  action: EnumEntityAction;
  entityPermission?: Maybe<EntityPermission>;
  appRoleId: Scalars['String'];
  appRole: AppRole;
};

export type EntityUpdateInput = {
  name?: Maybe<Scalars['String']>;
  displayName?: Maybe<Scalars['String']>;
  pluralDisplayName?: Maybe<Scalars['String']>;
  description?: Maybe<Scalars['String']>;
};

export type EntityUpdatePermissionFieldRolesInput = {
  permissionField: WhereParentIdInput;
  deletePermissionRoles?: Maybe<Array<WhereUniqueInput>>;
  addPermissionRoles?: Maybe<Array<WhereUniqueInput>>;
};

export type EntityUpdatePermissionInput = {
  action: EnumEntityAction;
  type: EnumEntityPermissionType;
};

export type EntityUpdatePermissionRolesInput = {
  action: EnumEntityAction;
  entity: WhereParentIdInput;
  deleteRoles?: Maybe<Array<WhereUniqueInput>>;
  addRoles?: Maybe<Array<WhereUniqueInput>>;
};

export type EntityVersion = {
  __typename?: 'EntityVersion';
  id: Scalars['String'];
  createdAt: Scalars['DateTime'];
  updatedAt: Scalars['DateTime'];
  entityId: Scalars['String'];
  entity: Entity;
  versionNumber: Scalars['Int'];
  name: Scalars['String'];
  displayName: Scalars['String'];
  pluralDisplayName: Scalars['String'];
  description?: Maybe<Scalars['String']>;
  commit?: Maybe<Commit>;
  fields: Array<EntityField>;
  permissions?: Maybe<Array<EntityPermission>>;
};

export type EntityVersionFieldsArgs = {
  where?: Maybe<EntityFieldWhereInput>;
  orderBy?: Maybe<EntityFieldOrderByInput>;
  skip?: Maybe<Scalars['Int']>;
  take?: Maybe<Scalars['Int']>;
};

export type EntityVersionOrderByInput = {
  id?: Maybe<SortOrder>;
  createdAt?: Maybe<SortOrder>;
  updatedAt?: Maybe<SortOrder>;
  versionNumber?: Maybe<SortOrder>;
  name?: Maybe<SortOrder>;
  displayName?: Maybe<SortOrder>;
  pluralDisplayName?: Maybe<SortOrder>;
  description?: Maybe<SortOrder>;
  label?: Maybe<SortOrder>;
};

export type EntityVersionWhereInput = {
  id?: Maybe<StringFilter>;
  createdAt?: Maybe<DateTimeFilter>;
  updatedAt?: Maybe<DateTimeFilter>;
  versionNumber?: Maybe<IntFilter>;
  name?: Maybe<StringFilter>;
  displayName?: Maybe<StringFilter>;
  pluralDisplayName?: Maybe<StringFilter>;
  description?: Maybe<StringFilter>;
  label?: Maybe<StringFilter>;
  entity?: Maybe<WhereUniqueInput>;
};

export type EntityWhereInput = {
  id?: Maybe<StringFilter>;
  createdAt?: Maybe<DateTimeFilter>;
  updatedAt?: Maybe<DateTimeFilter>;
  name?: Maybe<StringFilter>;
  displayName?: Maybe<StringFilter>;
  pluralDisplayName?: Maybe<StringFilter>;
  description?: Maybe<StringFilter>;
  fields?: Maybe<EntityFieldFilter>;
  app?: Maybe<WhereUniqueInput>;
};

export enum EnumActionLogLevel {
  Error = 'Error',
  Warning = 'Warning',
  Info = 'Info',
  Debug = 'Debug',
}

export enum EnumActionStepStatus {
  Waiting = 'Waiting',
  Running = 'Running',
  Failed = 'Failed',
  Success = 'Success',
}

export enum EnumAuthProviderType {
  Http = 'Http',
  Jwt = 'Jwt',
}

export enum EnumBlockType {
  AppSettings = 'AppSettings',
  Flow = 'Flow',
  ConnectorRestApi = 'ConnectorRestApi',
  ConnectorRestApiCall = 'ConnectorRestApiCall',
  ConnectorSoapApi = 'ConnectorSoapApi',
  ConnectorFile = 'ConnectorFile',
  EntityApi = 'EntityApi',
  EntityApiEndpoint = 'EntityApiEndpoint',
  FlowApi = 'FlowApi',
  Layout = 'Layout',
  CanvasPage = 'CanvasPage',
  EntityPage = 'EntityPage',
  Document = 'Document',
}

export type EnumBlockTypeFilter = {
  equals?: Maybe<EnumBlockType>;
  not?: Maybe<EnumBlockType>;
  in?: Maybe<Array<EnumBlockType>>;
  notIn?: Maybe<Array<EnumBlockType>>;
};

export enum EnumBuildStatus {
  Running = 'Running',
  Completed = 'Completed',
  Failed = 'Failed',
  Invalid = 'Invalid',
}

export enum EnumConnectorRestApiAuthenticationType {
  None = 'None',
  PrivateKey = 'PrivateKey',
  HttpBasicAuthentication = 'HttpBasicAuthentication',
  OAuth2PasswordFlow = 'OAuth2PasswordFlow',
  OAuth2UserAgentFlow = 'OAuth2UserAgentFlow',
}

export enum EnumDataType {
  SingleLineText = 'SingleLineText',
  MultiLineText = 'MultiLineText',
  Email = 'Email',
  WholeNumber = 'WholeNumber',
  DateTime = 'DateTime',
  DecimalNumber = 'DecimalNumber',
  Lookup = 'Lookup',
  MultiSelectOptionSet = 'MultiSelectOptionSet',
  OptionSet = 'OptionSet',
  Boolean = 'Boolean',
  GeographicLocation = 'GeographicLocation',
  Id = 'Id',
  CreatedAt = 'CreatedAt',
  UpdatedAt = 'UpdatedAt',
  Roles = 'Roles',
  Username = 'Username',
  Password = 'Password',
  Json = 'Json',
}

export type EnumDataTypeFilter = {
  equals?: Maybe<EnumDataType>;
  not?: Maybe<EnumDataType>;
  in?: Maybe<Array<EnumDataType>>;
  notIn?: Maybe<Array<EnumDataType>>;
};

export enum EnumDeploymentStatus {
  Waiting = 'Waiting',
  Completed = 'Completed',
  Failed = 'Failed',
  Removed = 'Removed',
}

export type EnumDeploymentStatusFilter = {
  equals?: Maybe<EnumDeploymentStatus>;
  not?: Maybe<EnumDeploymentStatus>;
  in?: Maybe<Array<EnumDeploymentStatus>>;
  notIn?: Maybe<Array<EnumDeploymentStatus>>;
};

export enum EnumEntityAction {
  View = 'View',
  Create = 'Create',
  Update = 'Update',
  Delete = 'Delete',
  Search = 'Search',
}

export enum EnumEntityPageType {
  SingleRecord = 'SingleRecord',
  List = 'List',
  MasterDetails = 'MasterDetails',
}

export enum EnumEntityPermissionType {
  AllRoles = 'AllRoles',
  Granular = 'Granular',
  Disabled = 'Disabled',
}

export enum EnumPendingChangeAction {
  Create = 'Create',
  Update = 'Update',
  Delete = 'Delete',
}

export enum EnumPendingChangeResourceType {
  Entity = 'Entity',
  Block = 'Block',
}

<<<<<<< HEAD
export enum EnumSubscriptionPlan {
  Pro = 'Pro',
  Business = 'Business',
  Enterprise = 'Enterprise',
}

export enum EnumSubscriptionStatus {
  Active = 'Active',
  Trailing = 'Trailing',
  PastDue = 'PastDue',
  Paused = 'Paused',
  Deleted = 'Deleted',
}

export enum EnumWorkspaceMemberType {
  User = 'User',
  Invitation = 'Invitation',
=======
export enum EnumSourceControlService {
  Github = 'Github',
>>>>>>> f11e22d9
}

export type Environment = {
  __typename?: 'Environment';
  id: Scalars['String'];
  createdAt: Scalars['DateTime'];
  updatedAt: Scalars['DateTime'];
  app: App;
  appId: Scalars['String'];
  name: Scalars['String'];
  description?: Maybe<Scalars['String']>;
  address: Scalars['String'];
};

export type GitRepo = {
  __typename?: 'GitRepo';
  name: Scalars['String'];
  url: Scalars['String'];
  private: Scalars['Boolean'];
  fullName: Scalars['String'];
  admin: Scalars['Boolean'];
};

export type HttpBasicAuthenticationSettings = {
  __typename?: 'HttpBasicAuthenticationSettings';
  username: Scalars['String'];
  password: Scalars['String'];
};

export type HttpBasicAuthenticationSettingsInput = {
  username: Scalars['String'];
  password: Scalars['String'];
};

export type IBlock = {
  id: Scalars['String'];
  createdAt: Scalars['DateTime'];
  updatedAt: Scalars['DateTime'];
  parentBlock?: Maybe<Block>;
  displayName: Scalars['String'];
  description: Scalars['String'];
  blockType: EnumBlockType;
  versionNumber: Scalars['Float'];
  inputParameters: Array<BlockInputOutput>;
  outputParameters: Array<BlockInputOutput>;
  lockedByUserId?: Maybe<Scalars['String']>;
  lockedAt?: Maybe<Scalars['DateTime']>;
};

export type IEntityPageSettings = {
  allowCreation: Scalars['Boolean'];
  allowDeletion: Scalars['Boolean'];
};

export type IntFilter = {
  equals?: Maybe<Scalars['Int']>;
  not?: Maybe<Scalars['Int']>;
  in?: Maybe<Array<Scalars['Int']>>;
  notIn?: Maybe<Array<Scalars['Int']>>;
  lt?: Maybe<Scalars['Int']>;
  lte?: Maybe<Scalars['Int']>;
  gt?: Maybe<Scalars['Int']>;
  gte?: Maybe<Scalars['Int']>;
};

export type Invitation = {
  __typename?: 'Invitation';
  id: Scalars['String'];
  createdAt: Scalars['DateTime'];
  updatedAt: Scalars['DateTime'];
  email: Scalars['String'];
  workspace?: Maybe<Workspace>;
  invitedByUser?: Maybe<User>;
};

export type InviteUserInput = {
  email: Scalars['String'];
};

export type LoginInput = {
  email: Scalars['String'];
  password: Scalars['String'];
};

export type Mutation = {
  __typename?: 'Mutation';
  updateAccount: Account;
  deleteWorkspace?: Maybe<Workspace>;
  updateWorkspace?: Maybe<Workspace>;
  createWorkspace?: Maybe<Workspace>;
  inviteUser?: Maybe<Invitation>;
  revokeInvitation?: Maybe<Invitation>;
  resendInvitation?: Maybe<Invitation>;
  deleteUser?: Maybe<User>;
  createOneEntity: Entity;
  deleteEntity?: Maybe<Entity>;
  updateEntity?: Maybe<Entity>;
  lockEntity?: Maybe<Entity>;
  updateEntityPermission: EntityPermission;
  updateEntityPermissionRoles: EntityPermission;
  addEntityPermissionField: EntityPermissionField;
  deleteEntityPermissionField: EntityPermissionField;
  updateEntityPermissionFieldRoles: EntityPermissionField;
  createEntityField: EntityField;
  createEntityFieldByDisplayName: EntityField;
  deleteEntityField: EntityField;
  updateEntityField: EntityField;
  createDefaultRelatedField: EntityField;
  createAppRole: AppRole;
  deleteAppRole?: Maybe<AppRole>;
  updateAppRole?: Maybe<AppRole>;
  updateAppSettings?: Maybe<AppSettings>;
  createBuild: Build;
  createDeployment: Deployment;
  createApp: App;
  createAppWithEntities: App;
  deleteApp?: Maybe<App>;
  updateApp?: Maybe<App>;
  commit?: Maybe<Commit>;
  discardPendingChanges?: Maybe<Scalars['Boolean']>;
  startAuthorizeAppWithGithub: AuthorizeAppWithGithubResult;
  completeAuthorizeAppWithGithub: App;
  removeAuthorizeAppWithGithub: App;
  appEnableSyncWithGithubRepo: App;
  appDisableSyncWithGithubRepo: App;
  signup: Auth;
  login: Auth;
  createApiToken: ApiToken;
  changePassword: Account;
  deleteApiToken: ApiToken;
  setCurrentWorkspace: Auth;
  completeInvitation: Auth;
  createConnectorRestApi: ConnectorRestApi;
  updateConnectorRestApi: ConnectorRestApi;
  createConnectorRestApiCall: ConnectorRestApiCall;
  updateConnectorRestApiCall: ConnectorRestApiCall;
  createEntityPage: EntityPage;
  updateEntityPage: EntityPage;
  createRepoInOrg: GitRepo;
};

export type MutationUpdateAccountArgs = {
  data: UpdateAccountInput;
};

export type MutationDeleteWorkspaceArgs = {
  where: WhereUniqueInput;
};

export type MutationUpdateWorkspaceArgs = {
  data: WorkspaceUpdateInput;
  where: WhereUniqueInput;
};

export type MutationCreateWorkspaceArgs = {
  data: WorkspaceCreateInput;
};

export type MutationInviteUserArgs = {
  data: InviteUserInput;
};

export type MutationRevokeInvitationArgs = {
  where: WhereUniqueInput;
};

export type MutationResendInvitationArgs = {
  where: WhereUniqueInput;
};

export type MutationDeleteUserArgs = {
  where: WhereUniqueInput;
};

export type MutationCreateOneEntityArgs = {
  data: EntityCreateInput;
};

export type MutationDeleteEntityArgs = {
  where: WhereUniqueInput;
};

export type MutationUpdateEntityArgs = {
  data: EntityUpdateInput;
  where: WhereUniqueInput;
};

export type MutationLockEntityArgs = {
  where: WhereUniqueInput;
};

export type MutationUpdateEntityPermissionArgs = {
  data: EntityUpdatePermissionInput;
  where: WhereUniqueInput;
};

export type MutationUpdateEntityPermissionRolesArgs = {
  data: EntityUpdatePermissionRolesInput;
};

export type MutationAddEntityPermissionFieldArgs = {
  data: EntityAddPermissionFieldInput;
};

export type MutationDeleteEntityPermissionFieldArgs = {
  where: EntityPermissionFieldWhereUniqueInput;
};

export type MutationUpdateEntityPermissionFieldRolesArgs = {
  data: EntityUpdatePermissionFieldRolesInput;
};

export type MutationCreateEntityFieldArgs = {
  data: EntityFieldCreateInput;
  relatedFieldName?: Maybe<Scalars['String']>;
  relatedFieldDisplayName?: Maybe<Scalars['String']>;
};

export type MutationCreateEntityFieldByDisplayNameArgs = {
  data: EntityFieldCreateByDisplayNameInput;
};

export type MutationDeleteEntityFieldArgs = {
  where: WhereUniqueInput;
};

export type MutationUpdateEntityFieldArgs = {
  data: EntityFieldUpdateInput;
  where: WhereUniqueInput;
  relatedFieldName?: Maybe<Scalars['String']>;
  relatedFieldDisplayName?: Maybe<Scalars['String']>;
};

export type MutationCreateDefaultRelatedFieldArgs = {
  where: WhereUniqueInput;
  relatedFieldName?: Maybe<Scalars['String']>;
  relatedFieldDisplayName?: Maybe<Scalars['String']>;
};

export type MutationCreateAppRoleArgs = {
  data: AppRoleCreateInput;
};

export type MutationDeleteAppRoleArgs = {
  where: WhereUniqueInput;
};

export type MutationUpdateAppRoleArgs = {
  data: AppRoleUpdateInput;
  where: WhereUniqueInput;
};

export type MutationUpdateAppSettingsArgs = {
  data: AppSettingsUpdateInput;
  where: WhereUniqueInput;
};

export type MutationCreateBuildArgs = {
  data: BuildCreateInput;
};

export type MutationCreateDeploymentArgs = {
  data: DeploymentCreateInput;
};

export type MutationCreateAppArgs = {
  data: AppCreateInput;
};

export type MutationCreateAppWithEntitiesArgs = {
  data: AppCreateWithEntitiesInput;
};

export type MutationDeleteAppArgs = {
  where: WhereUniqueInput;
};

export type MutationUpdateAppArgs = {
  data: AppUpdateInput;
  where: WhereUniqueInput;
};

export type MutationCommitArgs = {
  data: CommitCreateInput;
};

export type MutationDiscardPendingChangesArgs = {
  data: PendingChangesDiscardInput;
};

export type MutationStartAuthorizeAppWithGithubArgs = {
  where: WhereUniqueInput;
};

export type MutationCompleteAuthorizeAppWithGithubArgs = {
  data: CompleteAuthorizeAppWithGithubInput;
  where: WhereUniqueInput;
};

export type MutationRemoveAuthorizeAppWithGithubArgs = {
  where: WhereUniqueInput;
};

export type MutationAppEnableSyncWithGithubRepoArgs = {
  data: AppEnableSyncWithGithubRepoInput;
  where: WhereUniqueInput;
};

export type MutationAppDisableSyncWithGithubRepoArgs = {
  where: WhereUniqueInput;
};

export type MutationSignupArgs = {
  data: SignupInput;
};

export type MutationLoginArgs = {
  data: LoginInput;
};

export type MutationCreateApiTokenArgs = {
  data: ApiTokenCreateInput;
};

export type MutationChangePasswordArgs = {
  data: ChangePasswordInput;
};

export type MutationDeleteApiTokenArgs = {
  where: WhereUniqueInput;
};

export type MutationSetCurrentWorkspaceArgs = {
  data: WhereUniqueInput;
};

export type MutationCompleteInvitationArgs = {
  data: CompleteInvitationInput;
};

export type MutationCreateConnectorRestApiArgs = {
  data: ConnectorRestApiCreateInput;
};

export type MutationUpdateConnectorRestApiArgs = {
  data: BlockUpdateInput;
  where: WhereUniqueInput;
};

export type MutationCreateConnectorRestApiCallArgs = {
  data: ConnectorRestApiCallCreateInput;
};

export type MutationUpdateConnectorRestApiCallArgs = {
  data: BlockUpdateInput;
  where: WhereUniqueInput;
};

export type MutationCreateEntityPageArgs = {
  data: EntityPageCreateInput;
};

export type MutationUpdateEntityPageArgs = {
  data: EntityPageUpdateInput;
  where: WhereUniqueInput;
};

export type MutationCreateRepoInOrgArgs = {
  appId: Scalars['String'];
  sourceControlService: EnumSourceControlService;
  input: RepoCreateInput;
};

export type PendingChange = {
  __typename?: 'PendingChange';
  action: EnumPendingChangeAction;
  resourceType: EnumPendingChangeResourceType;
  resourceId: Scalars['String'];
  resource: PendingChangeResource;
  versionNumber: Scalars['Int'];
};

export type PendingChangeResource = Entity | Block;

export type PendingChangesDiscardInput = {
  app: WhereParentIdInput;
};

export type PendingChangesFindInput = {
  app: WhereUniqueInput;
};

export type PrivateKeyAuthenticationSettings = {
  __typename?: 'PrivateKeyAuthenticationSettings';
  keyName: Scalars['String'];
  keyValue: Scalars['String'];
  type: Scalars['String'];
};

export type PrivateKeyAuthenticationSettingsInput = {
  keyName: Scalars['String'];
  keyValue: Scalars['String'];
  type: Scalars['String'];
};

export type PropertySelector = {
  __typename?: 'PropertySelector';
  propertyName: Scalars['String'];
  include: Scalars['Boolean'];
};

export type PropertySelectorInput = {
  propertyName: Scalars['String'];
  include: Scalars['Boolean'];
};

export type Query = {
  __typename?: 'Query';
  account: Account;
  workspaces: Array<Workspace>;
  workspace?: Maybe<Workspace>;
  currentWorkspace?: Maybe<Workspace>;
  workspaceMembers?: Maybe<Array<WorkspaceMember>>;
  entity?: Maybe<Entity>;
  entities: Array<Entity>;
  blocks: Array<Block>;
  block: Block;
  appRole?: Maybe<AppRole>;
  appRoles: Array<AppRole>;
  appSettings: AppSettings;
  builds: Array<Build>;
  build: Build;
  action: Action;
  deployments: Array<Deployment>;
  deployment: Deployment;
  app?: Maybe<App>;
  apps: Array<App>;
  pendingChanges: Array<PendingChange>;
  appValidateBeforeCommit: AppValidationResult;
  commit?: Maybe<Commit>;
  commits?: Maybe<Array<Commit>>;
  me: User;
  userApiTokens: Array<ApiToken>;
  ConnectorRestApi?: Maybe<ConnectorRestApi>;
  ConnectorRestApis: Array<ConnectorRestApi>;
  ConnectorRestApiCall?: Maybe<ConnectorRestApiCall>;
  ConnectorRestApiCalls: Array<ConnectorRestApiCall>;
  EntityPage?: Maybe<EntityPage>;
  EntityPages: Array<EntityPage>;
  getReposOfUser: Array<GitRepo>;
  getUsername: Scalars['String'];
};

export type QueryWorkspaceArgs = {
  where: WhereUniqueInput;
};

export type QueryEntityArgs = {
  where: WhereUniqueInput;
};

export type QueryEntitiesArgs = {
  where?: Maybe<EntityWhereInput>;
  orderBy?: Maybe<EntityOrderByInput>;
  skip?: Maybe<Scalars['Int']>;
  take?: Maybe<Scalars['Int']>;
};

export type QueryBlocksArgs = {
  where?: Maybe<BlockWhereInput>;
  orderBy?: Maybe<BlockOrderByInput>;
  skip?: Maybe<Scalars['Int']>;
  take?: Maybe<Scalars['Int']>;
};

export type QueryBlockArgs = {
  where: WhereUniqueInput;
};

export type QueryAppRoleArgs = {
  where: WhereUniqueInput;
  version?: Maybe<Scalars['Float']>;
};

export type QueryAppRolesArgs = {
  where?: Maybe<AppRoleWhereInput>;
  orderBy?: Maybe<AppRoleOrderByInput>;
  skip?: Maybe<Scalars['Int']>;
  take?: Maybe<Scalars['Int']>;
};

export type QueryAppSettingsArgs = {
  where: WhereUniqueInput;
};

export type QueryBuildsArgs = {
  where?: Maybe<BuildWhereInput>;
  orderBy?: Maybe<BuildOrderByInput>;
  take?: Maybe<Scalars['Int']>;
  skip?: Maybe<Scalars['Int']>;
};

export type QueryBuildArgs = {
  where: WhereUniqueInput;
};

export type QueryActionArgs = {
  where: WhereUniqueInput;
};

export type QueryDeploymentsArgs = {
  where?: Maybe<DeploymentWhereInput>;
  orderBy?: Maybe<DeploymentOrderByInput>;
  take?: Maybe<Scalars['Int']>;
  skip?: Maybe<Scalars['Int']>;
};

export type QueryDeploymentArgs = {
  where: WhereUniqueInput;
};

export type QueryAppArgs = {
  where: WhereUniqueInput;
};

export type QueryAppsArgs = {
  where?: Maybe<AppWhereInput>;
  orderBy?: Maybe<AppOrderByInput>;
  skip?: Maybe<Scalars['Int']>;
  take?: Maybe<Scalars['Int']>;
};

export type QueryPendingChangesArgs = {
  where: PendingChangesFindInput;
};

export type QueryAppValidateBeforeCommitArgs = {
  where: WhereUniqueInput;
};

export type QueryCommitArgs = {
  where: CommitWhereUniqueInput;
};

export type QueryCommitsArgs = {
  where?: Maybe<CommitWhereInput>;
  orderBy?: Maybe<CommitOrderByInput>;
  cursor?: Maybe<CommitWhereUniqueInput>;
  take?: Maybe<Scalars['Int']>;
  skip?: Maybe<Scalars['Int']>;
};

export type QueryConnectorRestApiArgs = {
  where: WhereUniqueInput;
};

export type QueryConnectorRestApisArgs = {
  where?: Maybe<ConnectorRestApiWhereInput>;
  orderBy?: Maybe<ConnectorRestApiOrderByInput>;
  skip?: Maybe<Scalars['Int']>;
  take?: Maybe<Scalars['Int']>;
};

export type QueryConnectorRestApiCallArgs = {
  where: WhereUniqueInput;
};

export type QueryConnectorRestApiCallsArgs = {
  where?: Maybe<ConnectorRestApiCallWhereInput>;
  orderBy?: Maybe<ConnectorRestApiCallOrderByInput>;
  skip?: Maybe<Scalars['Int']>;
  take?: Maybe<Scalars['Int']>;
};

export type QueryEntityPageArgs = {
  where: WhereUniqueInput;
};

export type QueryEntityPagesArgs = {
  where?: Maybe<EntityPageWhereInput>;
  orderBy?: Maybe<EntityPageOrderByInput>;
  skip?: Maybe<Scalars['Int']>;
  take?: Maybe<Scalars['Int']>;
};

export type QueryGetReposOfUserArgs = {
  appId: Scalars['String'];
  sourceControlService: EnumSourceControlService;
};

export type QueryGetUsernameArgs = {
  appId: Scalars['String'];
  sourceControlService: EnumSourceControlService;
};

export enum QueryMode {
  Default = 'Default',
  Insensitive = 'Insensitive',
}

export type RepoCreateInput = {
  name: Scalars['String'];
  public: Scalars['Boolean'];
};

export enum Role {
  Admin = 'Admin',
  User = 'User',
  OrganizationAdmin = 'OrganizationAdmin',
  ProjectAdmin = 'ProjectAdmin',
}

export type SignupInput = {
  email: Scalars['String'];
  password: Scalars['String'];
  firstName: Scalars['String'];
  lastName: Scalars['String'];
  workspaceName: Scalars['String'];
};

export enum SortOrder {
  Asc = 'Asc',
  Desc = 'Desc',
}

export type StringFilter = {
  equals?: Maybe<Scalars['String']>;
  not?: Maybe<Scalars['String']>;
  in?: Maybe<Array<Scalars['String']>>;
  notIn?: Maybe<Array<Scalars['String']>>;
  lt?: Maybe<Scalars['String']>;
  lte?: Maybe<Scalars['String']>;
  gt?: Maybe<Scalars['String']>;
  gte?: Maybe<Scalars['String']>;
  contains?: Maybe<Scalars['String']>;
  startsWith?: Maybe<Scalars['String']>;
  endsWith?: Maybe<Scalars['String']>;
  mode?: Maybe<QueryMode>;
};

export type Subscription = {
  __typename?: 'Subscription';
  id: Scalars['String'];
  createdAt: Scalars['DateTime'];
  updatedAt: Scalars['DateTime'];
  workspace?: Maybe<Workspace>;
  workspaceId: Scalars['String'];
  subscriptionPlan: EnumSubscriptionPlan;
  status: EnumSubscriptionStatus;
  cancellationEffectiveDate?: Maybe<Scalars['DateTime']>;
  cancelUrl?: Maybe<Scalars['String']>;
  updateUrl?: Maybe<Scalars['String']>;
  nextBillDate?: Maybe<Scalars['DateTime']>;
  price?: Maybe<Scalars['Float']>;
};

export type UpdateAccountInput = {
  firstName?: Maybe<Scalars['String']>;
  lastName?: Maybe<Scalars['String']>;
};

export type User = {
  __typename?: 'User';
  id: Scalars['String'];
  createdAt: Scalars['DateTime'];
  updatedAt: Scalars['DateTime'];
  account?: Maybe<Account>;
  workspace?: Maybe<Workspace>;
  userRoles?: Maybe<Array<UserRole>>;
  isOwner: Scalars['Boolean'];
};

export type UserRole = {
  __typename?: 'UserRole';
  id: Scalars['String'];
  createdAt: Scalars['DateTime'];
  updatedAt: Scalars['DateTime'];
  role: Role;
};

export type WhereParentIdInput = {
  connect: WhereUniqueInput;
};

export type WhereUniqueInput = {
  id: Scalars['String'];
};

export type Workspace = {
  __typename?: 'Workspace';
  id: Scalars['String'];
  createdAt: Scalars['DateTime'];
  updatedAt: Scalars['DateTime'];
  name: Scalars['String'];
  apps: Array<App>;
  users: Array<User>;
  subscription?: Maybe<Subscription>;
};

export type WorkspaceCreateInput = {
  name: Scalars['String'];
};

export type WorkspaceMember = {
  __typename?: 'WorkspaceMember';
  type: EnumWorkspaceMemberType;
  member: WorkspaceMemberType;
};

export type WorkspaceMemberType = User | Invitation;

export type WorkspaceUpdateInput = {
  name?: Maybe<Scalars['String']>;
};<|MERGE_RESOLUTION|>--- conflicted
+++ resolved
@@ -1107,7 +1107,10 @@
   Block = 'Block',
 }
 
-<<<<<<< HEAD
+export enum EnumSourceControlService {
+  Github = 'Github',
+}
+
 export enum EnumSubscriptionPlan {
   Pro = 'Pro',
   Business = 'Business',
@@ -1125,10 +1128,6 @@
 export enum EnumWorkspaceMemberType {
   User = 'User',
   Invitation = 'Invitation',
-=======
-export enum EnumSourceControlService {
-  Github = 'Github',
->>>>>>> f11e22d9
 }
 
 export type Environment = {
