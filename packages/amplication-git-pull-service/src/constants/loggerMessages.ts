export const LoggerMessages = {
  log: {
    GENERATE_OCTOKIT_ACCESS_TOKEN: "generate access token with octokit",
    NEW_REPOSITORY_WAS_CREATED: "create new repository successfully",
    FOUND_PREVIOUS_READY_COMMIT: "found previous ready commit",
    CLONE_SUCCESS: "clone successfully",
    PULL_COPY_SUCCESS: "pull and copy successfully",
<<<<<<< HEAD
=======
    DELETE_SUCCESSFULLY:
      "update record status to Deleted and delete from storage",
>>>>>>> b1d8f0af
  },
  error: {
    CATCH_ERROR_MESSAGE: "error from:",
  },
  debug: {},
};<|MERGE_RESOLUTION|>--- conflicted
+++ resolved
@@ -5,11 +5,8 @@
     FOUND_PREVIOUS_READY_COMMIT: "found previous ready commit",
     CLONE_SUCCESS: "clone successfully",
     PULL_COPY_SUCCESS: "pull and copy successfully",
-<<<<<<< HEAD
-=======
     DELETE_SUCCESSFULLY:
       "update record status to Deleted and delete from storage",
->>>>>>> b1d8f0af
   },
   error: {
     CATCH_ERROR_MESSAGE: "error from:",
