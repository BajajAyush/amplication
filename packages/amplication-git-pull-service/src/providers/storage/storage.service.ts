--- conflicted
+++ resolved
@@ -2,13 +2,6 @@
 import { IStorage } from "../../contracts/interfaces/storage.interface";
 import * as fse from "fs-extra";
 import { CustomError } from "../../errors/CustomError";
-<<<<<<< HEAD
-import klaw from "klaw";
-import path from "path";
-import fs from "fs";
-import { ErrorMessages } from "../../constants/errorMessages";
-=======
->>>>>>> ebe00030
 
 @Injectable()
 export class StorageService implements IStorage {
@@ -16,25 +9,7 @@
     try {
       await fse.copy(srcDir, destDir);
     } catch (err) {
-      throw new CustomError(ErrorMessages.COPY_DIR_FAILURE, err);
+      throw new CustomError("failed to copy files from srcDir to destDir", err);
     }
   }
-<<<<<<< HEAD
-
-  // TODO: check if needed
-  async removeNonCodeFiles(srcDir: string, forbiddenFilesExtension: string[]) {
-    try {
-      for await (const file of klaw(srcDir)) {
-        for (let ext of forbiddenFilesExtension) {
-          if (path.extname(file.path) === ext) {
-            fs.unlinkSync(file.path);
-          }
-        }
-      }
-    } catch (err) {
-      throw new CustomError(ErrorMessages.CLEAN_DIR_FAILURE, err);
-    }
-  }
-=======
->>>>>>> ebe00030
 }