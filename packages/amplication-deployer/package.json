--- conflicted
+++ resolved
@@ -22,13 +22,8 @@
     "dockerode": "3.2.1",
     "get-stream": "6.0.0",
     "reflect-metadata": "0.1.13",
-<<<<<<< HEAD
     "tar-fs": "2.1.1",
-    "winston": "3.3.3"
-=======
-    "tar-fs": "2.1.0",
     "winston": "3.3.4"
->>>>>>> 87cdbc3f
   },
   "devDependencies": {
     "@types/dockerode": "2.5.34",
