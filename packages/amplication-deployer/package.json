--- conflicted
+++ resolved
@@ -23,12 +23,8 @@
     "get-stream": "6.0.0",
     "reflect-metadata": "0.1.13",
     "tar-fs": "2.1.0",
-<<<<<<< HEAD
     "tar-stream": "2.2.0",
-    "winston": "3.3.3"
-=======
     "winston": "3.3.4"
->>>>>>> 87cdbc3f
   },
   "devDependencies": {
     "@types/dockerode": "2.5.34",
