{
  "name": "@amplication/scheduler",
  "version": "0.11.0",
  "description": "Simple HTTP cron job scheduler",
  "main": "./dist/index.js",
  "bin": {
    "scheduler": "dist/index.js"
  },
  "scripts": {
    "start": "node dist/index.js",
    "build": "run-s build:generate-help build:generate-types build:compile",
    "build:generate-help": "ts-node scripts/generate-help",
    "build:generate-types": "json2ts -i src/config.schema.json -o src/config.ts",
    "build:compile": "tsc"
  },
  "dependencies": {
    "@types/node-fetch": "2.5.7",
    "ajv": "6.12.6",
    "cron": "1.8.2",
    "cronstrue": "1.122.0",
    "node-fetch": "2.6.1",
    "rc": "1.2.8",
    "typescript": "4.1.2"
  },
  "devDependencies": {
<<<<<<< HEAD
    "@types/cron": "^1.7.3",
    "json-schema-to-typescript": "10.1.5",
=======
    "@types/rc": "1.2.0",
    "json-schema-to-typescript": "10.1.4",
>>>>>>> c5bdef67
    "npm-run-all": "4.1.5",
    "ts-node": "9.1.1"
  }
}<|MERGE_RESOLUTION|>--- conflicted
+++ resolved
@@ -23,13 +23,9 @@
     "typescript": "4.1.2"
   },
   "devDependencies": {
-<<<<<<< HEAD
     "@types/cron": "^1.7.3",
     "json-schema-to-typescript": "10.1.5",
-=======
     "@types/rc": "1.2.0",
-    "json-schema-to-typescript": "10.1.4",
->>>>>>> c5bdef67
     "npm-run-all": "4.1.5",
     "ts-node": "9.1.1"
   }
