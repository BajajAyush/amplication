--- conflicted
+++ resolved
@@ -26,15 +26,10 @@
     "winston": "^3.3.3"
   },
   "devDependencies": {
-<<<<<<< HEAD
-    "@graphql-codegen/cli": "1.17.7",
-    "@graphql-codegen/typescript": "1.17.7",
-=======
     "@graphql-codegen/cli": "1.21.6",
     "@graphql-codegen/typescript": "1.22.4",
     "@types/jest": "^27.0.2",
     "@types/semver": "^7.3.8",
->>>>>>> a7cafd0a
     "graphql": "15.3.0",
     "npm-run-all": "4.1.5",
     "prettier": "2.0.5",
