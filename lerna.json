--- conflicted
+++ resolved
@@ -1,11 +1,4 @@
 {
-<<<<<<< HEAD
-  "packages": [
-    "packages/*"
-  ],
-  "version": "0.0.16-alpha.3"
-=======
   "packages": ["packages/*"],
   "version": "0.0.16-alpha.4"
->>>>>>> 988e50de
 }