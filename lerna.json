{
  "packages": [
    "packages/*",
    "ee/packages/*",
    "packages/amplication-data-service-generator/src/admin/static/",
    "packages/amplication-data-service-generator/src/server/static/"
  ],
<<<<<<< HEAD
  "version": "0.14.4",
=======
  "version": "0.14.5",
>>>>>>> 2c33a849
  "command": {
    "bootstrap": {
      "ignore": [
        "admin-template",
        "server-template"
      ]
    }
  }
}<|MERGE_RESOLUTION|>--- conflicted
+++ resolved
@@ -5,11 +5,7 @@
     "packages/amplication-data-service-generator/src/admin/static/",
     "packages/amplication-data-service-generator/src/server/static/"
   ],
-<<<<<<< HEAD
-  "version": "0.14.4",
-=======
   "version": "0.14.5",
->>>>>>> 2c33a849
   "command": {
     "bootstrap": {
       "ignore": [
