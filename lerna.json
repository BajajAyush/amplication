{
  "packages": [
    "packages/*",
    "packages/amplication-data-service-generator/src/admin/static/",
    "packages/amplication-data-service-generator/src/server/static/"
  ],
<<<<<<< HEAD
  "version": "0.1.1"
=======
  "version": "0.2.0"
>>>>>>> 89de3072
}<|MERGE_RESOLUTION|>--- conflicted
+++ resolved
@@ -4,9 +4,5 @@
     "packages/amplication-data-service-generator/src/admin/static/",
     "packages/amplication-data-service-generator/src/server/static/"
   ],
-<<<<<<< HEAD
-  "version": "0.1.1"
-=======
   "version": "0.2.0"
->>>>>>> 89de3072
 }