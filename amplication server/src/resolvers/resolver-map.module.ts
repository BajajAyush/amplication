--- conflicted
+++ resolved
@@ -11,17 +11,6 @@
 import { EntityResolver } from './EntityResolver';
 import { EntityVersionResolver } from './EntityVersionResolver'
 
-<<<<<<< HEAD
-import { AccountModule } from '../core/account/account.module'
-import { OrganizationModule } from '../core/organization/organization.module'
-import { ProjectModule } from '../core/project/project.module'
-import { UserModule } from '../core/user/user.module'
-import { AuthModule } from '../core/Auth/auth.module';
-import { EntityModule } from '../core/entity/entity.module';
-import { EntityFieldModule } from '../core/entityField/entityField.module';
-import { EntityVersionModule } from '../core/entityVersion/entityVersion.module';
-=======
->>>>>>> 851fe90d
 import { PrismaModule } from '../services/prisma.module';
 import { ExceptionFiltersModule} from '../filters/exceptionFilters.module';
 import { CoreModule} from '../core/core.module';
@@ -41,14 +30,7 @@
     imports: [
         PrismaModule,
         ExceptionFiltersModule,
-<<<<<<< HEAD
-        EntityModule,
-        EntityFieldModule,
-        EntityVersionModule
-        //RelationsResolversModule,
-=======
         CoreModule,
->>>>>>> 851fe90d
     ],
     exports:[
     ]
