cp-helm-charts:
  enabled: false
  cp-kafka:
    enabled: false
  cp-zookeeper:
    enabled: false

postgres:
  install: false

amplication-client:
  service:
    hostname: app.prod.amplication-dev.com
    certificatearn: arn:aws:acm:us-east-1:407256539111:certificate/7cf536df-6c61-4f76-bf3c-fd8f4e021721
  config:
    env:
      REACT_APP_SERVER_URI: "https://server.amplication.com"
      REACT_APP_DATA_SOURCE: "https://server.amplication.com/graphql"
      REACT_APP_GITHUB_CONTROLLER_LOGIN_URL: "https://server.amplication.com/github"
      REACT_APP_PADDLE_VENDOR_ID: "131992"
      REACT_APP_FEATURE_FLAGS: '{"SHOW_DEPLOYER":true}'

amplication-server:
  resources:
    limits:
      cpu: 3
      memory: 6Gi
    requests:
      cpu: 3
      memory: 6Gi
  pvc:
    name: prod-efs-claim
  postgres:
    install: false
  ingress:
    enabled: true
    hostname: server.prod.amplication-dev.com
    hostname_production: server.amplication.com
  config:
    env:
      HOST: "https://server.amplication.com"
      CLIENT_HOST: "https://app.amplication.com"

      ENABLE_SHUTDOWN_HOOKS: "1"
      DISABLE_EVENT_TRACKING: "1"

      #KAFKA
      GENERATE_PULL_REQUEST_TOPIC: git.internal.pull-request.request.0
      KAFKA_BROKERS: '["b-1.amplication-useast1-p.w0qvj0.c22.kafka.us-east-1.amazonaws.com:9092","b-2.amplication-useast1-p.w0qvj0.c22.kafka.us-east-1.amazonaws.com:9092"]'
      KAFKA_CLIENT_ID: amplication-server
      KAFKA_GROUP_ID: amplication-server-group

      #EFS
      BASE_BUILDS_FOLDER: /amplication-data/build-data

      #GCP - APPS Builder
      GCS_BUCKET: amplication-production-artifacts

      GCP_APPS_PROJECT_ID: amplication-production-apps
      GCP_APPS_TERRAFORM_STATE_BUCKET: amplication-production-apps-state-bucket
      GCP_APPS_DOMAIN: amplication.app

      #GitHub App
      GITHUB_APP_APP_ID: "176701"
      GITHUB_APP_CLIENT_ID: "Iv1.3f1573355389c9e5"
      GITHUB_APP_INSTALLATION_URL: "https://github.com/apps/amplication/installations/new?state={state}"

      #GitHub OAuth App
      GITHUB_CLIENT_ID: "cc622ae6020e92fa1442"
      GITHUB_REDIRECT_URI: "https://server.amplication.com/github/callback"

      #SENDGRID
      SENDGRID_FROM_ADDRESS: team@amplication.com
      SENDGRID_API_KEY_SECRET_NAME: projects/948093699220/secrets/sendgrid_api_key_secret/versions/1
      SENDGRID_INVITATION_TEMPLATE_ID: d-aaae46e4127c4d2399d242610e6c496a

      #PADDLE
      PADDLE_BASE_64_PUBLIC_KEY: LS0tLS1CRUdJTiBQVUJMSUMgS0VZLS0tLS0KTUlJQ0lqQU5CZ2txaGtpRzl3MEJBUUVGQUFPQ0FnOEFNSUlDQ2dLQ0FnRUF1YXVpYVNuMGE2TUppZWcwV0ZiNAo1Y004SjhlS1hUZjdGdFo0VW83YnE5a3Jab1VaY2xQY0RvK0V6MTl6NjZ0d0s1eXpDdnRpUzRiZXB6UjVlSkZqCllNaUZlYUJXS3JFTm50Q3JMNTltM2FtRGVXTDhIeE1JQkRxK3VHbTYxdEwwTnNyUVF6eis2SXRwcHYvQUpmQUcKZW01M2U4SGUvS1A1TVloUGtFUXJQS3lPbXhBUHVzdjY5cHo4VXBxRm9mZE9QOTNON2tBWjNyZ2lvUmhzUmp6ZQp4dE1BM0g3UXhyVEQxdFBjRWRvQ0JkNWhtRXJ3dTk4L1Y4U2hmalFKWlIvNUxDakMxdDNGYzVVQ3pHdmdlbjRwCjM4TnlvbGd3TVM1MWN5dE1mcEtqYWhWNlFOc3ZPSzliQ0VLZFB0azZHbkV1bWoyak9rRi9YY1dGZGpyZmRseFMKMXBWU1lUMTNPUlZTQUx2MXB6MkFjdFRlVmFkd1V3V3gva0dBaXpndm80di9aT1UxRWRqc213czRkRnhhSmJKRQpMT3FEbUpDblFQUkZPS0FSejhZU0N0UWU0Z282VVJhSmZZdi9vWXFISEpJUkFvRkdIbys4ZWhJSkZzazFwOXVpCi83OXA0aWE1LzhieEl2MHlCV1Q4S0pZekVzbmFzRzNKaEhyOVJHUk4wN25QT2swek90Q0d6UzNBUW9POG81cFEKRS9vako5eml4MlI1aExWWWhDR2hHNXFNd2k3MGlEYTRnNXl0Q1M0T2tJdmt6YVN0L3locTdoTDRDb3JUOVVpUApFSVdnQWhFUEpsZEVVU0hMRkFjRWc1SVAyajN4b3pjRWN5RjlsRHBVNGx3MkZ2U2NGOXUyWTN2TFNjd3REejVICmNUVUQ3S05jZWNnUmFRMW0xdFJBd1Y4Q0F3RUFBUT09Ci0tLS0tRU5EIFBVQkxJQyBLRVktLS0tLQ==

      #AMPLITUDE
      AMPLITUDE_API_KEY: P5sO0VHJJlCrBz9bPYhFgN94VwyTyxPO

      #SEGMENT
      SEGMENT_WRITE_KEY_SECRET_NAME: projects/948093699220/secrets/segment_write_key_secret/versions/1

amplication-git-push-webhook-service:
  postgres:
    install: false
  ingress:
    enabled: true
<<<<<<< HEAD
    hostname: webhook.prod.amplication-dev.com
    hostname_production: webhook.amplication.com
=======
    hostname: webhooks.amplication.com
>>>>>>> db9a6628
  config:
    env:
      #KAFKA
      KAFKA_BROKERS: '["b-1.amplication-useast1-p.w0qvj0.c22.kafka.us-east-1.amazonaws.com:9092","b-2.amplication-useast1-p.w0qvj0.c22.kafka.us-east-1.amazonaws.com:9092"]'
      KAFKA_REPOSITORY_PUSH_QUEUE: git.external.push.event.0
      KAFKA_CLIENT_ID: git-push-webhook-service
      KAFKA_GROUP_ID: amplication-git-push-webhook-service

amplication-git-pull-service:
  pvc:
    name: prod-efs-claim
  postgres:
    install: false
  config:
    env:
      NODE_ENV: "production"

      #EFS
      STORAGE_PATH: /amplication-data/git-data
      MAX_SNAPSHOTS: "100"

      #GitHub App
      GITHUB_APP_APP_ID: "176701"
      GITHUB_APP_CLIENT_ID: "Iv1.3f1573355389c9e5"
      GIT_DEFAULT_ORIGIN_NAME: origin
      GITHUB_APP_PRIVATE_KEY: ""

      #KAFKA
      KAFKA_BROKERS: '["b-1.amplication-useast1-p.w0qvj0.c22.kafka.us-east-1.amazonaws.com:9092","b-2.amplication-useast1-p.w0qvj0.c22.kafka.us-east-1.amazonaws.com:9092"]'
      KAFKA_CLIENT_ID: git-pull-service
      KAFKA_GROUP_ID: git-pull-service-group

      KAFKA_REPOSITORY_PUSH_QUEUE: git.external.push.event.0

amplication-git-pull-request-service:
  pvc:
    name: prod-efs-claim
  config:
    env:
      #KAFKA
      KAFKA_BROKERS: '["b-1.amplication-useast1-p.w0qvj0.c22.kafka.us-east-1.amazonaws.com:9092","b-2.amplication-useast1-p.w0qvj0.c22.kafka.us-east-1.amazonaws.com:9092"]'
      KAFKA_CLIENT_ID: git-pull-request-service
      KAFKA_GROUP_ID: git-pull-request-service-group
      GENERATE_PULL_REQUEST_TOPIC: git.internal.pull-request.request.0

      #EFS
      BASE_BUILDS_FOLDER: /amplication-data/build-data

      #GitHub App
      GITHUB_APP_APP_ID: "176701"<|MERGE_RESOLUTION|>--- conflicted
+++ resolved
@@ -88,12 +88,8 @@
     install: false
   ingress:
     enabled: true
-<<<<<<< HEAD
-    hostname: webhook.prod.amplication-dev.com
-    hostname_production: webhook.amplication.com
-=======
     hostname: webhooks.amplication.com
->>>>>>> db9a6628
+
   config:
     env:
       #KAFKA
