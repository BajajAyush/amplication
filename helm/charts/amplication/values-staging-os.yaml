amplication-client:
  image:
    repository: 407256539111.dkr.ecr.us-east-1.amazonaws.com/amplication-client-dev
  service:
    hostname: app.staging-os.amplication-dev.com
<<<<<<< HEAD
    certificatearn: arn:aws:acm:us-east-1:407256539111:certificate/a9adf002-719c-45e0-9dd5-4965bd5ec585
=======
    certificatearn: arn:aws:acm:us-east-1:407256539111:certificate/bc3442ea-ddcb-4870-b4ba-79144e623d71
  config:
    env:
      REACT_APP_DATA_SOURCE: "https://server.staging-os.amplication-dev.com/graphql"
      REACT_APP_GITHUB_CONTROLLER_LOGIN_URL: "https://server.staging-os.amplication-dev.com/github"
      REACT_APP_GITHUB_CLIENT_ID: value
>>>>>>> d427ddfc

amplication-server:
  image:
      repository: 407256539111.dkr.ecr.us-east-1.amazonaws.com/amplication-server-dev
  postgres:
    install: false
  ingress:
    enabled: true
    hostname: server.staging-os.amplication-dev.com
  config:
    env:

      HOST: "https://server.staging-os.amplication-dev.com"
<<<<<<< HEAD
      GITHUB_CLIENT_ID: "a4e9055e5f21448d6de7"
      KAFKA_BROKERS: []
      KAFKA_CLIENT_ID: 
      KAFKA_GROUP_ID:


amplication-git-push-webhook-service:
  postgres:
    install: false
  ingress:
    enabled: true
    hostname: https://webhook.staging-os.amplication-dev.com
  config:
    env:
      KAFKA_BROKERS: [localhost:9092]
      KAFKA_CLIENT_ID:
      KAFKA_GROUP_ID: git-pull-event


amplication-git-pull-service:
  postgres:
    install: false
  config:
    env:
      POSTGRESQL_USER: admin
      POSTGRESQL_PASSWORD: admin
      POSTGRESQL_PORT: "5432"
      POSTGRESQL_URL: postgres://admin:admin@localhost:5432
      COMPOSE_PROJECT_NAME: amplication-git-pull-service
      NODE_ENV: "production"
      STORAGE_PATH: /pull-data
      MAX_SNAPSHOTS:
      GIT_DEFAULT_ORIGIN_NAME: origin
      GITHUB_APP_APP_ID:
      GITHUB_APP_PRIVATE_KEY:
      KAFKA_BROKERS: [localhost:9092]
      KAFKA_GROUP_ID: git-pull-event

amplication-git-pull-request-service:
  config:
    env:
      KAFKA_BROKERS:
      KAFKA_GROUP_ID: 



=======
      CLIENT_HOST: 'https://app.staging-os.amplication-dev.com'

      #GCP - APPS Builder

      DEFAULT_DISK: gcs
      LOCAL_DISK_ROOT: /artifacts
      CONTAINER_BUILDER_DEFAULT: cloud-build
      GCS_BUCKET: amplication-artifacts

      #GCP - APPS Deployer
      DEPLOYER_DEFAULT: gcp

      GCP_APPS_PROJECT_ID: amplication-apps
      GCP_APPS_REGION: us-east1
      GCP_APPS_TERRAFORM_STATE_BUCKET: amplication-apps-state-bucket
      GCP_APPS_DATABASE_INSTANCE: apps-database-instance
      GCP_APPS_DOMAIN: staging.amplication.app

      DOCKER_HOST: tcp://docker:2375

      #GitHub App
      GITHUB_APP_APP_ID: "195638"
      GITHUB_APP_CLIENT_ID: "Iv1.7c4ec6671b7c8cd7"
      GITHUB_APP_INSTALLATION_URL: "https://github.com/apps/amplicaiton-server-staging-os/installations/new?state={state}"

      #GitHub OAuth App
      GITHUB_CLIENT_ID: "aa4d2f3ccd7d47cbbf71"
      GITHUB_SECRET_SECRET_NAME: "projects/948093699220/secrets/github-secret-amplication-aws/versions/1"
      GITHUB_REDIRECT_URI: "https://server.staging-os.amplication-dev.com/github/callback"
>>>>>>> d427ddfc
<|MERGE_RESOLUTION|>--- conflicted
+++ resolved
@@ -3,16 +3,12 @@
     repository: 407256539111.dkr.ecr.us-east-1.amazonaws.com/amplication-client-dev
   service:
     hostname: app.staging-os.amplication-dev.com
-<<<<<<< HEAD
-    certificatearn: arn:aws:acm:us-east-1:407256539111:certificate/a9adf002-719c-45e0-9dd5-4965bd5ec585
-=======
     certificatearn: arn:aws:acm:us-east-1:407256539111:certificate/bc3442ea-ddcb-4870-b4ba-79144e623d71
   config:
     env:
       REACT_APP_DATA_SOURCE: "https://server.staging-os.amplication-dev.com/graphql"
       REACT_APP_GITHUB_CONTROLLER_LOGIN_URL: "https://server.staging-os.amplication-dev.com/github"
       REACT_APP_GITHUB_CLIENT_ID: value
->>>>>>> d427ddfc
 
 amplication-server:
   image:
@@ -24,14 +20,41 @@
     hostname: server.staging-os.amplication-dev.com
   config:
     env:
+      HOST: "https://server.staging-os.amplication-dev.com"
+      CLIENT_HOST: "https://app.staging-os.amplication-dev.com"
 
-      HOST: "https://server.staging-os.amplication-dev.com"
-<<<<<<< HEAD
       GITHUB_CLIENT_ID: "a4e9055e5f21448d6de7"
+
       KAFKA_BROKERS: []
       KAFKA_CLIENT_ID: 
       KAFKA_GROUP_ID:
 
+      #GCP - APPS Builder
+      DEFAULT_DISK: gcs
+      LOCAL_DISK_ROOT: /artifacts
+      CONTAINER_BUILDER_DEFAULT: cloud-build
+      GCS_BUCKET: amplication-artifacts
+
+      #GCP - APPS Deployer
+      DEPLOYER_DEFAULT: gcp
+
+      GCP_APPS_PROJECT_ID: amplication-apps
+      GCP_APPS_REGION: us-east1
+      GCP_APPS_TERRAFORM_STATE_BUCKET: amplication-apps-state-bucket
+      GCP_APPS_DATABASE_INSTANCE: apps-database-instance
+      GCP_APPS_DOMAIN: staging.amplication.app
+
+      DOCKER_HOST: tcp://docker:2375
+
+      #GitHub App
+      GITHUB_APP_APP_ID: "195638"
+      GITHUB_APP_CLIENT_ID: "Iv1.7c4ec6671b7c8cd7"
+      GITHUB_APP_INSTALLATION_URL: "https://github.com/apps/amplicaiton-server-staging-os/installations/new?state={state}"
+
+      #GitHub OAuth App
+      GITHUB_CLIENT_ID: "aa4d2f3ccd7d47cbbf71"
+      GITHUB_SECRET_SECRET_NAME: "projects/948093699220/secrets/github-secret-amplication-aws/versions/1"
+      GITHUB_REDIRECT_URI: "https://server.staging-os.amplication-dev.com/github/callback"
 
 amplication-git-push-webhook-service:
   postgres:
@@ -73,34 +96,3 @@
 
 
 
-=======
-      CLIENT_HOST: 'https://app.staging-os.amplication-dev.com'
-
-      #GCP - APPS Builder
-
-      DEFAULT_DISK: gcs
-      LOCAL_DISK_ROOT: /artifacts
-      CONTAINER_BUILDER_DEFAULT: cloud-build
-      GCS_BUCKET: amplication-artifacts
-
-      #GCP - APPS Deployer
-      DEPLOYER_DEFAULT: gcp
-
-      GCP_APPS_PROJECT_ID: amplication-apps
-      GCP_APPS_REGION: us-east1
-      GCP_APPS_TERRAFORM_STATE_BUCKET: amplication-apps-state-bucket
-      GCP_APPS_DATABASE_INSTANCE: apps-database-instance
-      GCP_APPS_DOMAIN: staging.amplication.app
-
-      DOCKER_HOST: tcp://docker:2375
-
-      #GitHub App
-      GITHUB_APP_APP_ID: "195638"
-      GITHUB_APP_CLIENT_ID: "Iv1.7c4ec6671b7c8cd7"
-      GITHUB_APP_INSTALLATION_URL: "https://github.com/apps/amplicaiton-server-staging-os/installations/new?state={state}"
-
-      #GitHub OAuth App
-      GITHUB_CLIENT_ID: "aa4d2f3ccd7d47cbbf71"
-      GITHUB_SECRET_SECRET_NAME: "projects/948093699220/secrets/github-secret-amplication-aws/versions/1"
-      GITHUB_REDIRECT_URI: "https://server.staging-os.amplication-dev.com/github/callback"
->>>>>>> d427ddfc
