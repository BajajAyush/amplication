--- conflicted
+++ resolved
@@ -23,23 +23,12 @@
       HOST: "https://server.staging-os.amplication-dev.com"
       CLIENT_HOST: "https://app.staging-os.amplication-dev.com"
 
-<<<<<<< HEAD
 
       KAFKA_BROKERS: 
         - b-2.amplication-useast1-s.bqx2i9.c22.kafka.us-east-1.amazonaws.com:9094
         - b-1.amplication-useast1-s.bqx2i9.c22.kafka.us-east-1.amazonaws.com:9094
       KAFKA_CLIENT_ID: amplication-server
       KAFKA_GROUP_ID: amplication-server
-=======
-      #Kafka
-      GENERATE_PULL_REQUEST_TOPIC: git.internal.pull-rquest.request.0
-      KAFKA_BROKERS: [] #ILIA
-      KAFKA_CLIENT_ID: amplication-server
-      KAFKA_GROUP_ID: amplication-server-group
-
-      #EFS
-      BASE_BUILDS_FOLDER: [EFS-MOUNT-PATH]/build-data #ILIA
->>>>>>> 141d4697
 
       #GCP - APPS Builder
       DEFAULT_DISK: gcs
@@ -76,27 +65,11 @@
     hostname: https://webhook.staging-os.amplication-dev.com
   config:
     env:
-<<<<<<< HEAD
       KAFKA_BROKERS: 
         - b-2.amplication-useast1-s.bqx2i9.c22.kafka.us-east-1.amazonaws.com:9094
         - b-1.amplication-useast1-s.bqx2i9.c22.kafka.us-east-1.amazonaws.com:9094
       KAFKA_CLIENT_ID: git-push-webhook 
       KAFKA_GROUP_ID: amplication-git-push-webhook-service
-=======
-      #ILIA
-      #(amplication-server) SECRETS
-      #POSTGRESQL_USER: admin
-      #POSTGRESQL_PASSWORD: admin
-      #POSTGRESQL_PORT: "5432"
-      #POSTGRESQL_URL: postgres://admin:admin@localhost:5432
-
-      #NEW SECRETS
-      #WEBHOOKS_SECRET_KEY
-
-      KAFKA_REPOSITORY_PUSH_QUEUE: git.external.push.event.0
-      KAFKA_BROKERS: [ ] #ILIA
-      KAFKA_CLIENT_ID: git-push-webhook-service
->>>>>>> 141d4697
 
 
 amplication-git-pull-service:
@@ -125,7 +98,6 @@
       GITHUB_APP_APP_ID: "195638"
       GITHUB_APP_CLIENT_ID: "Iv1.7c4ec6671b7c8cd7"
       GIT_DEFAULT_ORIGIN_NAME: origin
-<<<<<<< HEAD
       GITHUB_APP_APP_ID:
       GITHUB_APP_PRIVATE_KEY:
       KAFKA_BROKERS: 
@@ -133,35 +105,15 @@
         - b-1.amplication-useast1-s.bqx2i9.c22.kafka.us-east-1.amazonaws.com:9094
       KAFKA_CLIENT_ID: git-pull
       KAFKA_GROUP_ID: amplication-git-pull-service
-=======
-
-      #Kafka
-      KAFKA_TOPIC: git.external.push.event.0
-      KAFKA_BROKERS: [ ] #ILIA
-      KAFKA_CLIENT_ID: git-pull-service
-      KAFKA_GROUP_ID: git-pull-service-group
->>>>>>> 141d4697
 
 amplication-git-pull-request-service:
   config:
     env:
-<<<<<<< HEAD
       KAFKA_BROKERS: 
         - b-2.amplication-useast1-s.bqx2i9.c22.kafka.us-east-1.amazonaws.com:9094
         - b-1.amplication-useast1-s.bqx2i9.c22.kafka.us-east-1.amazonaws.com:9094
       KAFKA_CLIENT_ID: git-pull-request
       KAFKA_GROUP_ID: amplication-git-pull-request-service
-=======
-      #Kafka
-      GENERATE_PULL_REQUEST_TOPIC: git.internal.pull-rquest.request.0
-      KAFKA_BROKERS: [ ] #ILIA
-      KAFKA_CLIENT_ID: git-pull-request-service
-      KAFKA_GROUP_ID: git-pull-request-service-group
-
-      #EFS
-      BASE_BUILDS_FOLDER: [EFS-MOUNT-PATH]/build-data #ILIA
-
->>>>>>> 141d4697
 
 
 
