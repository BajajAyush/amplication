--- conflicted
+++ resolved
@@ -1,18 +1,10 @@
-<<<<<<< HEAD
 import { Controller } from "@nestjs/common";
 import { MessagePattern, Payload } from "@nestjs/microservices";
 import { EnvironmentVariables } from "../../services/environmentVariables";
 import { GitPullEventService } from "./gitPullEvent.service";
 
 const KAFKA_REPOSITORY_PUSH_QUEUE = "KAFKA_REPOSITORY_PUSH_QUEUE";
-=======
-import { EnvironmentVariables } from '../../services/environmentVariables';
-import { Body, Controller } from '@nestjs/common';
-import { GitPullEventService } from './gitPullEvent.service';
-import { MessagePattern, Payload } from '@nestjs/microservices';
 
-const KAFKA_TOPIC_NAME_KEY = 'KAFKA_TOPIC';
->>>>>>> db70fb29
 
 @Controller()
 export class GitPullEventController {
